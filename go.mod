--- conflicted
+++ resolved
@@ -109,14 +109,9 @@
 	golang.org/x/net v0.30.0
 	golang.org/x/oauth2 v0.23.0
 	golang.org/x/sync v0.8.0
-<<<<<<< HEAD
-	golang.org/x/sys v0.24.0
-	golang.org/x/time v0.6.0
-	golang.org/x/tools v0.24.0
-=======
 	golang.org/x/sys v0.26.0
+	golang.org/x/time v0.7.0
 	golang.org/x/tools v0.26.0
->>>>>>> 29c28f7f
 	google.golang.org/api v0.152.0
 	gopkg.in/check.v1 v1.0.0-20201130134442-10cb98267c6c
 	gopkg.in/httprequest.v1 v1.2.1
@@ -287,17 +282,10 @@
 	go.opentelemetry.io/otel v1.21.0 // indirect
 	go.opentelemetry.io/otel/metric v1.21.0 // indirect
 	go.opentelemetry.io/otel/trace v1.21.0 // indirect
-<<<<<<< HEAD
 	go.uber.org/atomic v1.9.0 // indirect
-	golang.org/x/mod v0.20.0 // indirect
-	golang.org/x/term v0.23.0 // indirect
-	golang.org/x/text v0.17.0 // indirect
-=======
 	golang.org/x/mod v0.21.0 // indirect
 	golang.org/x/term v0.25.0 // indirect
 	golang.org/x/text v0.19.0 // indirect
-	golang.org/x/time v0.7.0 // indirect
->>>>>>> 29c28f7f
 	google.golang.org/genproto/googleapis/rpc v0.0.0-20231120223509-83a465c0220f // indirect
 	google.golang.org/grpc v1.59.0 // indirect
 	google.golang.org/protobuf v1.33.0 // indirect
