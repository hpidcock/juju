--- conflicted
+++ resolved
@@ -70,17 +70,6 @@
 }
 
 func (*formatSuite) TestReadWriteStateConfig(c *gc.C) {
-<<<<<<< HEAD
-	stateParams := agentParams
-
-	stateParams.StateServerCert = []byte("some special cert")
-	stateParams.StateServerKey = []byte("a special key")
-	stateParams.StatePort = 12345
-	stateParams.APIPort = 23456
-	stateParams.DataDir = c.MkDir()
-	stateParams.Values = map[string]string{"foo": "bar", "wibble": "wobble"}
-	configInterface, err := NewStateMachineConfig(stateParams)
-=======
 	servingInfo := params.StateServingInfo{
 		Cert:       "some special cert",
 		PrivateKey: "a special key",
@@ -91,7 +80,6 @@
 	params.DataDir = c.MkDir()
 	params.Values = map[string]string{"foo": "bar", "wibble": "wobble"}
 	configInterface, err := NewStateMachineConfig(params, servingInfo)
->>>>>>> 2fb49bdc
 	c.Assert(err, gc.IsNil)
 	config, ok := configInterface.(*configInternal)
 	c.Assert(ok, jc.IsTrue)
