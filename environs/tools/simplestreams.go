--- conflicted
+++ resolved
@@ -16,11 +16,7 @@
 }
 
 const (
-<<<<<<< HEAD
-	JujuTools = "content-download"
-=======
 	ContentDownload = "content-download"
->>>>>>> 8db38c22
 )
 
 // This needs to be a var so we can override it for testing.
