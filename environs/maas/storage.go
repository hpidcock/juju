package maas

import (
<<<<<<< HEAD
	"bytes"
	"encoding/base64"
	"fmt"
=======
>>>>>>> efee69a0
	"io"
	"io/ioutil"
	"launchpad.net/gomaasapi"
	"launchpad.net/juju-core/environs"
	"net/url"
	"sort"
	"sync"
)

type maasStorage struct {
	// Mutex protects the "*Unlocked" fields.
	sync.Mutex

	// The Environ that this Storage is for.
	environUnlocked *maasEnviron

	// Reference to the URL on the API where files are stored.
	maasClientUnlocked gomaasapi.MAASObject
}

var _ environs.Storage = (*maasStorage)(nil)

func NewStorage(env *maasEnviron) environs.Storage {
	env.ecfgMutex.Lock()
	defer env.ecfgMutex.Unlock()

	filesClient := env.maasClientUnlocked.GetSubObject("files")
	storage := new(maasStorage)
	storage.environUnlocked = env
	storage.maasClientUnlocked = filesClient
	return storage
}

// getSnapshot returns a consistent copy of a maasStorage.  Use this if you
// need a consistent view of the object's entire state, without having to
// lock the object the whole time.
//
// An easy mistake to make with "defer" is to keep holding a lock without
// realizing it, while you go on to block on http requests or other slow
// things that don't actually require the lock.  In most cases you can just
// create a snapshot first (releasing the lock immediately) and then do the
// rest of the work with the snapshot.
func (stor *maasStorage) getSnapshot() *maasStorage {
	stor.Lock()
	defer stor.Unlock()

	return &maasStorage{
		environUnlocked:    stor.environUnlocked,
		maasClientUnlocked: stor.maasClientUnlocked,
	}
}

// addressFileObject creates a MAASObject pointing to a given file.
// Takes out a lock on the storage object to get a consistent view.
func (stor *maasStorage) addressFileObject(name string) gomaasapi.MAASObject {
	snapshot := stor.getSnapshot()
	fullName := snapshot.namingPrefix + name
	return snapshot.maasClientUnlocked.GetSubObject(fullName)
}

// retrieveFileObject retrieves the information of the named file, including
// its download URL and its contents, as a MAASObject.
//
// This may return many different errors, but specifically, it returns
// environs.NotFoundError if the file did not exist.
//
// The function takes out a lock on the storage object.
func (stor *maasStorage) retrieveFileObject(name string) (gomaasapi.MAASObject, error) {
	obj, err := stor.addressFileObject(name).Get()
	if err != nil {
		noObj := gomaasapi.MAASObject{}
		serverErr, ok := err.(gomaasapi.ServerError)
		if ok && serverErr.StatusCode == 404 {
			msg := fmt.Errorf("file '%s' not found", name)
			return noObj, environs.NotFoundError{msg}
		}
		msg := fmt.Errorf("could not access file '%s': %v", name, err)
		return noObj, msg
	}
	return obj, nil
}

func (stor *maasStorage) Get(name string) (io.ReadCloser, error) {
	fileObj, err := stor.retrieveFileObject(name)
	if err != nil {
		return nil, err
	}
	data, err := fileObj.GetField("content")
	if err != nil {
		return nil, fmt.Errorf("could not extract file content for %s: %v", name, err)
	}
	buf, err := base64.StdEncoding.DecodeString(data)
	if err != nil {
		return nil, fmt.Errorf("bad data in file '%s': %v", name, err)
	}
	return ioutil.NopCloser(bytes.NewReader(buf)), nil
}

// extractFilenames returns the filenames from a "list" operation on the
// MAAS API, sorted by name.
func (stor *maasStorage) extractFilenames(listResult gomaasapi.JSONObject) ([]string, error) {
	list, err := listResult.GetArray()
	if err != nil {
		return nil, err
	}
	result := make([]string, len(list))
	for index, entry := range list {
		file, err := entry.GetMap()
		if err != nil {
			return nil, err
		}
		filename, err := file["filename"].GetString()
		if err != nil {
			return nil, err
		}
		result[index] = filename
	}
	sort.Strings(result)
	return result, nil
}

func (stor *maasStorage) List(prefix string) ([]string, error) {
	params := make(url.Values)
	if len(prefix) > 0 {
		params.Add("prefix", prefix)
	}
	snapshot := stor.getSnapshot()
	obj, err := snapshot.maasClientUnlocked.CallGet("list", params)
	if err != nil {
		return nil, err
	}
	return snapshot.extractFilenames(obj)
}

func (stor *maasStorage) URL(name string) (string, error) {
	fileObj, err := stor.retrieveFileObject(name)
	if err != nil {
		return "", err
	}
	uri, err := fileObj.GetField("anon_resource_uri")
	if err != nil {
		msg := fmt.Errorf("could not get file's download URL (may be an outdated MAAS): %s", err)
		return "", msg
	}

	partialURL, err := url.Parse(uri)
	if err != nil {
		return "", err
	}
	fullURL := fileObj.URL().ResolveReference(partialURL)
	return fullURL.String(), nil
}

func (stor *maasStorage) Put(name string, r io.Reader, length int64) error {
	data, err := ioutil.ReadAll(io.LimitReader(r, length))
	if err != nil {
		return err
	}
	snapshot := stor.getSnapshot()
	fullName := snapshot.namingPrefix + name
	params := url.Values{"filename": {fullName}}
	files := map[string][]byte{"file": data}
	_, err = snapshot.maasClientUnlocked.CallPostFiles("add", params, files)
	return err
}

func (*maasStorage) Remove(name string) error {
	panic("Not implemented.")
}<|MERGE_RESOLUTION|>--- conflicted
+++ resolved
@@ -1,12 +1,9 @@
 package maas
 
 import (
-<<<<<<< HEAD
 	"bytes"
 	"encoding/base64"
 	"fmt"
-=======
->>>>>>> efee69a0
 	"io"
 	"io/ioutil"
 	"launchpad.net/gomaasapi"
