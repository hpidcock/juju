package maas

import (
<<<<<<< HEAD
=======
	"bytes"
	"encoding/base64"
>>>>>>> 6c30675d
	"fmt"
	. "launchpad.net/gocheck"
	"launchpad.net/gomaasapi"
	"launchpad.net/goyaml"
	"launchpad.net/juju-core/constraints"
	"launchpad.net/juju-core/environs"
	"launchpad.net/juju-core/environs/config"
	envtesting "launchpad.net/juju-core/environs/testing"
	"launchpad.net/juju-core/state"
	"launchpad.net/juju-core/testing"
	"launchpad.net/juju-core/trivial"
	"launchpad.net/juju-core/version"
)

type EnvironSuite struct {
	ProviderSuite
}

var _ = Suite(new(EnvironSuite))

// getTestConfig creates a customized sample MAAS provider configuration.
func getTestConfig(name, server, oauth, secret string) *config.Config {
	ecfg, err := newConfig(map[string]interface{}{
		"name":            name,
		"maas-server":     server,
		"maas-oauth":      oauth,
		"admin-secret":    secret,
		"authorized-keys": "I-am-not-a-real-key",
	})
	if err != nil {
		panic(err)
	}
	return ecfg.Config
}

// makeEnviron creates a functional maasEnviron for a test.  Its configuration
// is a bit arbitrary and none of the test code's business.
func (suite *EnvironSuite) makeEnviron() *maasEnviron {
	config, err := config.New(map[string]interface{}{
		"name":            suite.environ.Name(),
		"type":            "maas",
		"admin-secret":    "local-secret",
		"authorized-keys": "foo",
		"agent-version":   version.CurrentNumber().String(),
		"maas-oauth":      "a:b:c",
		"maas-server":     suite.testMAASObject.TestServer.URL,
		// These are not needed by MAAS, but juju-core breaks without them. Needs
		// fixing there.
		"ca-cert":        testing.CACert,
		"ca-private-key": testing.CAKey,
	})
	if err != nil {
		panic(err)
	}
	env, err := NewEnviron(config)
	if err != nil {
		panic(err)
	}
	return env
}

func (suite *EnvironSuite) setupFakeProviderStateFile(c *C) {
	suite.testMAASObject.TestServer.NewFile("provider-state", []byte("test file content"))
}

func (suite *EnvironSuite) setupFakeTools(c *C) {
	storage := NewStorage(suite.environ)
	envtesting.PutFakeTools(c, storage)
}

func (EnvironSuite) TestSetConfigUpdatesConfig(c *C) {
	cfg := getTestConfig("test env", "http://maas2.example.com", "a:b:c", "secret")
	env, err := NewEnviron(cfg)
	c.Check(err, IsNil)
	c.Check(env.name, Equals, "test env")

	anotherName := "another name"
	anotherServer := "http://maas.example.com"
	anotherOauth := "c:d:e"
	anotherSecret := "secret2"
	cfg2 := getTestConfig(anotherName, anotherServer, anotherOauth, anotherSecret)
	errSetConfig := env.SetConfig(cfg2)
	c.Check(errSetConfig, IsNil)
	c.Check(env.name, Equals, anotherName)
	authClient, _ := gomaasapi.NewAuthenticatedClient(anotherServer, anotherOauth, apiVersion)
	maas := gomaasapi.NewMAAS(*authClient)
	MAASServer := env.maasClientUnlocked
	c.Check(MAASServer, DeepEquals, maas)
}

func (EnvironSuite) TestNewEnvironSetsConfig(c *C) {
	name := "test env"
	cfg := getTestConfig(name, "http://maas.example.com", "a:b:c", "secret")

	env, err := NewEnviron(cfg)

	c.Check(err, IsNil)
	c.Check(env.name, Equals, name)
}

func (suite *EnvironSuite) TestInstancesReturnsInstances(c *C) {
	input := `{"system_id": "test"}`
	node := suite.testMAASObject.TestServer.NewNode(input)
	resourceURI, _ := node.GetField("resource_uri")
	instanceIds := []state.InstanceId{state.InstanceId(resourceURI)}

	instances, err := suite.environ.Instances(instanceIds)

	c.Check(err, IsNil)
	c.Check(len(instances), Equals, 1)
	c.Check(string(instances[0].Id()), Equals, resourceURI)
}

func (suite *EnvironSuite) TestInstancesReturnsNilIfEmptyParameter(c *C) {
	// Instances returns nil if the given parameter is empty.
	input := `{"system_id": "test"}`
	suite.testMAASObject.TestServer.NewNode(input)
	instances, err := suite.environ.Instances([]state.InstanceId{})

	c.Check(err, IsNil)
	c.Check(instances, IsNil)
}

func (suite *EnvironSuite) TestInstancesReturnsNilIfNilParameter(c *C) {
	// Instances returns nil if the given parameter is nil.
	input := `{"system_id": "test"}`
	suite.testMAASObject.TestServer.NewNode(input)
	instances, err := suite.environ.Instances(nil)

	c.Check(err, IsNil)
	c.Check(instances, IsNil)
}

func (suite *EnvironSuite) TestAllInstancesReturnsAllInstances(c *C) {
	input := `{"system_id": "test"}`
	node := suite.testMAASObject.TestServer.NewNode(input)
	resourceURI, _ := node.GetField("resource_uri")

	instances, err := suite.environ.AllInstances()

	c.Check(err, IsNil)
	c.Check(len(instances), Equals, 1)
	c.Check(string(instances[0].Id()), Equals, resourceURI)
}

func (suite *EnvironSuite) TestAllInstancesReturnsEmptySliceIfNoInstance(c *C) {
	instances, err := suite.environ.AllInstances()

	c.Check(err, IsNil)
	c.Check(len(instances), Equals, 0)
}

func (suite *EnvironSuite) TestInstancesReturnsErrorIfPartialInstances(c *C) {
	input1 := `{"system_id": "test"}`
	node1 := suite.testMAASObject.TestServer.NewNode(input1)
	resourceURI1, _ := node1.GetField("resource_uri")
	input2 := `{"system_id": "test2"}`
	suite.testMAASObject.TestServer.NewNode(input2)
	instanceId1 := state.InstanceId(resourceURI1)
	instanceId2 := state.InstanceId("unknown systemID")
	instanceIds := []state.InstanceId{instanceId1, instanceId2}

	instances, err := suite.environ.Instances(instanceIds)

	c.Check(err, Equals, environs.ErrPartialInstances)
	c.Check(len(instances), Equals, 1)
	c.Check(string(instances[0].Id()), Equals, resourceURI1)
}

func (suite *EnvironSuite) TestStorageReturnsStorage(c *C) {
	env := suite.makeEnviron()
	storage := env.Storage()
	c.Check(storage, NotNil)
	// The Storage object is really a maasStorage.
	specificStorage := storage.(*maasStorage)
	// Its environment pointer refers back to its environment.
	c.Check(specificStorage.environUnlocked, Equals, env)
}

func (suite *EnvironSuite) TestPublicStorageReturnsEmptyStorage(c *C) {
	env := suite.makeEnviron()
	storage := env.PublicStorage()
	c.Assert(storage, NotNil)
	c.Check(storage, Equals, environs.EmptyStorage)
}

// fakeWriteCertAndKey is a stub for the writeCertAndKey to Bootstrap() that
// always returns an error.  It should never be called.
func fakeWriteCertAndKey(name string, cert, key []byte) error {
	return fmt.Errorf("unexpected call to writeCertAndKey")
}

func decodeUserData(userData string) ([]byte, error) {
	data, err := base64.StdEncoding.DecodeString(userData)
	if err != nil {
		return []byte(""), err
	}
	return trivial.Gunzip(data)
}

func (suite *EnvironSuite) TestStartInstanceStartsInstance(c *C) {
	suite.setupFakeTools(c)
	env := suite.makeEnviron()
	// Create node 0: it will be used as the bootstrap node.
	suite.testMAASObject.TestServer.NewNode(`{"system_id": "node0", "hostname": "host0"}`)
	err := environs.Bootstrap(env, constraints.Value{})
	c.Assert(err, IsNil)
	// The bootstrap node has been started.
	operations := suite.testMAASObject.TestServer.NodeOperations()
	actions, found := operations["node0"]
	c.Check(found, Equals, true)
	c.Check(actions, DeepEquals, []string{"start"})

	// Create node 1: it will be used as instance number 1.
	suite.testMAASObject.TestServer.NewNode(`{"system_id": "node1", "hostname": "host1"}`)
	stateInfo, apiInfo, err := env.StateInfo()
	c.Assert(err, IsNil)
	stateInfo.Tag = "machine-1"
	apiInfo.Tag = "machine-1"
	series := version.Current.Series
	nonce := "12345"
	instance, err := env.StartInstance("1", nonce, series, constraints.Value{}, stateInfo, apiInfo)
	c.Assert(err, IsNil)
	c.Check(instance, NotNil)

	// The instance number 1 has been started.
	actions, found = operations["node1"]
	c.Assert(found, Equals, true)
	c.Check(actions, DeepEquals, []string{"start"})

	// The value of the "user data" parameter used when starting the node
	// contains the run cmd used to write the machine information onto
	// the node's filesystem.
	requestValues := suite.testMAASObject.TestServer.NodeOperationRequestValues()
	nodeRequestValues, found := requestValues["node1"]
	c.Assert(found, Equals, true)
	userData := nodeRequestValues[0].Get("user_data")
	decodedUserData, err := decodeUserData(userData)
	c.Assert(err, IsNil)
	info := machineInfo{string(instance.Id()), "host1"}
	cloudinitRunCmd, err := info.cloudinitRunCmd()
	c.Assert(err, IsNil)
	data, err := goyaml.Marshal(cloudinitRunCmd)
	c.Assert(err, IsNil)
	c.Check(string(decodedUserData), Matches, "(.|\n)*"+string(data)+"(\n|.)*")
}

func (suite *EnvironSuite) getInstance(systemId string) *maasInstance {
	input := `{"system_id": "` + systemId + `"}`
	node := suite.testMAASObject.TestServer.NewNode(input)
	return &maasInstance{&node, suite.environ}
}

func (suite *EnvironSuite) TestStopInstancesReturnsIfParameterEmpty(c *C) {
	suite.getInstance("test1")

	err := suite.environ.StopInstances([]environs.Instance{})
	c.Check(err, IsNil)
	operations := suite.testMAASObject.TestServer.NodeOperations()
	c.Check(operations, DeepEquals, map[string][]string{})
}

func (suite *EnvironSuite) TestStopInstancesStopsAndReleasesInstances(c *C) {
	instance1 := suite.getInstance("test1")
	instance2 := suite.getInstance("test2")
	suite.getInstance("test3")
	instances := []environs.Instance{instance1, instance2}

	err := suite.environ.StopInstances(instances)

	c.Check(err, IsNil)
	operations := suite.testMAASObject.TestServer.NodeOperations()
	expectedOperations := map[string][]string{"test1": {"release"}, "test2": {"release"}}
	c.Check(operations, DeepEquals, expectedOperations)
}

func (suite *EnvironSuite) TestStateInfo(c *C) {
	env := suite.makeEnviron()
	hostname := "test"
	input := `{"system_id": "system_id", "hostname": "` + hostname + `"}`
	node := suite.testMAASObject.TestServer.NewNode(input)
	instance := &maasInstance{&node, suite.environ}
	err := env.saveState(&bootstrapState{StateInstances: []state.InstanceId{instance.Id()}})
	c.Assert(err, IsNil)

	stateInfo, apiInfo, err := env.StateInfo()

	c.Assert(err, IsNil)
	c.Assert(stateInfo.Addrs, DeepEquals, []string{hostname + mgoPortSuffix})
	c.Assert(apiInfo.Addrs, DeepEquals, []string{hostname + apiPortSuffix})
}

func (suite *EnvironSuite) TestStateInfoFailsIfNoStateInstances(c *C) {
	env := suite.makeEnviron()

	_, _, err := env.StateInfo()

	c.Check(err, FitsTypeOf, &environs.NotFoundError{})
}

func (suite *EnvironSuite) TestDestroy(c *C) {
	env := suite.makeEnviron()
	suite.getInstance("test1")
	instance := suite.getInstance("test2")
	data := makeRandomBytes(10)
	suite.testMAASObject.TestServer.NewFile("filename", data)
	storage := env.Storage()

	err := env.Destroy([]environs.Instance{instance})

	c.Check(err, IsNil)
	// Instances have been stopped.
	operations := suite.testMAASObject.TestServer.NodeOperations()
	expectedOperations := map[string][]string{"test1": {"release"}, "test2": {"release"}}
	c.Check(operations, DeepEquals, expectedOperations)
	// Files have been cleaned up.
	listing, err := storage.List("")
	c.Assert(err, IsNil)
	c.Check(listing, DeepEquals, []string{})
}

// It would be nice if we could unit-test Bootstrap() in more detail, but
// at the time of writing that would require more support from gomaasapi's
// testing service than we have.
func (suite *EnvironSuite) TestBootstrapSucceeds(c *C) {
	suite.setupFakeTools(c)
	env := suite.makeEnviron()
	suite.testMAASObject.TestServer.NewNode(`{"system_id": "thenode", "hostname": "host"}`)
	cert := []byte{1, 2, 3}
	key := []byte{4, 5, 6}

	err := env.Bootstrap(constraints.Value{}, cert, key)
	c.Assert(err, IsNil)
}

func (suite *EnvironSuite) TestBootstrapFailsIfNoNodes(c *C) {
	suite.setupFakeTools(c)
	env := suite.makeEnviron()
	cert := []byte{1, 2, 3}
	key := []byte{4, 5, 6}
	err := env.Bootstrap(constraints.Value{}, cert, key)
	// Since there are no nodes, the attempt to allocate one returns a
	// 409: Conflict.
	c.Check(err, ErrorMatches, ".*409.*")
}

func (suite *EnvironSuite) TestBootstrapIntegratesWithEnvirons(c *C) {
	suite.setupFakeTools(c)
	env := suite.makeEnviron()
	suite.testMAASObject.TestServer.NewNode(`{"system_id": "bootstrapnode", "hostname": "host"}`)

	// environs.Bootstrap calls Environ.Bootstrap.  This works.
	err := environs.Bootstrap(env, constraints.Value{})
	c.Assert(err, IsNil)
}

func (suite *EnvironSuite) TestAssignmentPolicy(c *C) {
	env := suite.makeEnviron()

	c.Check(env.AssignmentPolicy(), Equals, state.AssignUnused)
}<|MERGE_RESOLUTION|>--- conflicted
+++ resolved
@@ -1,11 +1,8 @@
 package maas
 
 import (
-<<<<<<< HEAD
-=======
 	"bytes"
 	"encoding/base64"
->>>>>>> 6c30675d
 	"fmt"
 	. "launchpad.net/gocheck"
 	"launchpad.net/gomaasapi"
