--- conflicted
+++ resolved
@@ -157,15 +157,7 @@
 		cfg.zookeeper = true
 		cfg.instanceIdAccessor = ""
 	}},
-<<<<<<< HEAD
-	{"zookeeper hosts", func(cfg *cloudConfig) {
-=======
-	{"admin secret", func(cfg *machineConfig) {
-		cfg.zookeeper = true
-		cfg.adminSecret = ""
-	}},
 	{"zookeeper hosts", func(cfg *machineConfig) {
->>>>>>> b6838b58
 		cfg.zookeeper = false
 		cfg.zookeeperHosts = nil
 	}},
