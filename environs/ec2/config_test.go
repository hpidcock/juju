--- conflicted
+++ resolved
@@ -21,12 +21,7 @@
 var testAuth = aws.Auth{"gopher", "long teeth"}
 
 // the mandatory fields in config.
-<<<<<<< HEAD
-var baseConfig = `control-bucket: x
-`
-=======
 var baseConfig = "control-bucket: x\n"
->>>>>>> ae31f61d
 
 // the result of parsing baseConfig.
 var baseConfigResult = providerConfig{
