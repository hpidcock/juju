--- conflicted
+++ resolved
@@ -242,7 +242,7 @@
 	// up yet, so we retry to verify if that is happening.
 	var err error
 	for a := shortAttempt.Start(); a.Next(); {
-		_, err = environs.LoadProviderState(e.Storage())
+		_, err = environs.LoadState(e.Storage())
 		if err != nil {
 			break
 		}
@@ -275,7 +275,9 @@
 	if err != nil {
 		return fmt.Errorf("cannot start bootstrap instance: %v", err)
 	}
-	err = environs.SaveProviderState(e.Storage(), inst.Id())
+	err = environs.SaveState(e.Storage(), &environs.BootstrapState{
+		StateInstances: []instance.Id{inst.Id()},
+	})
 	if err != nil {
 		// ignore error on StopInstance because the previous error is
 		// more important.
@@ -291,52 +293,7 @@
 }
 
 func (e *environ) StateInfo() (*state.Info, *api.Info, error) {
-<<<<<<< HEAD
-	instances, err := environs.LoadProviderState(e.Storage())
-	if err != nil {
-		return nil, nil, err
-	}
-	config := e.Config()
-	cert, hasCert := config.CACert()
-	if !hasCert {
-		return nil, nil, fmt.Errorf("no CA certificate in environment configuration")
-	}
-	var stateAddrs []string
-	var apiAddrs []string
-	// Wait for the DNS names of any of the instances
-	// to become available.
-	log.Infof("environs/ec2: waiting for DNS name(s) of state server instances %v", instances)
-	for a := longAttempt.Start(); len(stateAddrs) == 0 && a.Next(); {
-		insts, err := e.Instances(instances)
-		if err != nil && err != environs.ErrPartialInstances {
-			return nil, nil, err
-		}
-		for _, inst := range insts {
-			if inst == nil {
-				continue
-			}
-			name := inst.(*ec2Instance).Instance.DNSName
-			if name != "" {
-				statePortSuffix := fmt.Sprintf(":%d", config.StatePort())
-				apiPortSuffix := fmt.Sprintf(":%d", config.APIPort())
-				stateAddrs = append(stateAddrs, name+statePortSuffix)
-				apiAddrs = append(apiAddrs, name+apiPortSuffix)
-			}
-		}
-	}
-	if len(stateAddrs) == 0 {
-		return nil, nil, fmt.Errorf("timed out waiting for mgo address from %v", instances)
-	}
-	return &state.Info{
-			Addrs:  stateAddrs,
-			CACert: cert,
-		}, &api.Info{
-			Addrs:  apiAddrs,
-			CACert: cert,
-		}, nil
-=======
 	return environs.StateInfo(e)
->>>>>>> 3da9ce4d
 }
 
 // getImageBaseURLs returns a list of URLs which are used to search for simplestreams image metadata.
