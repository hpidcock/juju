package environs

import (
	"archive/tar"
	"compress/gzip"
	"fmt"
	"io"
	"io/ioutil"
	"launchpad.net/juju/go/version"
	"os"
	"os/exec"
	"path/filepath"
	"runtime"
	"strings"
)

<<<<<<< HEAD
var currentOS = runtime.GOOS			// TODO use ubuntu series
var currentArch = ubuntuArch(runtime.GOARCH)

func ubuntuArch(arch string) string {
	if arch == "386" {
		arch = "i386"
	}
	return arch
}

// toolsPathForVersion returns a path for the juju tools with the
// given version, OS and architecture.
func toolsPathForVersion(v Version, os, arch string) string {
	return fmt.Sprintf("tools/juju%v-%s-%s.tgz", v, os, arch)
}

// ToolsPath gives the path for the current juju tools, as expected
// by environs.Environ.PutFile, for example.
var toolsPath = ToolsPathForVersion(version.Current, currentOS, currentArch)
=======
// toolsPath is the storage path for the juju tools with the
// same version, OS, and arch as the currently running client.
var toolsPath = fmt.Sprintf("tools/juju-%v-%s-%s.tgz", version.Current, runtime.GOOS, runtime.GOARCH)
>>>>>>> 48a6440b

// tarHeader returns a tar file header given the file's stat
// information.
func tarHeader(i os.FileInfo) *tar.Header {
	return &tar.Header{
		Typeflag:   tar.TypeReg,
		Name:       i.Name(),
		Size:       i.Size(),
		Mode:       int64(i.Mode() & 0777),
		ModTime:    i.ModTime(),
		AccessTime: i.ModTime(),
		ChangeTime: i.ModTime(),
		Uname:      "ubuntu",
		Gname:      "ubuntu",
	}
}

// isExecutable returns whether the given info
// represents a regular file executable by (at least) the user.
func isExecutable(i os.FileInfo) bool {
	return i.Mode()&(0100|os.ModeType) == 0100
}

// archive writes the executable files found in the given
// directory in gzipped tar format to w.
// An error is returned if an entry inside dir is not
// a regular executable file.
func archive(w io.Writer, dir string) (err error) {
	entries, err := ioutil.ReadDir(dir)
	if err != nil {
		return err
	}

	gzw := gzip.NewWriter(w)
	defer closeErrorCheck(&err, gzw)

	tarw := tar.NewWriter(gzw)
	defer closeErrorCheck(&err, tarw)

	for _, ent := range entries {
		if !isExecutable(ent) {
			return fmt.Errorf("archive: found non-executable file %q", filepath.Join(dir, ent.Name()))
		}
		h := tarHeader(ent)
		// ignore local umask
		h.Mode = 0755
		err := tarw.WriteHeader(h)
		if err != nil {
			return err
		}
		if err := copyFile(tarw, filepath.Join(dir, ent.Name())); err != nil {
			return err
		}
	}
	return nil
}

// closeErrorCheck means that we can ensure that
// Close errors do not get lost even when we defer them,
func closeErrorCheck(errp *error, c io.Closer) {
	err := c.Close()
	if *errp == nil {
		*errp = err
	}
}

func copyFile(w io.Writer, file string) error {
	f, err := os.Open(file)
	if err != nil {
		return err
	}
	defer f.Close()
	_, err = io.Copy(w, f)
	return err
}

// bundleTools bundles all the current juju tools in gzipped tar
// format to the given writer.
func bundleTools(w io.Writer) error {
	dir, err := ioutil.TempDir("", "juju-tools")
	if err != nil {
		return err
	}
	defer os.RemoveAll(dir)
	cmd := exec.Command("go", "install", "launchpad.net/juju/go/cmd/...")
	cmd.Env = []string{
		"GOPATH=" + os.Getenv("GOPATH"),
		"GOBIN=" + dir,
		"PATH=" + os.Getenv("PATH"),
	}
	out, err := cmd.CombinedOutput()
	if err != nil {
		return fmt.Errorf("build failed: %v; %s", err, out)
	}
	return archive(w, dir)
}

// PutTools uploads the current version of the juju tools
// executables to the given storage.
// TODO find binaries from $PATH when go dev environment not available.
func PutTools(storage StorageWriter) error {
	// We create the entire archive before asking the environment to
	// start uploading so that we can be sure we have archived
	// correctly.
	f, err := ioutil.TempFile("", "juju-tgz")
	if err != nil {
		return err
	}
	defer f.Close()
	defer os.Remove(f.Name())
	err = bundleTools(f)
	if err != nil {
		return err
	}
	_, err = f.Seek(0, 0)
	if err != nil {
		return err
	}
	fi, err := f.Stat()
	if err != nil {
		return err
	}
	return storage.Put(toolsPath, f, fi.Size())
}

// FindTools tries to find a set of tools appropriate
// for the current version and platform and returns
// a URL that can be used to access them
// in gzipped tar archive format.
func FindTools(env Environ) (url string, err error) {
}

func findToolsPath(store StorageReader) (path string, err error) {
	names := store.List(fmt.Sprintf("tools/juju%d.", version.Current.Major))
	if len(names) == 0 {
		return "", &NotFoundError{fmt.Errorf("no tools found")}
	}
	bestVersion := version.Version{Major: -1}
	bestName := ""
	for _, name := range names {
		m := toolFilePat.FindStringSubmatch(name)
		if m == nil {
			log.Printf("unexpected tools file found %q", name)
			continue
		}
		vers, err := version.Parse(m[1])
		if err != nil {
			log.Printf("failed to parse version %q: %v", name, err)
			continue
		}
		if m[2] != currentOS {
			continue
		}
		// TODO allow different architectures.
		if m[3] != currentArch {
			continue
		}
		if vers.Major != versionCurrentMajor {
			continue
		}
		if bestVersion.Less(vers) {
			bestVersion = vers
			bestKey = k.Key
		}
	}
	if bestVersion.Major < 0 {
		return "", errToolsNotFound
	}
	return bestName, nil
}

// GetTools finds the latest compatible version of the juju tools
<<<<<<< HEAD
// and downloads them into the given directory.
func GetTools(env Environ, dir string) error {
}

func getToolsFromStorage(store StorageReader, path string) error {
	r, err := store.Get(path)
=======
// and downloads and extracts them into the given directory.
func GetTools(storage StorageReader, dir string) error {
	// TODO search the storage for the right tools version.
	r, err := storage.Get(toolsPath)
>>>>>>> 48a6440b
	if err != nil {
		return err
	}
	defer r.Close()

	r, err = gzip.NewReader(r)
	if err != nil {
		return err
	}
	defer r.Close()

	tr := tar.NewReader(r)
	for {
		hdr, err := tr.Next()
		if err != nil {
			if err == io.EOF {
				err = nil
			}
			return err
		}
		if strings.Contains(hdr.Name, "/\\") {
			return fmt.Errorf("bad name %q in tools archive", hdr.Name)
		}

		name := filepath.Join(dir, hdr.Name)
		if err := writeFile(name, os.FileMode(hdr.Mode&0777), tr); err != nil {
			return fmt.Errorf("tar extract %q failed: %v", name, err)
		}
	}
	panic("not reached")
}

func writeFile(name string, mode os.FileMode, r io.Reader) error {
	f, err := os.OpenFile(name, os.O_WRONLY|os.O_CREATE|os.O_TRUNC, mode)
	if err != nil {
		return err
	}
	defer f.Close()
	_, err = io.Copy(f, r)
	return err
}

// EmptyStorage holds a StorageReader object
// that contains nothing.
var EmptyStorage StorageReader = emptyStorage{}

type emptyStorage struct{}

func (s emptyStorage) Get(name string) (io.ReadCloser, error) {
	return nil, &NotFoundError{fmt.Errorf("file %q not found in empty storage", name)}
}

func (s emptyStorage) List(prefix string) ([]string, error) {
	return nil, nil
}<|MERGE_RESOLUTION|>--- conflicted
+++ resolved
@@ -14,9 +14,8 @@
 	"strings"
 )
 
-<<<<<<< HEAD
-var currentOS = runtime.GOOS			// TODO use ubuntu series
-var currentArch = ubuntuArch(runtime.GOARCH)
+var currentSeries = "precise"		// TODO find out actual version.
+var currentArch = ubuntuArch(runtime.GOARCH)	// TODO better
 
 func ubuntuArch(arch string) string {
 	if arch == "386" {
@@ -27,18 +26,86 @@
 
 // toolsPathForVersion returns a path for the juju tools with the
 // given version, OS and architecture.
-func toolsPathForVersion(v Version, os, arch string) string {
-	return fmt.Sprintf("tools/juju%v-%s-%s.tgz", v, os, arch)
+func toolsPathForVersion(v Version, series, arch string) string {
+	return fmt.Sprintf("tools/juju-%v-%s-%s.tgz", v, series, arch)
 }
 
 // ToolsPath gives the path for the current juju tools, as expected
 // by environs.Environ.PutFile, for example.
-var toolsPath = ToolsPathForVersion(version.Current, currentOS, currentArch)
-=======
-// toolsPath is the storage path for the juju tools with the
-// same version, OS, and arch as the currently running client.
-var toolsPath = fmt.Sprintf("tools/juju-%v-%s-%s.tgz", version.Current, runtime.GOOS, runtime.GOARCH)
->>>>>>> 48a6440b
+var toolsPath = toolsPathForVersion(version.Current, currentSeries, currentArch)
+
+// PutTools uploads the current version of the juju tools
+// executables to the given storage.
+// TODO find binaries from $PATH when go dev environment not available.
+func PutTools(storage StorageWriter) error {
+	// We create the entire archive before asking the environment to
+	// start uploading so that we can be sure we have archived
+	// correctly.
+	f, err := ioutil.TempFile("", "juju-tgz")
+	if err != nil {
+		return err
+	}
+	defer f.Close()
+	defer os.Remove(f.Name())
+	err = bundleTools(f)
+	if err != nil {
+		return err
+	}
+	_, err = f.Seek(0, 0)
+	if err != nil {
+		return err
+	}
+	fi, err := f.Stat()
+	if err != nil {
+		return err
+	}
+	return storage.Put(toolsPath, f, fi.Size())
+}
+
+// archive writes the executable files found in the given
+// directory in gzipped tar format to w.
+// An error is returned if an entry inside dir is not
+// a regular executable file.
+func archive(w io.Writer, dir string) (err error) {
+	entries, err := ioutil.ReadDir(dir)
+	if err != nil {
+		return err
+	}
+
+	gzw := gzip.NewWriter(w)
+	defer closeErrorCheck(&err, gzw)
+
+	tarw := tar.NewWriter(gzw)
+	defer closeErrorCheck(&err, tarw)
+
+	for _, ent := range entries {
+		if !isExecutable(ent) {
+			return fmt.Errorf("archive: found non-executable file %q", filepath.Join(dir, ent.Name()))
+		}
+		h := tarHeader(ent)
+		// ignore local umask
+		h.Mode = 0755
+		err := tarw.WriteHeader(h)
+		if err != nil {
+			return err
+		}
+		if err := readFile(tarw, filepath.Join(dir, ent.Name())); err != nil {
+			return err
+		}
+	}
+	return nil
+}
+
+// readFile writes the contents of the given file to w.
+func readFile(w io.Writer, file string) error {
+	f, err := os.Open(file)
+	if err != nil {
+		return err
+	}
+	defer f.Close()
+	_, err = io.Copy(w, f)
+	return err
+}
 
 // tarHeader returns a tar file header given the file's stat
 // information.
@@ -62,40 +129,6 @@
 	return i.Mode()&(0100|os.ModeType) == 0100
 }
 
-// archive writes the executable files found in the given
-// directory in gzipped tar format to w.
-// An error is returned if an entry inside dir is not
-// a regular executable file.
-func archive(w io.Writer, dir string) (err error) {
-	entries, err := ioutil.ReadDir(dir)
-	if err != nil {
-		return err
-	}
-
-	gzw := gzip.NewWriter(w)
-	defer closeErrorCheck(&err, gzw)
-
-	tarw := tar.NewWriter(gzw)
-	defer closeErrorCheck(&err, tarw)
-
-	for _, ent := range entries {
-		if !isExecutable(ent) {
-			return fmt.Errorf("archive: found non-executable file %q", filepath.Join(dir, ent.Name()))
-		}
-		h := tarHeader(ent)
-		// ignore local umask
-		h.Mode = 0755
-		err := tarw.WriteHeader(h)
-		if err != nil {
-			return err
-		}
-		if err := copyFile(tarw, filepath.Join(dir, ent.Name())); err != nil {
-			return err
-		}
-	}
-	return nil
-}
-
 // closeErrorCheck means that we can ensure that
 // Close errors do not get lost even when we defer them,
 func closeErrorCheck(errp *error, c io.Closer) {
@@ -105,125 +138,25 @@
 	}
 }
 
-func copyFile(w io.Writer, file string) error {
-	f, err := os.Open(file)
-	if err != nil {
-		return err
-	}
-	defer f.Close()
-	_, err = io.Copy(w, f)
-	return err
-}
-
-// bundleTools bundles all the current juju tools in gzipped tar
-// format to the given writer.
-func bundleTools(w io.Writer) error {
-	dir, err := ioutil.TempDir("", "juju-tools")
-	if err != nil {
-		return err
-	}
-	defer os.RemoveAll(dir)
-	cmd := exec.Command("go", "install", "launchpad.net/juju/go/cmd/...")
-	cmd.Env = []string{
-		"GOPATH=" + os.Getenv("GOPATH"),
-		"GOBIN=" + dir,
-		"PATH=" + os.Getenv("PATH"),
-	}
-	out, err := cmd.CombinedOutput()
-	if err != nil {
-		return fmt.Errorf("build failed: %v; %s", err, out)
-	}
-	return archive(w, dir)
-}
-
-// PutTools uploads the current version of the juju tools
-// executables to the given storage.
-// TODO find binaries from $PATH when go dev environment not available.
-func PutTools(storage StorageWriter) error {
-	// We create the entire archive before asking the environment to
-	// start uploading so that we can be sure we have archived
-	// correctly.
-	f, err := ioutil.TempFile("", "juju-tgz")
-	if err != nil {
-		return err
-	}
-	defer f.Close()
-	defer os.Remove(f.Name())
-	err = bundleTools(f)
-	if err != nil {
-		return err
-	}
-	_, err = f.Seek(0, 0)
-	if err != nil {
-		return err
-	}
-	fi, err := f.Stat()
-	if err != nil {
-		return err
-	}
-	return storage.Put(toolsPath, f, fi.Size())
-}
-
-// FindTools tries to find a set of tools appropriate
-// for the current version and platform and returns
-// a URL that can be used to access them
-// in gzipped tar archive format.
+// FindTools tries to find a set of tools appropriate for the current
+// version and platform and returns a URL that can be used to access
+// them in gzipped tar archive format.
 func FindTools(env Environ) (url string, err error) {
-}
-
-func findToolsPath(store StorageReader) (path string, err error) {
-	names := store.List(fmt.Sprintf("tools/juju%d.", version.Current.Major))
-	if len(names) == 0 {
-		return "", &NotFoundError{fmt.Errorf("no tools found")}
-	}
-	bestVersion := version.Version{Major: -1}
-	bestName := ""
-	for _, name := range names {
-		m := toolFilePat.FindStringSubmatch(name)
-		if m == nil {
-			log.Printf("unexpected tools file found %q", name)
-			continue
-		}
-		vers, err := version.Parse(m[1])
-		if err != nil {
-			log.Printf("failed to parse version %q: %v", name, err)
-			continue
-		}
-		if m[2] != currentOS {
-			continue
-		}
-		// TODO allow different architectures.
-		if m[3] != currentArch {
-			continue
-		}
-		if vers.Major != versionCurrentMajor {
-			continue
-		}
-		if bestVersion.Less(vers) {
-			bestVersion = vers
-			bestKey = k.Key
-		}
-	}
-	if bestVersion.Major < 0 {
-		return "", errToolsNotFound
-	}
-	return bestName, nil
+	storage, path, err := findTools(env)
+	if err != nil {
+		return err
+	}
+	return storage.URL(path), nil
 }
 
 // GetTools finds the latest compatible version of the juju tools
-<<<<<<< HEAD
 // and downloads them into the given directory.
 func GetTools(env Environ, dir string) error {
-}
-
-func getToolsFromStorage(store StorageReader, path string) error {
-	r, err := store.Get(path)
-=======
-// and downloads and extracts them into the given directory.
-func GetTools(storage StorageReader, dir string) error {
-	// TODO search the storage for the right tools version.
-	r, err := storage.Get(toolsPath)
->>>>>>> 48a6440b
+	storage, path, err := findTools(env)
+	if err != nil {
+		return err
+	}
+	r, err := storage.Get(path)
 	if err != nil {
 		return err
 	}
@@ -256,6 +189,81 @@
 	panic("not reached")
 }
 
+// findToolsPath is an internal version of FindTools that returns the
+// found StorageReader and the path within that storage.
+find findTools(env Environ) (storage environs.StorageReader, path string, err error) {
+	var storage environs.StorageReader = env.Storage()
+	path, err := findToolsPath(storage)
+	if _, ok := err.(*environs.NotFoundError); ok {
+		storage = env.PublicStorage()
+		path, err = findToolsPath(storage)
+	}
+	if err != nil {
+		return err
+	}
+}
+
+// findToolsPath looks for the tools in the given storage.
+func findToolsPath(store StorageReader) (path string, err error) {
+	names := store.List(fmt.Sprintf("tools/juju%d.", version.Current.Major))
+	if len(names) == 0 {
+		return "", &NotFoundError{fmt.Errorf("no tools found")}
+	}
+	bestVersion := version.Version{Major: -1}
+	bestName := ""
+	for _, name := range names {
+		m := toolFilePat.FindStringSubmatch(name)
+		if m == nil {
+			log.Printf("unexpected tools file found %q", name)
+			continue
+		}
+		vers, err := version.Parse(m[1])
+		if err != nil {
+			log.Printf("failed to parse version %q: %v", name, err)
+			continue
+		}
+		if m[2] != currentOS {
+			continue
+		}
+		// TODO allow different architectures.
+		if m[3] != currentArch {
+			continue
+		}
+		if vers.Major != versionCurrentMajor {
+			continue
+		}
+		if bestVersion.Less(vers) {
+			bestVersion = vers
+			bestKey = k.Key
+		}
+	}
+	if bestVersion.Major < 0 {
+		return "", errToolsNotFound
+	}
+	return bestName, nil
+}
+
+// bundleTools bundles all the current juju tools in gzipped tar
+// format to the given writer.
+func bundleTools(w io.Writer) error {
+	dir, err := ioutil.TempDir("", "juju-tools")
+	if err != nil {
+		return err
+	}
+	defer os.RemoveAll(dir)
+	cmd := exec.Command("go", "install", "launchpad.net/juju/go/cmd/...")
+	cmd.Env = []string{
+		"GOPATH=" + os.Getenv("GOPATH"),
+		"GOBIN=" + dir,
+		"PATH=" + os.Getenv("PATH"),
+	}
+	out, err := cmd.CombinedOutput()
+	if err != nil {
+		return fmt.Errorf("build failed: %v; %s", err, out)
+	}
+	return archive(w, dir)
+}
+
 func writeFile(name string, mode os.FileMode, r io.Reader) error {
 	f, err := os.OpenFile(name, os.O_WRONLY|os.O_CREATE|os.O_TRUNC, mode)
 	if err != nil {
