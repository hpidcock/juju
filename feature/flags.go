--- conflicted
+++ resolved
@@ -47,18 +47,12 @@
 // Mongo-based lease store, rather than by the Raft FSM.
 const LegacyLeases = "legacy-leases"
 
-<<<<<<< HEAD
-// Branches will allow for model generation functionality to be used.
-// Historically we called this feature generations. There can be left overs where it is still called that.
-const Branches = "branches"
-=======
 // Branches will allow for model branches functionality to be used.
 const Branches = "branches"
 
 // Generations will allow for model generation functionality to be used.
 // This is a deprecated flag name and is synonymous with "branches" above.
 const Generations = "generations"
->>>>>>> dcc8274f
 
 // MongoDbSnap tells Juju to install MongoDB as a snap, rather than installing
 // it from APT.
