--- conflicted
+++ resolved
@@ -7,12 +7,7 @@
 import (
 	reflect "reflect"
 
-<<<<<<< HEAD
-	charm "github.com/juju/charm/v11"
-=======
 	charm "github.com/juju/charm/v12"
-	charm0 "github.com/juju/juju/core/charm"
->>>>>>> 8dc68269
 	gomock "go.uber.org/mock/gomock"
 )
 
