--- conflicted
+++ resolved
@@ -18,11 +18,6 @@
 	OSX
 	CentOS
 	GenericLinux
-<<<<<<< HEAD
-	OpenSUSE
-=======
-	Kubernetes
->>>>>>> d6207b59
 )
 
 func (t OSType) String() string {
@@ -37,13 +32,6 @@
 		return "CentOS"
 	case GenericLinux:
 		return "GenericLinux"
-<<<<<<< HEAD
-	case OpenSUSE:
-		return "OpenSUSE"
-=======
-	case Kubernetes:
-		return "Kubernetes"
->>>>>>> d6207b59
 	}
 	return "Unknown"
 }
@@ -57,11 +45,6 @@
 		Windows,
 		CentOS,
 		GenericLinux,
-<<<<<<< HEAD
-		OpenSUSE,
-=======
-		Kubernetes,
->>>>>>> d6207b59
 	}
 	validOSTypeNames = make(map[string]OSType)
 	for _, osType := range osTypes {
