--- conflicted
+++ resolved
@@ -336,7 +336,6 @@
 			if raw == "" {
 				continue
 			}
-<<<<<<< HEAD
 			currentName, currentValue, err := splitRaw(raw)
 			if err != nil {
 				return Value{}, nil, errors.Trace(err)
@@ -349,27 +348,10 @@
 				val = currentValue
 				if canonical, ok := rawAliases[currentName]; ok {
 					aliases[currentName] = canonical
+					name = canonical
 				}
 			} else if name != "" {
 				val += " " + currentValue
-=======
-			current_name, current_val, err := splitRaw(raw)
-			if err != nil {
-				return Value{}, nil, errors.Trace(err)
-			}
-			if current_name == "" && name == "" {
-				return Value{}, nil, errors.Errorf("malformed constraint %q", current_val)
-			}
-			if current_name != "" {
-				name = current_name
-				val = current_val
-				if canonical, ok := rawAliases[name]; ok {
-					aliases[name] = canonical
-					name = canonical
-				}
-			} else if name != "" {
-				val += " " + current_val
->>>>>>> 73057f49
 			}
 			if err := cons.setRaw(name, val); err != nil {
 				return Value{}, aliases, errors.Trace(err)
