// Copyright 2017 Canonical Ltd.
// Licensed under the AGPLv3, see LICENCE file for details.

package provider

import (
	"bytes"
	"context"
	"crypto/rand"
	"fmt"
	"io"
	"reflect"
	"regexp"
	"sort"
	"strconv"
	"strings"
	"sync"
	"time"

	jujuclock "github.com/juju/clock"
	"github.com/juju/errors"
	"github.com/juju/loggo"
	"github.com/juju/utils/arch"
	"github.com/juju/version"
	"github.com/kr/pretty"
	"gopkg.in/juju/names.v3"
	admissionregistration "k8s.io/api/admissionregistration/v1beta1"
	apps "k8s.io/api/apps/v1"
	core "k8s.io/api/core/v1"
	"k8s.io/api/extensions/v1beta1"
	k8sstorage "k8s.io/api/storage/v1"
	apiextensionsclientset "k8s.io/apiextensions-apiserver/pkg/client/clientset/clientset"
	k8serrors "k8s.io/apimachinery/pkg/api/errors"
	"k8s.io/apimachinery/pkg/api/resource"
	v1 "k8s.io/apimachinery/pkg/apis/meta/v1"
	"k8s.io/apimachinery/pkg/apis/meta/v1/unstructured"
	k8slabels "k8s.io/apimachinery/pkg/labels"
	k8stypes "k8s.io/apimachinery/pkg/types"
	"k8s.io/apimachinery/pkg/util/intstr"
	k8syaml "k8s.io/apimachinery/pkg/util/yaml"
	"k8s.io/client-go/dynamic"
	"k8s.io/client-go/informers"
	"k8s.io/client-go/kubernetes"
	"k8s.io/client-go/rest"

	"github.com/juju/juju/caas"
	k8sspecs "github.com/juju/juju/caas/kubernetes/provider/specs"
	"github.com/juju/juju/caas/specs"
	"github.com/juju/juju/cloudconfig/podcfg"
	k8sannotations "github.com/juju/juju/core/annotations"
	"github.com/juju/juju/core/application"
	"github.com/juju/juju/core/constraints"
	"github.com/juju/juju/core/devices"
	"github.com/juju/juju/core/network"
	"github.com/juju/juju/core/paths"
	"github.com/juju/juju/core/status"
	"github.com/juju/juju/core/watcher"
	"github.com/juju/juju/environs"
	"github.com/juju/juju/environs/config"
	envcontext "github.com/juju/juju/environs/context"
	"github.com/juju/juju/environs/tags"
	"github.com/juju/juju/storage"
	"github.com/juju/juju/storage/provider"
)

var logger = loggo.GetLogger("juju.kubernetes.provider")

const (
<<<<<<< HEAD
	labelOperator    = "juju-operator"
	labelStorage     = "juju-storage"
	labelVersion     = "juju-version"
	labelApplication = "juju-app"
	labelModel       = "juju-model"

	// annotationKeyApplicationUUID is the key of annotation for recording pvc unique ID.
	annotationKeyApplicationUUID = "juju-app-uuid"
=======
	// Domain is the primary TLD for juju when giving resource domains to
	// Kubernetes
	Domain = "juju.is"

	labelOperator        = "juju-operator"
	labelStorage         = "juju-storage"
	labelVersion         = "juju-version"
	labelApplication     = "juju-app"
	labelApplicationUUID = "juju-app-uuid"
	labelModel           = "juju-model"
>>>>>>> 89792fed

	// labelResourceLifeCycleKey defines the label key for lifecycle of the global resources.
	labelResourceLifeCycleKey             = "juju-resource-lifecycle"
	labelResourceLifeCycleValueModel      = "model"
	labelResourceLifeCycleValuePersistent = "persistent"

	gpuAffinityNodeSelectorKey = "gpu"

	annotationPrefix = "juju.io"

	operatorContainerName = "juju-operator"

	dataDirVolumeName = "juju-data-dir"

	// InformerResyncPeriod is the default resync period set on IndexInformers
	InformerResyncPeriod = time.Minute * 5

	// OperatorPodIPEnvName is the environment name for operator pod IP.
	OperatorPodIPEnvName = "JUJU_OPERATOR_POD_IP"

	// OperatorServiceIPEnvName is the environment name for operator service IP.
	OperatorServiceIPEnvName = "JUJU_OPERATOR_SERVICE_IP"

	// OperatorNamespaceEnvName is the environment name for k8s namespace the operator is in.
	OperatorNamespaceEnvName = "JUJU_OPERATOR_NAMESPACE"

	// JujuRunServerSocketPort is the port used by juju run callbacks.
	JujuRunServerSocketPort = 30666

	// A set of constants defining history limits for certain k8s deployment
	// types.
	// TODO We may want to make these configurable in the future.

	// daemonsetRevisionHistoryLimit is the number of old history states to
	// retain to allow rollbacks
	daemonsetRevisionHistoryLimit int32 = 0
	// deploymentRevisionHistoryLimit is the number of old ReplicaSets to retain
	// to allow rollback
	deploymentRevisionHistoryLimit int32 = 0
	// statefulSetRevisionHistoryLimit is the maximum number of revisions that
	// will be maintained in the StatefulSet's revision history
	statefulSetRevisionHistoryLimit int32 = 0
)

var (
	defaultPropagationPolicy = v1.DeletePropagationForeground

	annotationModelUUIDKey              = annotationPrefix + "/" + "model"
	annotationControllerUUIDKey         = annotationPrefix + "/" + "controller"
	annotationControllerIsControllerKey = annotationPrefix + "/" + "is-controller"
	annotationUnit                      = annotationPrefix + "/" + "unit"
)

type kubernetesClient struct {
	clock jujuclock.Clock

	// namespace is the k8s namespace to use when
	// creating k8s resources.
	namespace string

	annotations k8sannotations.Annotation

	lock                        sync.Mutex
	envCfgUnlocked              *config.Config
	clientUnlocked              kubernetes.Interface
	apiextensionsClientUnlocked apiextensionsclientset.Interface
	dynamicClientUnlocked       dynamic.Interface

	newClient NewK8sClientFunc

	// modelUUID is the UUID of the model this client acts on.
	modelUUID string

	// newWatcher is the k8s watcher generator.
	newWatcher        NewK8sWatcherFunc
	newStringsWatcher NewK8sStringsWatcherFunc

	// informerFactoryUnlocked informer factory setup for tracking this model
	informerFactoryUnlocked informers.SharedInformerFactory

	// randomPrefix generates an annotation for stateful sets.
	randomPrefix RandomPrefixFunc
}

// To regenerate the mocks for the kubernetes Client used by this broker,
// run "go generate" from the package directory.
//go:generate mockgen -package mocks -destination mocks/k8sclient_mock.go k8s.io/client-go/kubernetes Interface
//go:generate mockgen -package mocks -destination mocks/appv1_mock.go k8s.io/client-go/kubernetes/typed/apps/v1 AppsV1Interface,DeploymentInterface,StatefulSetInterface,DaemonSetInterface
//go:generate mockgen -package mocks -destination mocks/corev1_mock.go k8s.io/client-go/kubernetes/typed/core/v1 EventInterface,CoreV1Interface,NamespaceInterface,PodInterface,ServiceInterface,ConfigMapInterface,PersistentVolumeInterface,PersistentVolumeClaimInterface,SecretInterface,NodeInterface
//go:generate mockgen -package mocks -destination mocks/extenstionsv1_mock.go k8s.io/client-go/kubernetes/typed/extensions/v1beta1 ExtensionsV1beta1Interface,IngressInterface
//go:generate mockgen -package mocks -destination mocks/storagev1_mock.go k8s.io/client-go/kubernetes/typed/storage/v1 StorageV1Interface,StorageClassInterface
//go:generate mockgen -package mocks -destination mocks/rbacv1_mock.go k8s.io/client-go/kubernetes/typed/rbac/v1 RbacV1Interface,ClusterRoleBindingInterface,ClusterRoleInterface,RoleInterface,RoleBindingInterface
//go:generate mockgen -package mocks -destination mocks/apiextensions_mock.go k8s.io/apiextensions-apiserver/pkg/client/clientset/clientset/typed/apiextensions/v1beta1 ApiextensionsV1beta1Interface,CustomResourceDefinitionInterface
//go:generate mockgen -package mocks -destination mocks/apiextensionsclientset_mock.go -mock_names=Interface=MockApiExtensionsClientInterface k8s.io/apiextensions-apiserver/pkg/client/clientset/clientset Interface
//go:generate mockgen -package mocks -destination mocks/discovery_mock.go k8s.io/client-go/discovery DiscoveryInterface
//go:generate mockgen -package mocks -destination mocks/dynamic_mock.go -mock_names=Interface=MockDynamicInterface k8s.io/client-go/dynamic Interface,ResourceInterface,NamespaceableResourceInterface
//go:generate mockgen -package mocks -destination mocks/admissionregistration_mock.go k8s.io/client-go/kubernetes/typed/admissionregistration/v1beta1  AdmissionregistrationV1beta1Interface,MutatingWebhookConfigurationInterface,ValidatingWebhookConfigurationInterface
//go:generate mockgen -package mocks -destination mocks/serviceaccountinformer_mock.go k8s.io/client-go/informers/core/v1 ServiceAccountInformer
//go:generate mockgen -package mocks -destination mocks/serviceaccountlister_mock.go k8s.io/client-go/listers/core/v1 ServiceAccountLister,ServiceAccountNamespaceLister
//go:generate mockgen -package mocks -destination mocks/sharedindexinformer_mock.go k8s.io/client-go/tools/cache SharedIndexInformer

// NewK8sClientFunc defines a function which returns a k8s client based on the supplied config.
type NewK8sClientFunc func(c *rest.Config) (kubernetes.Interface, apiextensionsclientset.Interface, dynamic.Interface, error)

// RandomPrefixFunc defines a function used to generate a random hex string.
type RandomPrefixFunc func() (string, error)

// newK8sBroker returns a kubernetes client for the specified k8s cluster.
func newK8sBroker(
	controllerUUID string,
	k8sRestConfig *rest.Config,
	cfg *config.Config,
	newClient NewK8sClientFunc,
	newWatcher NewK8sWatcherFunc,
	newStringsWatcher NewK8sStringsWatcherFunc,
	randomPrefix RandomPrefixFunc,
	clock jujuclock.Clock,
) (*kubernetesClient, error) {
	k8sClient, apiextensionsClient, dynamicClient, err := newClient(k8sRestConfig)
	if err != nil {
		return nil, errors.Trace(err)
	}
	newCfg, err := providerInstance.newConfig(cfg)
	if err != nil {
		return nil, errors.Trace(err)
	}

	modelUUID := newCfg.UUID()
	if modelUUID == "" {
		return nil, errors.NotValidf("modelUUID is required")
	}
	client := &kubernetesClient{
		clock:                       clock,
		clientUnlocked:              k8sClient,
		apiextensionsClientUnlocked: apiextensionsClient,
		dynamicClientUnlocked:       dynamicClient,
		envCfgUnlocked:              newCfg.Config,
		informerFactoryUnlocked: informers.NewSharedInformerFactoryWithOptions(
			k8sClient,
			InformerResyncPeriod,
			informers.WithNamespace(newCfg.Name()),
		),
		namespace:         newCfg.Name(),
		modelUUID:         modelUUID,
		newWatcher:        newWatcher,
		newStringsWatcher: newStringsWatcher,
		newClient:         newClient,
		randomPrefix:      randomPrefix,
		annotations: k8sannotations.New(nil).
			Add(annotationModelUUIDKey, modelUUID),
	}
	if controllerUUID != "" {
		// controllerUUID could be empty in add-k8s without -c because there might be no controller yet.
		client.annotations.Add(annotationControllerUUIDKey, controllerUUID)
	}
	return client, nil
}

// GetAnnotations returns current namespace's annotations.
func (k *kubernetesClient) GetAnnotations() k8sannotations.Annotation {
	return k.annotations
}

var k8sversionNumberExtractor = regexp.MustCompile("[0-9]+")

// MakeK8sDomain builds and returns a Kubernetes resource domain for the
// provided components. Func is idempotent
func MakeK8sDomain(components ...string) string {
	return fmt.Sprintf("%s.%s", strings.Join(components, "."), Domain)
}

// Version returns cluster version information.
func (k *kubernetesClient) Version() (ver *version.Number, err error) {
	k8sver, err := k.client().Discovery().ServerVersion()
	if err != nil {
		return nil, errors.Trace(err)
	}

	clean := func(s string) string {
		return k8sversionNumberExtractor.FindString(s)
	}

	ver = &version.Number{}
	if ver.Major, err = strconv.Atoi(clean(k8sver.Major)); err != nil {
		return nil, errors.Trace(err)
	}
	if ver.Minor, err = strconv.Atoi(clean(k8sver.Minor)); err != nil {
		return nil, errors.Trace(err)
	}
	return ver, nil
}

// addAnnotations set an annotation to current namespace's annotations.
func (k *kubernetesClient) addAnnotations(key, value string) k8sannotations.Annotation {
	return k.annotations.Add(key, value)
}

func (k *kubernetesClient) client() kubernetes.Interface {
	k.lock.Lock()
	defer k.lock.Unlock()
	client := k.clientUnlocked
	return client
}

type resourcePurifier interface {
	SetResourceVersion(string)
}

// purifyResource purifies read only fields before creating/updating the resource.
func purifyResource(resource resourcePurifier) {
	resource.SetResourceVersion("")
}

func (k *kubernetesClient) extendedClient() apiextensionsclientset.Interface {
	k.lock.Lock()
	defer k.lock.Unlock()
	client := k.apiextensionsClientUnlocked
	return client
}

func (k *kubernetesClient) dynamicClient() dynamic.Interface {
	k.lock.Lock()
	defer k.lock.Unlock()
	client := k.dynamicClientUnlocked
	return client
}

// Config returns environ config.
func (k *kubernetesClient) Config() *config.Config {
	k.lock.Lock()
	defer k.lock.Unlock()
	cfg := k.envCfgUnlocked
	return cfg
}

// SetConfig is specified in the Environ interface.
func (k *kubernetesClient) SetConfig(cfg *config.Config) error {
	k.lock.Lock()
	defer k.lock.Unlock()
	newCfg, err := providerInstance.newConfig(cfg)
	if err != nil {
		return errors.Trace(err)
	}
	k.envCfgUnlocked = newCfg.Config
	return nil
}

// SetCloudSpec is specified in the environs.Environ interface.
func (k *kubernetesClient) SetCloudSpec(spec environs.CloudSpec) error {
	k.lock.Lock()
	defer k.lock.Unlock()

	k8sRestConfig, err := CloudSpecToK8sRestConfig(spec)
	if err != nil {
		return errors.Annotate(err, "cannot set cloud spec")
	}

	k.clientUnlocked, k.apiextensionsClientUnlocked, k.dynamicClientUnlocked, err = k.newClient(k8sRestConfig)
	if err != nil {
		return errors.Annotate(err, "cannot set cloud spec")
	}

	k.informerFactoryUnlocked = informers.NewSharedInformerFactoryWithOptions(
		k.clientUnlocked,
		InformerResyncPeriod,
		informers.WithNamespace(k.namespace),
	)
	return nil
}

// PrepareForBootstrap prepares for bootstraping a controller.
func (k *kubernetesClient) PrepareForBootstrap(ctx environs.BootstrapContext, controllerName string) error {
	alreadyExistErr := errors.NewAlreadyExists(nil,
		fmt.Sprintf(`a controller called %q already exists on this k8s cluster.
Please bootstrap again and choose a different controller name.`, controllerName),
	)

	k.namespace = DecideControllerNamespace(controllerName)

	// ensure no existing namespace has the same name.
	_, err := k.getNamespaceByName(k.namespace)
	if err == nil {
		return alreadyExistErr
	}
	if !errors.IsNotFound(err) {
		return errors.Trace(err)
	}
	// Good, no existing namespace has the same name.
	// Now, try to find if there is any existing controller running in this cluster.
	// Note: we have to do this check before we are confident to support multi controllers running in same k8s cluster.

	_, err = k.listNamespacesByAnnotations(k.annotations)
	if err == nil {
		return alreadyExistErr
	}
	if !errors.IsNotFound(err) {
		return errors.Trace(err)
	}
	// All good, no existing controller found on the cluster.
	// The namespace will be set to controller-name in newcontrollerStack.

	// do validation on storage class.
	_, err = k.validateOperatorStorage()
	return errors.Trace(err)
}

// Create implements environs.BootstrapEnviron.
func (k *kubernetesClient) Create(envcontext.ProviderCallContext, environs.CreateParams) error {
	// must raise errors.AlreadyExistsf if it's already exist.
	return k.createNamespace(k.namespace)
}

// Bootstrap deploys controller with mongoDB together into k8s cluster.
func (k *kubernetesClient) Bootstrap(
	ctx environs.BootstrapContext,
	callCtx envcontext.ProviderCallContext,
	args environs.BootstrapParams,
) (*environs.BootstrapResult, error) {

	if args.BootstrapSeries != "" {
		return nil, errors.NotSupportedf("set series for bootstrapping to kubernetes")
	}

	storageClass, err := k.validateOperatorStorage()
	if err != nil {
		return nil, errors.Trace(err)
	}

	finalizer := func(ctx environs.BootstrapContext, pcfg *podcfg.ControllerPodConfig, opts environs.BootstrapDialOpts) (err error) {
		if err = podcfg.FinishControllerPodConfig(pcfg, k.Config()); err != nil {
			return errors.Trace(err)
		}

		if err = pcfg.VerifyConfig(); err != nil {
			return errors.Trace(err)
		}

		logger.Debugf("controller pod config: \n%+v", pcfg)

		// validate hosted model name if we need to create it.
		if hostedModelName, has := pcfg.GetHostedModel(); has {
			_, err := k.getNamespaceByName(hostedModelName)
			if err == nil {
				return errors.NewAlreadyExists(nil,
					fmt.Sprintf(`
namespace %q already exists in the cluster,
please choose a different hosted model name then try again.`, hostedModelName),
				)
			}
			if !errors.IsNotFound(err) {
				return errors.Trace(err)
			}
			// hosted model is all good.
		}

		// we use controller name to name controller namespace in bootstrap time.
		setControllerNamespace := func(controllerName string, broker *kubernetesClient) error {
			nsName := DecideControllerNamespace(controllerName)

			_, err := broker.GetNamespace(nsName)
			if errors.IsNotFound(err) {
				// all good.
				broker.SetNamespace(nsName)
				// ensure controller specific annotations.
				_ = broker.addAnnotations(annotationControllerIsControllerKey, "true")
				return nil
			}
			if err == nil {
				// this should never happen because we avoid it in broker.PrepareForBootstrap before reaching here.
				return errors.NotValidf("existing namespace %q found", broker.namespace)
			}
			return errors.Trace(err)
		}

		if err := setControllerNamespace(pcfg.ControllerName, k); err != nil {
			return errors.Trace(err)
		}

		// create configmap, secret, volume, statefulset, etc resources for controller stack.
		controllerStack, err := newcontrollerStack(ctx, JujuControllerStackName, storageClass, k, pcfg)
		if err != nil {
			return errors.Trace(err)
		}
		return errors.Annotate(
			controllerStack.Deploy(),
			"creating controller stack for controller",
		)
	}

	return &environs.BootstrapResult{
		// TODO(bootstrap): review this default arch and series(required for determining DataDir etc.) later.
		Arch:                   arch.AMD64,
		Series:                 "kubernetes",
		CaasBootstrapFinalizer: finalizer,
	}, nil
}

// DestroyController implements the Environ interface.
func (k *kubernetesClient) DestroyController(ctx envcontext.ProviderCallContext, controllerUUID string) error {
	// ensures all annnotations are set correctly, then we will accurately find the controller namespace to destroy it.
	k.annotations.Merge(
		k8sannotations.New(nil).
			Add(annotationControllerUUIDKey, controllerUUID).
			Add(annotationControllerIsControllerKey, "true"),
	)
	return k.Destroy(ctx)
}

// SharedInformerFactory returns the default k8s SharedInformerFactory used by
// this broker.
func (k *kubernetesClient) SharedInformerFactory() informers.SharedInformerFactory {
	k.lock.Lock()
	defer k.lock.Unlock()
	return k.informerFactoryUnlocked
}

func (k *kubernetesClient) CurrentModel() string {
	return k.namespace
}

// Provider is part of the Broker interface.
func (*kubernetesClient) Provider() caas.ContainerEnvironProvider {
	return providerInstance
}

// Destroy is part of the Broker interface.
func (k *kubernetesClient) Destroy(callbacks envcontext.ProviderCallContext) (err error) {
	defer func() {
		if err != nil && k8serrors.ReasonForError(err) == v1.StatusReasonUnknown {
			logger.Warningf("k8s cluster is not accessible: %v", err)
			err = nil
		}
	}()

	errChan := make(chan error, 1)
	done := make(chan struct{})

	ctx, cancel := context.WithCancel(context.Background())
	defer cancel()

	var wg sync.WaitGroup
	wg.Add(1)
	go k.deleteClusterScopeResourcesModelTeardown(ctx, &wg, errChan)
	wg.Add(1)
	go k.deleteNamespaceModelTeardown(ctx, &wg, errChan)

	go func() {
		wg.Wait()
		close(done)
	}()

	for {
		select {
		case <-callbacks.Dying():
			return nil
		case err = <-errChan:
			if err != nil {
				return errors.Trace(err)
			}
		case <-done:
			return nil
		}
	}
}

// APIVersion returns the version info for the cluster.
func (k *kubernetesClient) APIVersion() (string, error) {
	ver, err := k.Version()
	if err != nil {
		return "", errors.Trace(err)
	}
	return ver.String(), nil
}

// ValidateStorageClass returns an error if the storage config is not valid.
func (k *kubernetesClient) ValidateStorageClass(config map[string]interface{}) error {
	cfg, err := newStorageConfig(config)
	if err != nil {
		return errors.Trace(err)
	}
	sc, err := k.getStorageClass(cfg.storageClass)
	if err != nil {
		return errors.NewNotValid(err, fmt.Sprintf("storage class %q", cfg.storageClass))
	}
	if cfg.storageProvisioner == "" {
		return nil
	}
	if sc.Provisioner != cfg.storageProvisioner {
		return errors.NewNotValid(
			nil,
			fmt.Sprintf("storage class %q has provisoner %q, not %q", cfg.storageClass, sc.Provisioner, cfg.storageProvisioner))
	}
	return nil
}

type volumeParams struct {
	storageConfig       *storageConfig
	pvcName             string
	requestedVolumeSize resource.Quantity
	accessMode          core.PersistentVolumeAccessMode
}

// maybeGetVolumeClaimSpec returns a persistent volume claim spec for the given
// parameters. If no suitable storage class is available, return a NotFound error.
func (k *kubernetesClient) maybeGetVolumeClaimSpec(params volumeParams) (*core.PersistentVolumeClaimSpec, error) {
	storageClassName := params.storageConfig.storageClass
	haveStorageClass := false
	if storageClassName == "" {
		return nil, errors.New("cannot create a volume claim spec without a storage class")
	}
	// See if the requested storage class exists already.
	sc, err := k.getStorageClass(storageClassName)
	if err != nil && !k8serrors.IsNotFound(err) {
		return nil, errors.Annotatef(err, "looking for storage class %q", storageClassName)
	}
	if err == nil {
		haveStorageClass = true
		storageClassName = sc.Name
	}
	if !haveStorageClass {
		params.storageConfig.storageClass = storageClassName
		sc, _, err := k.EnsureStorageProvisioner(caas.StorageProvisioner{
			Name:          params.storageConfig.storageClass,
			Namespace:     k.namespace,
			Provisioner:   params.storageConfig.storageProvisioner,
			Parameters:    params.storageConfig.parameters,
			ReclaimPolicy: string(params.storageConfig.reclaimPolicy),
		})
		if err != nil && !errors.IsNotFound(err) {
			return nil, errors.Trace(err)
		}
		if err == nil {
			haveStorageClass = true
			storageClassName = sc.Name
		}
	}
	if !haveStorageClass {
		return nil, errors.NewNotFound(nil, fmt.Sprintf(
			"cannot create persistent volume as storage class %q cannot be found", storageClassName))
	}
	accessMode := params.accessMode
	if accessMode == "" {
		accessMode = core.ReadWriteOnce
	}
	return &core.PersistentVolumeClaimSpec{
		StorageClassName: &storageClassName,
		Resources: core.ResourceRequirements{
			Requests: core.ResourceList{
				core.ResourceStorage: params.requestedVolumeSize,
			},
		},
		AccessModes: []core.PersistentVolumeAccessMode{accessMode},
	}, nil
}

// getStorageClass returns a named storage class, first looking for
// one which is qualified by the current namespace if it's available.
func (k *kubernetesClient) getStorageClass(name string) (*k8sstorage.StorageClass, error) {
	storageClasses := k.client().StorageV1().StorageClasses()
	qualifiedName := qualifiedStorageClassName(k.namespace, name)
	sc, err := storageClasses.Get(qualifiedName, v1.GetOptions{})
	if err == nil {
		return sc, nil
	}
	if !k8serrors.IsNotFound(err) {
		return nil, errors.Trace(err)
	}
	return storageClasses.Get(name, v1.GetOptions{})
}

// EnsureStorageProvisioner creates a storage class with the specified config, or returns an existing one.
func (k *kubernetesClient) EnsureStorageProvisioner(cfg caas.StorageProvisioner) (*caas.StorageProvisioner, bool, error) {
	// First see if the named storage class exists.
	sc, err := k.getStorageClass(cfg.Name)
	if err == nil {
		return toCaaSStorageProvisioner(*sc), true, nil
	}
	if !k8serrors.IsNotFound(err) {
		return nil, false, errors.Annotatef(err, "getting storage class %q", cfg.Name)
	}
	// If it's not found but there's no provisioner specified, we can't
	// create it so just return not found.
	if cfg.Provisioner == "" {
		return nil, false, errors.NewNotFound(nil,
			fmt.Sprintf("storage class %q doesn't exist, but no storage provisioner has been specified",
				cfg.Name))
	}

	// Create the storage class with the specified provisioner.
	sc = &k8sstorage.StorageClass{
		ObjectMeta: v1.ObjectMeta{
			Name: qualifiedStorageClassName(cfg.Namespace, cfg.Name),
		},
		Provisioner: cfg.Provisioner,
		Parameters:  cfg.Parameters,
	}
	if cfg.ReclaimPolicy != "" {
		policy := core.PersistentVolumeReclaimPolicy(cfg.ReclaimPolicy)
		sc.ReclaimPolicy = &policy
	}
	if cfg.VolumeBindingMode != "" {
		bindMode := k8sstorage.VolumeBindingMode(cfg.VolumeBindingMode)
		sc.VolumeBindingMode = &bindMode
	}
	if cfg.Namespace != "" {
		sc.Labels = map[string]string{labelModel: k.namespace}
	}
	_, err = k.client().StorageV1().StorageClasses().Create(sc)
	if err != nil {
		return nil, false, errors.Annotatef(err, "creating storage class %q", cfg.Name)
	}
	return toCaaSStorageProvisioner(*sc), false, nil
}

func getLoadBalancerAddress(svc *core.Service) string {
	// different cloud providers have a different way to report back the Load Balancer address.
	// This covers the cases we know about so far.
	lpAdd := svc.Spec.LoadBalancerIP
	if lpAdd != "" {
		return lpAdd
	}

	ing := svc.Status.LoadBalancer.Ingress
	if len(ing) == 0 {
		return ""
	}

	// It usually has only one record.
	firstOne := ing[0]
	if firstOne.IP != "" {
		return firstOne.IP
	}
	if firstOne.Hostname != "" {
		return firstOne.Hostname
	}
	return lpAdd
}

func getSvcAddresses(svc *core.Service, includeClusterIP bool) []network.ProviderAddress {
	var netAddrs []network.ProviderAddress

	addressExist := func(addr string) bool {
		for _, v := range netAddrs {
			if addr == v.Value {
				return true
			}
		}
		return false
	}
	appendUniqueAddrs := func(scope network.Scope, addrs ...string) {
		for _, v := range addrs {
			if v != "" && !addressExist(v) {
				netAddrs = append(netAddrs, network.NewScopedProviderAddress(v, scope))
			}
		}
	}

	t := svc.Spec.Type
	clusterIP := svc.Spec.ClusterIP
	switch t {
	case core.ServiceTypeClusterIP:
		appendUniqueAddrs(network.ScopeCloudLocal, clusterIP)
	case core.ServiceTypeExternalName:
		appendUniqueAddrs(network.ScopePublic, svc.Spec.ExternalName)
	case core.ServiceTypeNodePort:
		appendUniqueAddrs(network.ScopePublic, svc.Spec.ExternalIPs...)
	case core.ServiceTypeLoadBalancer:
		appendUniqueAddrs(network.ScopePublic, getLoadBalancerAddress(svc))
	}
	if includeClusterIP {
		// append clusterIP as a fixed internal address.
		appendUniqueAddrs(network.ScopeCloudLocal, clusterIP)
	}
	return netAddrs
}

// GetService returns the service for the specified application.
func (k *kubernetesClient) GetService(appName string, includeClusterIP bool) (*caas.Service, error) {
	services := k.client().CoreV1().Services(k.namespace)
	servicesList, err := services.List(v1.ListOptions{
		LabelSelector: applicationSelector(appName),
	})
	if err != nil {
		return nil, errors.Trace(err)
	}
	var result caas.Service
	// We may have the stateful set or deployment but service not done yet.
	if len(servicesList.Items) > 0 {
		service := servicesList.Items[0]
		result.Id = string(service.GetUID())
		result.Addresses = getSvcAddresses(&service, includeClusterIP)
	}

	deploymentName := k.deploymentName(appName)
	statefulsets := k.client().AppsV1().StatefulSets(k.namespace)
	ss, err := statefulsets.Get(deploymentName, v1.GetOptions{})
	if err != nil && !k8serrors.IsNotFound(err) {
		return nil, errors.Trace(err)
	}
	if err == nil {
		if ss.Spec.Replicas != nil {
			scale := int(*ss.Spec.Replicas)
			result.Scale = &scale
		}
		gen := ss.GetGeneration()
		result.Generation = &gen
		message, ssStatus, err := k.getStatefulSetStatus(ss)
		if err != nil {
			return nil, errors.Annotatef(err, "getting status for %s", ss.Name)
		}
		result.Status = status.StatusInfo{
			Status:  ssStatus,
			Message: message,
		}
		return &result, nil
	}

	deployments := k.client().AppsV1().Deployments(k.namespace)
	deployment, err := deployments.Get(deploymentName, v1.GetOptions{})
	if err != nil && !k8serrors.IsNotFound(err) {
		return nil, errors.Trace(err)
	}
	if err == nil {
		if deployment.Spec.Replicas != nil {
			scale := int(*deployment.Spec.Replicas)
			result.Scale = &scale
		}
		gen := deployment.GetGeneration()
		result.Generation = &gen
		message, deployStatus, err := k.getDeploymentStatus(deployment)
		if err != nil {
			return nil, errors.Annotatef(err, "getting status for %s", ss.Name)
		}
		result.Status = status.StatusInfo{
			Status:  deployStatus,
			Message: message,
		}
		return &result, nil
	}

	daemonsets := k.client().AppsV1().DaemonSets(k.namespace)
	ds, err := daemonsets.Get(deploymentName, v1.GetOptions{})
	if err != nil && !k8serrors.IsNotFound(err) {
		return nil, errors.Trace(err)
	}
	if err == nil {
		// The total number of nodes that should be running the daemon pod (including nodes correctly running the daemon pod).
		scale := int(ds.Status.DesiredNumberScheduled)
		result.Scale = &scale

		gen := ds.GetGeneration()
		result.Generation = &gen
		message, dsStatus, err := k.getDaemonSetStatus(ds)
		if err != nil {
			return nil, errors.Annotatef(err, "getting status for %s", ss.Name)
		}
		result.Status = status.StatusInfo{
			Status:  dsStatus,
			Message: message,
		}
	}
	return &result, nil
}

// DeleteService deletes the specified service with all related resources.
func (k *kubernetesClient) DeleteService(appName string) (err error) {
	logger.Debugf("deleting application %s", appName)

	deploymentName := k.deploymentName(appName)
	if err := k.deleteService(deploymentName); err != nil {
		return errors.Trace(err)
	}
	if err := k.deleteStatefulSet(deploymentName); err != nil {
		return errors.Trace(err)
	}
	if err := k.deleteService(headlessServiceName(deploymentName)); err != nil {
		return errors.Trace(err)
	}
	if err := k.deleteDeployment(deploymentName); err != nil {
		return errors.Trace(err)
	}
	if err := k.deleteSecrets(appName); err != nil {
		return errors.Trace(err)
	}
	if err := k.deleteConfigMaps(appName); err != nil {
		return errors.Trace(err)
	}
	if err := k.deleteAllServiceAccountResources(appName); err != nil {
		return errors.Trace(err)
	}
	// Order matters: delete custom resources first then custom resource definitions.
	if err := k.deleteCustomResourcesForApp(appName); err != nil {
		return errors.Trace(err)
	}
	if err := k.deleteCustomResourceDefinitionsForApp(appName); err != nil {
		return errors.Trace(err)
	}

	if err := k.deleteMutatingWebhookConfigurationsForApp(appName); err != nil {
		return errors.Trace(err)
	}
	if err := k.deleteValidatingWebhookConfigurationsForApp(appName); err != nil {
		return errors.Trace(err)
	}

	if err := k.deleteIngressResources(appName); err != nil {
		return errors.Trace(err)
	}

	if err := k.deleteDaemonSets(appName); err != nil {
		return errors.Trace(err)
	}
	return nil
}

func resourceTagsToAnnotations(in map[string]string) k8sannotations.Annotation {
	tagsAnnotationsMap := map[string]string{
		tags.JujuController: annotationControllerUUIDKey,
		tags.JujuModel:      annotationModelUUIDKey,
	}

	out := k8sannotations.New(nil)
	for k, v := range in {
		if annotationKey, ok := tagsAnnotationsMap[k]; ok {
			k = annotationKey
		}
		out.Add(k, v)
	}
	return out
}

func processConstraints(pod *core.PodSpec, appName string, cons constraints.Value) error {
	// TODO(caas): Allow constraints to be set at the container level.
	if mem := cons.Mem; mem != nil {
		if err := configureConstraint(pod, "memory", fmt.Sprintf("%dMi", *mem)); err != nil {
			return errors.Annotatef(err, "configuring memory constraint for %s", appName)
		}
	}
	if cpu := cons.CpuPower; cpu != nil {
		if err := configureConstraint(pod, "cpu", fmt.Sprintf("%dm", *cpu)); err != nil {
			return errors.Annotatef(err, "configuring cpu constraint for %s", appName)
		}
	}

	// Translate tags to node affinity.
	if cons.Tags != nil {
		affinityLabels := *cons.Tags
		var (
			affinityTags     = make(map[string]string)
			antiAffinityTags = make(map[string]string)
		)
		for _, labelPair := range affinityLabels {
			parts := strings.Split(labelPair, "=")
			if len(parts) != 2 {
				return errors.Errorf("invalid node affinity constraints: %v", affinityLabels)
			}
			key := strings.Trim(parts[0], " ")
			value := strings.Trim(parts[1], " ")
			if strings.HasPrefix(key, "^") {
				if len(key) == 1 {
					return errors.Errorf("invalid node affinity constraints: %v", affinityLabels)
				}
				antiAffinityTags[key[1:]] = value
			} else {
				affinityTags[key] = value
			}
		}

		updateSelectorTerms := func(nodeSelectorTerm *core.NodeSelectorTerm, tags map[string]string, op core.NodeSelectorOperator) {
			// Sort for stable ordering.
			var keys []string
			for k := range tags {
				keys = append(keys, k)
			}
			sort.Strings(keys)
			for _, tag := range keys {
				allValues := strings.Split(tags[tag], "|")
				for i, v := range allValues {
					allValues[i] = strings.Trim(v, " ")
				}
				nodeSelectorTerm.MatchExpressions = append(nodeSelectorTerm.MatchExpressions, core.NodeSelectorRequirement{
					Key:      tag,
					Operator: op,
					Values:   allValues,
				})
			}
		}
		var nodeSelectorTerm core.NodeSelectorTerm
		updateSelectorTerms(&nodeSelectorTerm, affinityTags, core.NodeSelectorOpIn)
		updateSelectorTerms(&nodeSelectorTerm, antiAffinityTags, core.NodeSelectorOpNotIn)
		pod.Affinity = &core.Affinity{
			NodeAffinity: &core.NodeAffinity{
				RequiredDuringSchedulingIgnoredDuringExecution: &core.NodeSelector{
					NodeSelectorTerms: []core.NodeSelectorTerm{nodeSelectorTerm},
				},
			},
		}
	}
	if cons.Zones != nil {
		zones := *cons.Zones
		affinity := pod.Affinity
		if affinity == nil {
			affinity = &core.Affinity{
				NodeAffinity: &core.NodeAffinity{
					RequiredDuringSchedulingIgnoredDuringExecution: &core.NodeSelector{
						NodeSelectorTerms: []core.NodeSelectorTerm{{}},
					},
				},
			}
			pod.Affinity = affinity
		}
		nodeSelector := &affinity.NodeAffinity.RequiredDuringSchedulingIgnoredDuringExecution.NodeSelectorTerms[0]
		nodeSelector.MatchExpressions = append(nodeSelector.MatchExpressions,
			core.NodeSelectorRequirement{
				Key:      "failure-domain.beta.kubernetes.io/zone",
				Operator: core.NodeSelectorOpIn,
				Values:   zones,
			})
	}
	return nil
}

// EnsureService creates or updates a service for pods with the given params.
func (k *kubernetesClient) EnsureService(
	appName string,
	statusCallback caas.StatusCallbackFunc,
	params *caas.ServiceParams,
	numUnits int,
	config application.ConfigAttributes,
) (err error) {
	defer func() {
		if err != nil {
			_ = statusCallback(appName, status.Error, err.Error(), nil)
		}
	}()

	if err := params.Deployment.DeploymentType.Validate(); err != nil {
		return errors.Trace(err)
	}

	logger.Debugf("creating/updating application %s", appName)
	deploymentName := k.deploymentName(appName)

	if numUnits < 0 {
		return errors.Errorf("number of units must be >= 0")
	}
	if numUnits == 0 {
		return k.deleteAllPods(appName, deploymentName)
	}
	if params == nil || params.PodSpec == nil {
		return errors.Errorf("missing pod spec")
	}

	var cleanups []func()
	defer func() {
		if err == nil {
			return
		}
		for _, f := range cleanups {
			f()
		}
	}()

	workloadSpec, err := prepareWorkloadSpec(appName, deploymentName, params.PodSpec,
		params.OperatorImagePath)
	if err != nil {
		return errors.Annotatef(err, "parsing unit spec for %s", appName)
	}

	annotations := resourceTagsToAnnotations(params.ResourceTags)

	// ensure configmap.
	if len(workloadSpec.ConfigMaps) > 0 {
		cmsCleanUps, err := k.ensureConfigMaps(appName, annotations, workloadSpec.ConfigMaps)
		cleanups = append(cleanups, cmsCleanUps...)
		if err != nil {
			return errors.Annotate(err, "creating or updating configmaps")
		}
	}

	// ensure secrets.
	if len(workloadSpec.Secrets) > 0 {
		secretsCleanUps, err := k.ensureSecrets(appName, annotations, workloadSpec.Secrets)
		cleanups = append(cleanups, secretsCleanUps...)
		if err != nil {
			return errors.Annotate(err, "creating or updating secrets")
		}
	}

	// ensure custom resource definitions.
	crds := workloadSpec.CustomResourceDefinitions
	if len(crds) > 0 {
		crdCleanUps, err := k.ensureCustomResourceDefinitions(appName, annotations, crds)
		cleanups = append(cleanups, crdCleanUps...)
		if err != nil {
			return errors.Annotate(err, "creating or updating custom resource definitions")
		}
		logger.Debugf("created/updated custom resource definition for %q.", appName)

	}
	// ensure custom resources.
	crs := workloadSpec.CustomResources
	if len(crs) > 0 {
		crCleanUps, err := k.ensureCustomResources(appName, annotations, crs)
		cleanups = append(cleanups, crCleanUps...)
		if err != nil {
			return errors.Annotate(err, "creating or updating custom resources")
		}
		logger.Debugf("created/updated custom resources for %q.", appName)
	}

	// ensure mutating webhook configurations.
	mutatingWebhookConfigurations := workloadSpec.MutatingWebhookConfigurations
	if len(mutatingWebhookConfigurations) > 0 {
		cfgCleanUps, err := k.ensureMutatingWebhookConfigurations(appName, annotations, mutatingWebhookConfigurations)
		cleanups = append(cleanups, cfgCleanUps...)
		if err != nil {
			return errors.Annotate(err, "creating or updating mutating webhook configurations")
		}
		logger.Debugf("created/updated mutating webhook configurations for %q.", appName)
	}
	// ensure validating webhook configurations.
	validatingWebhookConfigurations := workloadSpec.ValidatingWebhookConfigurations
	if len(validatingWebhookConfigurations) > 0 {
		cfgCleanUps, err := k.ensureValidatingWebhookConfigurations(appName, annotations, validatingWebhookConfigurations)
		cleanups = append(cleanups, cfgCleanUps...)
		if err != nil {
			return errors.Annotate(err, "creating or updating validating webhook configurations")
		}
		logger.Debugf("created/updated validating webhook configurations for %q.", appName)
	}

	// ensure ingress resources.
	ings := workloadSpec.IngressResources
	if len(ings) > 0 {
		ingCleanUps, err := k.ensureIngressResources(appName, annotations, workloadSpec.IngressResources)
		cleanups = append(cleanups, ingCleanUps...)
		if err != nil {
			return errors.Annotate(err, "creating or updating ingress resources")
		}
		logger.Debugf("created/updated ingress resources for %q.", appName)
	}

	for _, sa := range workloadSpec.ServiceAccounts {
		saCleanups, err := k.ensureServiceAccountForApp(appName, annotations, sa)
		cleanups = append(cleanups, saCleanups...)
		if err != nil {
			return errors.Annotate(err, "creating or updating service account")
		}
	}

	if len(params.Devices) > 0 {
		if err = k.configureDevices(workloadSpec, params.Devices); err != nil {
			return errors.Annotatef(err, "configuring devices for %s", appName)
		}
	}
	if err := processConstraints(&workloadSpec.Pod, appName, params.Constraints); err != nil {
		return errors.Trace(err)
	}

	for _, c := range params.PodSpec.Containers {
		if c.ImageDetails.Password == "" {
			continue
		}
		imageSecretName := appSecretName(deploymentName, c.Name)
		if err := k.ensureOCIImageSecret(imageSecretName, appName, &c.ImageDetails, annotations.Copy()); err != nil {
			return errors.Annotatef(err, "creating secrets for container: %s", c.Name)
		}
		cleanups = append(cleanups, func() { k.deleteSecret(imageSecretName, "") })
	}
	// Add a deployment controller or stateful set configured to create the specified number of units/pods.
	// Defensively check to see if a stateful set is already used.
	if params.Deployment.DeploymentType == "" {
		// TODO(caas): we should really change `params.Deployment` to be required.
		params.Deployment.DeploymentType = caas.DeploymentStateless
		if len(params.Filesystems) > 0 {
			params.Deployment.DeploymentType = caas.DeploymentStateful
		}
	}
	if params.Deployment.DeploymentType != caas.DeploymentStateful {
		// TODO(caas): either not found or params.Deployment.DeploymentType == existing resource type!!!!!!
		// deployment type should be immutable!!!!
		_, err := k.getStatefulSet(deploymentName)
		if err != nil && !errors.IsNotFound(err) {
			return errors.Trace(err)
		}
		if err == nil {
			params.Deployment.DeploymentType = caas.DeploymentStateful
			logger.Debugf("no updated filesystems but already using stateful set for %q", appName)
		}
	}

	if err = validateDeploymentType(params.Deployment.DeploymentType, params, workloadSpec); err != nil {
		return errors.Trace(err)
	}

	hasService := !params.PodSpec.OmitServiceFrontend && !params.Deployment.ServiceType.IsOmit()
	if hasService {
		var ports []core.ContainerPort
		for _, c := range workloadSpec.Pod.Containers {
			for _, p := range c.Ports {
				if p.ContainerPort == 0 {
					continue
				}
				ports = append(ports, p)
			}
		}
		if len(ports) == 0 {
			return errors.Errorf("ports are required for kubernetes service %q", appName)
		}

		serviceAnnotations := annotations.Copy()
		// Merge any service annotations from the charm.
		if workloadSpec.Service != nil {
			serviceAnnotations.Merge(k8sannotations.New(workloadSpec.Service.Annotations))
		}
		// Merge any service annotations from the CLI.
		deployAnnotations, err := config.GetStringMap(serviceAnnotationsKey, nil)
		if err != nil {
			return errors.Annotatef(err, "unexpected annotations: %#v", config.Get(serviceAnnotationsKey, nil))
		}
		serviceAnnotations.Merge(k8sannotations.New(deployAnnotations))

		config[serviceAnnotationsKey] = serviceAnnotations.ToMap()
		if err := k.configureService(appName, deploymentName, ports, params, config); err != nil {
			return errors.Annotatef(err, "creating or updating service for %v", appName)
		}
	}

	numPods := int32(numUnits)
	switch params.Deployment.DeploymentType {
	case caas.DeploymentStateful:
		if err := k.configureHeadlessService(appName, deploymentName, annotations.Copy()); err != nil {
			return errors.Annotate(err, "creating or updating headless service")
		}
		cleanups = append(cleanups, func() { k.deleteService(headlessServiceName(deploymentName)) })
		if err := k.configureStatefulSet(appName, deploymentName, annotations.Copy(), workloadSpec, params.PodSpec.Containers, &numPods, params.Filesystems); err != nil {
			return errors.Annotate(err, "creating or updating StatefulSet")
		}
		cleanups = append(cleanups, func() { k.deleteDeployment(appName) })
	case caas.DeploymentStateless:
		cleanUpDeployment, err := k.configureDeployment(appName, deploymentName, annotations.Copy(), workloadSpec, params.PodSpec.Containers, &numPods, params.Filesystems)
		cleanups = append(cleanups, cleanUpDeployment...)
		if err != nil {
			return errors.Annotate(err, "creating or updating Deployment")
		}
	case caas.DeploymentDaemon:
		cleanUpDaemonSet, err := k.configureDaemonSet(appName, deploymentName, annotations.Copy(), workloadSpec, params.PodSpec.Containers, params.Filesystems)
		cleanups = append(cleanups, cleanUpDaemonSet...)
		if err != nil {
			return errors.Annotate(err, "creating or updating DaemonSet")
		}
	default:
		// This should never happend because we have validated both in this method and in `charm.v6`.
		return errors.NotSupportedf("deployment type %q", params.Deployment.DeploymentType)
	}
	return nil
}

func validateDeploymentType(t caas.DeploymentType, params *caas.ServiceParams, workloadSpec *workloadSpec) error {
	if t != caas.DeploymentStateful {
		if workloadSpec.Service != nil && workloadSpec.Service.ScalePolicy != "" {
			return errors.NewNotValid(nil, fmt.Sprintf("ScalePolicy is only supported for %s applications", caas.DeploymentStateful))
		}
	}
	return nil
}

func randomPrefix() (string, error) {
	var randPrefixBytes [4]byte
	if _, err := io.ReadFull(rand.Reader, randPrefixBytes[0:4]); err != nil {
		return "", errors.Trace(err)
	}
	return fmt.Sprintf("%x", randPrefixBytes), nil
}

// Upgrade sets the OCI image for the app's operator to the specified version.
func (k *kubernetesClient) Upgrade(appName string, vers version.Number) error {
	var resourceName string
	if appName == JujuControllerStackName {
		// upgrading controller.
		resourceName = appName
	} else {
		// upgrading operator.
		resourceName = k.operatorName(appName)
	}
	logger.Debugf("Upgrading %q", resourceName)

	statefulsets := k.client().AppsV1().StatefulSets(k.namespace)
	existingStatefulSet, err := statefulsets.Get(resourceName, v1.GetOptions{})
	if err != nil && !k8serrors.IsNotFound(err) {
		return errors.Trace(err)
	}
	// TODO(wallyworld) - only support stateful set at the moment
	if err != nil {
		return errors.NotSupportedf("upgrading %v", appName)
	}
	for i, c := range existingStatefulSet.Spec.Template.Spec.Containers {
		if !podcfg.IsJujuOCIImage(c.Image) {
			continue
		}
		c.Image = podcfg.RebuildOldOperatorImagePath(c.Image, vers)
		existingStatefulSet.Spec.Template.Spec.Containers[i] = c
	}

	// update juju-version annotation.
	// TODO(caas): consider how to upgrade to current annotations format safely.
	// just ensure juju-version to current version for now.
	existingStatefulSet.SetAnnotations(
		k8sannotations.New(existingStatefulSet.GetAnnotations()).
			Add(labelVersion, vers.String()).ToMap(),
	)
	existingStatefulSet.Spec.Template.SetAnnotations(
		k8sannotations.New(existingStatefulSet.Spec.Template.GetAnnotations()).
			Add(labelVersion, vers.String()).ToMap(),
	)

	_, err = statefulsets.Update(existingStatefulSet)
	return errors.Trace(err)
}

func (k *kubernetesClient) deleteAllPods(appName, deploymentName string) error {
	zero := int32(0)
	statefulsets := k.client().AppsV1().StatefulSets(k.namespace)
	statefulSet, err := statefulsets.Get(deploymentName, v1.GetOptions{})
	if err != nil && !k8serrors.IsNotFound(err) {
		return errors.Trace(err)
	}
	if err == nil {
		statefulSet.Spec.Replicas = &zero
		_, err = statefulsets.Update(statefulSet)
		return errors.Trace(err)
	}

	deployments := k.client().AppsV1().Deployments(k.namespace)
	deployment, err := deployments.Get(deploymentName, v1.GetOptions{})
	if k8serrors.IsNotFound(err) {
		return nil
	}
	if err != nil {
		return errors.Trace(err)
	}
	deployment.Spec.Replicas = &zero
	_, err = deployments.Update(deployment)
	return errors.Trace(err)
}

func (k *kubernetesClient) filesystemToVolumeInfo(
	i int, fs storage.KubernetesFilesystemParams,
	pvcNameGetter func(int, string) string,
) (vol *core.Volume, pvc *core.PersistentVolumeClaim, err error) {
	fsSize, err := resource.ParseQuantity(fmt.Sprintf("%dMi", fs.Size))
	if err != nil {
		return nil, nil, errors.Annotatef(err, "invalid volume size %v", fs.Size)
	}

	var volumeSource *core.VolumeSource
	switch fs.Provider {
	case K8s_ProviderType:
	case provider.RootfsProviderType:
		volumeSource = &core.VolumeSource{
			EmptyDir: &core.EmptyDirVolumeSource{
				SizeLimit: &fsSize,
			},
		}
	case provider.TmpfsProviderType:
		medium, ok := fs.Attributes[storageMedium]
		if !ok {
			medium = core.StorageMediumMemory
		}
		volumeSource = &core.VolumeSource{
			EmptyDir: &core.EmptyDirVolumeSource{
				Medium:    core.StorageMedium(fmt.Sprintf("%v", medium)),
				SizeLimit: &fsSize,
			},
		}
	default:
		return nil, nil, errors.NotValidf("charm storage provider type %q for %v", fs.Provider, fs.StorageName)
	}
	if volumeSource != nil {
		volName := fmt.Sprintf("%s-%d", fs.StorageName, i)
		vol = &core.Volume{
			Name:         volName,
			VolumeSource: *volumeSource,
		}
		return
	}
	params := volumeParams{
		pvcName:             pvcNameGetter(i, fs.StorageName),
		requestedVolumeSize: fsSize,
	}
	params.storageConfig, err = newStorageConfig(fs.Attributes)
	if err != nil {
		return nil, nil, errors.Annotatef(err, "invalid storage configuration for %v", fs.StorageName)
	}
	pvcSpec, err := k.maybeGetVolumeClaimSpec(params)
	if err != nil {
		return nil, nil, errors.Annotatef(err, "finding volume for %s", fs.StorageName)
	}

	pvc = &core.PersistentVolumeClaim{
		ObjectMeta: v1.ObjectMeta{
			Name: params.pvcName,
			Annotations: resourceTagsToAnnotations(fs.ResourceTags).
				Add(labelStorage, fs.StorageName).ToMap(),
		},
		Spec: *pvcSpec,
	}
	return vol, pvc, nil
}

func getMountPathForFilesystem(i int, appName string, fs storage.KubernetesFilesystemParams) string {
	if fs.Attachment != nil {
		return fs.Attachment.Path
	}
	return fmt.Sprintf("%s/fs/%s/%s/%d", k8sStorageBaseDir, appName, fs.StorageName, i)
}

type annotationGetter interface {
	GetAnnotations() map[string]string
}

// This random snippet will be included to the pvc name so that if the same app
// is deleted and redeployed again, the pvc retains a unique name.
// Only generate it once, and record it on the workload resource annotations .
func (k *kubernetesClient) getStorageUniqPrefix(f func() (annotationGetter, error)) (string, error) {
	r, err := f()
	if err == nil {
		if uniqID := r.GetAnnotations()[annotationKeyApplicationUUID]; uniqID != "" {
			return uniqID, nil
		}
	} else if !errors.IsNotFound(err) {
		return "", errors.Trace(err)
	}
	return k.randomPrefix()
}

func (k *kubernetesClient) configureDevices(unitSpec *workloadSpec, devices []devices.KubernetesDeviceParams) error {
	for i := range unitSpec.Pod.Containers {
		resources := unitSpec.Pod.Containers[i].Resources
		for _, dev := range devices {
			err := mergeDeviceConstraints(dev, &resources)
			if err != nil {
				return errors.Annotatef(err, "merging device constraint %+v to %#v", dev, resources)
			}
		}
		unitSpec.Pod.Containers[i].Resources = resources
	}
	nodeLabel, err := getNodeSelectorFromDeviceConstraints(devices)
	if err != nil {
		return err
	}
	if nodeLabel != "" {
		unitSpec.Pod.NodeSelector = buildNodeSelector(nodeLabel)
	}
	return nil
}

func configureConstraint(pod *core.PodSpec, constraint, value string) error {
	for i := range pod.Containers {
		resources := pod.Containers[i].Resources
		err := mergeConstraint(constraint, value, &resources)
		if err != nil {
			return errors.Annotatef(err, "merging constraint %q to %#v", constraint, resources)
		}
		pod.Containers[i].Resources = resources
	}
	return nil
}

type configMapNameFunc func(fileSetName string) string

func (k *kubernetesClient) configurePodFiles(
	appName string,
	annotations map[string]string,
	workloadSpec *workloadSpec,
	containers []specs.ContainerSpec,
	cfgMapName configMapNameFunc,
) error {
	for i, container := range containers {
		for _, fileSet := range container.VolumeConfig {
			vol, err := k.fileSetToVolume(appName, annotations, workloadSpec, fileSet, cfgMapName)
			if err != nil {
				return errors.Trace(err)
			}
			if err = pushUniqVolume(&workloadSpec.Pod, vol); err != nil {
				return errors.Trace(err)
			}
			workloadSpec.Pod.Containers[i].VolumeMounts = append(workloadSpec.Pod.Containers[i].VolumeMounts, core.VolumeMount{
				// TODO(caas): add more config fields support(SubPath, ReadOnly, etc).
				Name:      vol.Name,
				MountPath: fileSet.MountPath,
			})
		}
	}
	return nil
}

func (k *kubernetesClient) configureStorage(
	appName string, legacy bool, uniquePrefix string,
	filesystems []storage.KubernetesFilesystemParams,
	podSpec *core.PodSpec,
	handlePVC func(core.PersistentVolumeClaim, string) error,
) error {
	pvcNameGetter := func(i int, storageName string) string {
		s := fmt.Sprintf("%s-%s", storageName, uniquePrefix)
		// TODO: double check if storage name is uniq in []FS!!!!!!!!!!
		if legacy {
			s = fmt.Sprintf("juju-%s-%d", storageName, i)
		}
		return s
	}
	for i, fs := range filesystems {
		vol, pvc, err := k.filesystemToVolumeInfo(i, fs, pvcNameGetter)
		if err != nil {
			return errors.Trace(err)
		}
		mountPath := getMountPathForFilesystem(i, appName, fs)
		if vol != nil {
			logger.Debugf("using volume for %s filesystem %s: %s", appName, fs.StorageName, pretty.Sprint(*vol))
			if err = pushUniqVolume(podSpec, *vol); err != nil {
				return errors.Trace(err)
			}
			podSpec.Containers[0].VolumeMounts = append(podSpec.Containers[0].VolumeMounts, core.VolumeMount{
				Name:      vol.Name,
				MountPath: mountPath,
			})
		}
		if pvc != nil && handlePVC != nil {
			logger.Debugf("using persistent volume claim for %s filesystem %s: %s", appName, fs.StorageName, pretty.Sprint(*pvc))
			if err = handlePVC(*pvc, mountPath); err != nil {
				return errors.Trace(err)
			}
		}
	}
	return nil
}

// pushUniqVolume ensures to only add unique volumes because k8s will not schedule pods if it has duplicated volumes.
func pushUniqVolume(podSpec *core.PodSpec, vol core.Volume) error {
	for _, v := range podSpec.Volumes {
		if v.Name == vol.Name {
			if reflect.DeepEqual(v, vol) {
				return nil
			}
			return errors.NotValidf("duplicated volume %q", vol.Name)
		}
	}
	podSpec.Volumes = append(podSpec.Volumes, vol)
	return nil
}

func pushUniqVolumeClaimTemplate(spec *apps.StatefulSetSpec, pvc core.PersistentVolumeClaim) error {
	for _, v := range spec.VolumeClaimTemplates {
		if v.Name == pvc.Name {
			// PVC name has to be unique.
			return errors.NotValidf("duplicated PVC %q", pvc.Name)
		}
	}
	spec.VolumeClaimTemplates = append(spec.VolumeClaimTemplates, pvc)
	return nil
}

func (k *kubernetesClient) fileSetToVolume(
	appName string,
	annotations map[string]string,
	workloadSpec *workloadSpec,
	fileSet specs.FileSet,
	cfgMapName configMapNameFunc,
) (core.Volume, error) {
	fileRefsToVolItems := func(fs []specs.FileRef) (out []core.KeyToPath) {
		for _, f := range fs {
			out = append(out, core.KeyToPath{
				Key:  f.Key,
				Path: f.Path,
				Mode: f.Mode,
			})
		}
		return out
	}

	vol := core.Volume{Name: fileSet.Name}
	if len(fileSet.Files) > 0 {
		vol.Name = cfgMapName(fileSet.Name)
		if _, err := k.ensureConfigMapLegacy(filesetConfigMap(vol.Name, k.getConfigMapLabels(appName), annotations, &fileSet)); err != nil {
			return vol, errors.Annotatef(err, "creating or updating ConfigMap for file set %v", vol.Name)
		}
		vol.ConfigMap = &core.ConfigMapVolumeSource{
			LocalObjectReference: core.LocalObjectReference{
				Name: vol.Name,
			},
		}
		for _, f := range fileSet.Files {
			vol.ConfigMap.Items = append(vol.ConfigMap.Items, core.KeyToPath{
				Key:  f.Path,
				Path: f.Path,
				Mode: f.Mode,
			})
		}
	} else if fileSet.HostPath != nil {
		t := core.HostPathType(fileSet.HostPath.Type)
		vol.HostPath = &core.HostPathVolumeSource{
			Path: fileSet.HostPath.Path,
			Type: &t,
		}
	} else if fileSet.EmptyDir != nil {
		vol.EmptyDir = &core.EmptyDirVolumeSource{
			Medium:    core.StorageMedium(fileSet.EmptyDir.Medium),
			SizeLimit: fileSet.EmptyDir.SizeLimit,
		}
	} else if fileSet.ConfigMap != nil {
		found := false
		refName := fileSet.ConfigMap.Name
		for cfgN := range workloadSpec.ConfigMaps {
			if cfgN == refName {
				found = true
				break
			}
		}
		if !found {
			return vol, errors.NewNotValid(nil, fmt.Sprintf(
				"cannot mount a volume using a config map if the config map %q is not specified in the pod spec YAML", refName,
			))
		}

		vol.ConfigMap = &core.ConfigMapVolumeSource{
			LocalObjectReference: core.LocalObjectReference{
				Name: refName,
			},
			DefaultMode: fileSet.ConfigMap.DefaultMode,
			Items:       fileRefsToVolItems(fileSet.ConfigMap.Files),
		}
	} else if fileSet.Secret != nil {
		found := false
		refName := fileSet.Secret.Name
		for _, secret := range workloadSpec.Secrets {
			if secret.Name == refName {
				found = true
				break
			}
		}
		if !found {
			return vol, errors.NewNotValid(nil, fmt.Sprintf(
				"cannot mount a volume using a secret if the secret %q is not specified in the pod spec YAML", refName,
			))
		}

		vol.Secret = &core.SecretVolumeSource{
			SecretName:  refName,
			DefaultMode: fileSet.Secret.DefaultMode,
			Items:       fileRefsToVolItems(fileSet.Secret.Files),
		}
	} else {
		// This should never happen because FileSet validation has been in k8s spec level.
		return vol, errors.NotValidf("fileset %q is empty", fileSet.Name)
	}
	return vol, nil
}

func configureInitContainer(podSpec *core.PodSpec, operatorImagePath string) error {
	dataDir, err := paths.DataDir(CAASProviderType)
	if err != nil {
		return errors.Trace(err)
	}
	jujudCmd := `
initCmd=$($JUJU_TOOLS_DIR/jujud help commands | grep caas-unit-init)
if test -n "$initCmd"; then
$JUJU_TOOLS_DIR/jujud caas-unit-init --debug --wait;
else
exit 0
fi`[1:]
	container := core.Container{
		Name:            caas.InitContainerName,
		Image:           operatorImagePath,
		ImagePullPolicy: core.PullIfNotPresent,
		VolumeMounts: []core.VolumeMount{{
			Name:      dataDirVolumeName,
			MountPath: dataDir,
		}},
		WorkingDir: dataDir,
		Command: []string{
			"/bin/sh",
		},
		Args: []string{
			"-c",
			fmt.Sprintf(
				caas.JujudStartUpSh,
				dataDir,
				"tools",
				jujudCmd,
			),
		},
	}
	podSpec.InitContainers = append(podSpec.InitContainers, container)
	return configureDataDir(podSpec)
}

func configureDataDir(podSpec *core.PodSpec) error {
	podSpec.Volumes = append(podSpec.Volumes, core.Volume{
		Name: dataDirVolumeName,
		VolumeSource: core.VolumeSource{
			EmptyDir: &core.EmptyDirVolumeSource{},
		},
	})
	dataDir, err := paths.DataDir(CAASProviderType)
	if err != nil {
		return errors.Trace(err)
	}
	jujuRun, err := paths.JujuRun(CAASProviderType)
	if err != nil {
		return errors.Trace(err)
	}
	for i := range podSpec.Containers {
		container := &podSpec.Containers[i]
		container.VolumeMounts = append(container.VolumeMounts, core.VolumeMount{
			Name:      dataDirVolumeName,
			MountPath: dataDir,
		}, core.VolumeMount{
			Name:      dataDirVolumeName,
			MountPath: jujuRun,
			SubPath:   "tools/jujud",
		})
	}
	return nil
}

func podAnnotations(annotations k8sannotations.Annotation) k8sannotations.Annotation {
	// Add standard security annotations.
	return annotations.
		Add("apparmor.security.beta.kubernetes.io/pod", "runtime/default").
		Add("seccomp.security.beta.kubernetes.io/pod", "docker/default")
}

func (k *kubernetesClient) configureDaemonSet(
	appName, deploymentName string,
	annotations k8sannotations.Annotation,
	workloadSpec *workloadSpec,
	containers []specs.ContainerSpec,
	filesystems []storage.KubernetesFilesystemParams,
) (cleanUps []func(), err error) {
	logger.Debugf("creating/updating daemon set for %s", appName)

	// Add the specified file to the pod spec.
	cfgName := func(fileSetName string) string {
		return applicationConfigMapName(deploymentName, fileSetName)
	}
	if err := k.configurePodFiles(appName, annotations, workloadSpec, containers, cfgName); err != nil {
		return cleanUps, errors.Trace(err)
	}

	randPrefix, err := k.getStorageUniqPrefix(func() (annotationGetter, error) {
		return k.getDaemonSet(deploymentName)
	})
	if err != nil {
		return cleanUps, errors.Trace(err)
	}
	daemonSet := &apps.DaemonSet{
		ObjectMeta: v1.ObjectMeta{
			Name:   deploymentName,
			Labels: k.getDaemonSetLabels(appName),
			Annotations: k8sannotations.New(nil).
				Merge(annotations).
				Add(annotationKeyApplicationUUID, randPrefix).ToMap(),
		},
		Spec: apps.DaemonSetSpec{
			// TODO(caas): DaemonSetUpdateStrategy support.
			Selector: &v1.LabelSelector{
				MatchLabels: k.getDaemonSetLabels(appName),
			},
			RevisionHistoryLimit: int32Ptr(daemonsetRevisionHistoryLimit),
			Template: core.PodTemplateSpec{
				ObjectMeta: v1.ObjectMeta{
					GenerateName: deploymentName + "-",
					Labels:       k.getDaemonSetLabels(appName),
					Annotations:  podAnnotations(annotations.Copy()).ToMap(),
				},
				Spec: workloadSpec.Pod,
			},
		},
	}
	handelPVC := func(pvc core.PersistentVolumeClaim, mountPath string) error {
		cs, err := k.configurePVCForStatelessResource(pvc, mountPath, &daemonSet.Spec.Template.Spec)
		cleanUps = append(cleanUps, cs...)
		return errors.Trace(err)
	}
	// Storage support for daemonset is new.
	legacy := false
	if err := k.configureStorage(appName, legacy, randPrefix, filesystems, &daemonSet.Spec.Template.Spec, handelPVC); err != nil {
		return cleanUps, errors.Trace(err)
	}

	cU, err := k.ensureDaemonSet(daemonSet)
	cleanUps = append(cleanUps, cU)
	return cleanUps, errors.Trace(err)
}

func (k *kubernetesClient) configureDeployment(
	appName, deploymentName string,
	annotations k8sannotations.Annotation,
	workloadSpec *workloadSpec,
	containers []specs.ContainerSpec,
	replicas *int32,
	filesystems []storage.KubernetesFilesystemParams,
) (cleanUps []func(), err error) {
	logger.Debugf("creating/updating deployment for %s", appName)

	// Add the specified file to the pod spec.
	cfgName := func(fileSetName string) string {
		return applicationConfigMapName(deploymentName, fileSetName)
	}
	if err := k.configurePodFiles(appName, annotations, workloadSpec, containers, cfgName); err != nil {
		return cleanUps, errors.Trace(err)
	}

	randPrefix, err := k.getStorageUniqPrefix(func() (annotationGetter, error) {
		return k.getDeployment(deploymentName)
	})
	if err != nil {
		return cleanUps, errors.Trace(err)
	}
	deployment := &apps.Deployment{
		ObjectMeta: v1.ObjectMeta{
			Name:   deploymentName,
			Labels: map[string]string{labelApplication: appName},
			Annotations: k8sannotations.New(nil).
				Merge(annotations).
				Add(annotationKeyApplicationUUID, randPrefix).ToMap(),
		},
		Spec: apps.DeploymentSpec{
			// TODO(caas): DeploymentStrategy support.
			Replicas:             replicas,
			RevisionHistoryLimit: int32Ptr(deploymentRevisionHistoryLimit),
			Selector: &v1.LabelSelector{
				MatchLabels: map[string]string{labelApplication: appName},
			},
			Template: core.PodTemplateSpec{
				ObjectMeta: v1.ObjectMeta{
					GenerateName: deploymentName + "-",
					Labels:       map[string]string{labelApplication: appName},
					Annotations:  podAnnotations(annotations.Copy()).ToMap(),
				},
				Spec: workloadSpec.Pod,
			},
		},
	}
	handelPVC := func(pvc core.PersistentVolumeClaim, mountPath string) error {
		cs, err := k.configurePVCForStatelessResource(pvc, mountPath, &deployment.Spec.Template.Spec)
		cleanUps = append(cleanUps, cs...)
		return errors.Trace(err)
	}
	// Storage support for deployment is new.
	legacy := false
	if err := k.configureStorage(appName, legacy, randPrefix, filesystems, &deployment.Spec.Template.Spec, handelPVC); err != nil {
		return cleanUps, errors.Trace(err)
	}
	if err = k.ensureDeployment(deployment); err != nil {
		return cleanUps, errors.Trace(err)
	}
	cleanUps = append(cleanUps, func() { k.deleteDeployment(appName) })
	return cleanUps, nil
}

func (k *kubernetesClient) configurePVCForStatelessResource(spec core.PersistentVolumeClaim, mountPath string, podSpec *core.PodSpec) (cleanUps []func(), err error) {
	pvc, pvcCleanUp, err := k.ensurePVC(&spec)
	cleanUps = append(cleanUps, pvcCleanUp)
	if err != nil {
		return cleanUps, errors.Annotatef(err, "ensuring PVC %q", spec.GetName())
	}
	vol := core.Volume{
		Name: pvc.GetName(),
		VolumeSource: core.VolumeSource{
			PersistentVolumeClaim: &core.PersistentVolumeClaimVolumeSource{
				ClaimName: pvc.GetName(),
				// TODO(caas): support readonly.
				ReadOnly: false,
			},
		},
	}
	if err = pushUniqVolume(podSpec, vol); err != nil {
		return cleanUps, errors.Trace(err)
	}
	podSpec.Containers[0].VolumeMounts = append(podSpec.Containers[0].VolumeMounts, core.VolumeMount{
		Name:      vol.Name,
		MountPath: mountPath,
	})
	return cleanUps, nil
}

func (k *kubernetesClient) ensureDeployment(spec *apps.Deployment) error {
	deployments := k.client().AppsV1().Deployments(k.namespace)
	_, err := deployments.Update(spec)
	if k8serrors.IsNotFound(err) {
		_, err = deployments.Create(spec)
	}
	return errors.Trace(err)
}

func (k *kubernetesClient) getDeployment(name string) (*apps.Deployment, error) {
	out, err := k.client().AppsV1().Deployments(k.namespace).Get(name, v1.GetOptions{})
	if k8serrors.IsNotFound(err) {
		return nil, errors.NotFoundf("deployment %q", name)
	}
	return out, errors.Trace(err)
}

func (k *kubernetesClient) deleteDeployment(name string) error {
	deployments := k.client().AppsV1().Deployments(k.namespace)
	err := deployments.Delete(name, &v1.DeleteOptions{
		PropagationPolicy: &defaultPropagationPolicy,
	})
	if k8serrors.IsNotFound(err) {
		return nil
	}
	return errors.Trace(err)
}

func getPodManagementPolicy(svc *specs.ServiceSpec) (out apps.PodManagementPolicyType) {
	// Default to "Parallel".
	out = apps.ParallelPodManagement
	if svc == nil || svc.ScalePolicy == "" {
		return out
	}

	switch svc.ScalePolicy {
	case specs.SerialScale:
		return apps.OrderedReadyPodManagement
	case specs.ParallelScale:
		return apps.ParallelPodManagement
		// no need to consider other cases because we have done validation in podspec parsing stage.
	}
	return out
}

func (k *kubernetesClient) deleteVolumeClaims(appName string, p *core.Pod) ([]string, error) {
	volumesByName := make(map[string]core.Volume)
	for _, pv := range p.Spec.Volumes {
		volumesByName[pv.Name] = pv
	}

	var deletedClaimVolumes []string
	for _, volMount := range p.Spec.Containers[0].VolumeMounts {
		vol, ok := volumesByName[volMount.Name]
		if !ok {
			logger.Warningf("volume for volume mount %q not found", volMount.Name)
			continue
		}
		if vol.PersistentVolumeClaim == nil {
			// Ignore volumes which are not Juju managed filesystems.
			continue
		}
		pvClaims := k.client().CoreV1().PersistentVolumeClaims(k.namespace)
		err := pvClaims.Delete(vol.PersistentVolumeClaim.ClaimName, &v1.DeleteOptions{
			PropagationPolicy: &defaultPropagationPolicy,
		})
		if err != nil && !k8serrors.IsNotFound(err) {
			return nil, errors.Annotatef(err, "deleting persistent volume claim %v for %v",
				vol.PersistentVolumeClaim.ClaimName, p.Name)
		}
		deletedClaimVolumes = append(deletedClaimVolumes, vol.Name)
	}
	return deletedClaimVolumes, nil
}

func caasServiceToK8s(in caas.ServiceType) (core.ServiceType, error) {
	serviceType := defaultServiceType
	if in != "" {
		switch in {
		case caas.ServiceCluster:
			serviceType = core.ServiceTypeClusterIP
		case caas.ServiceLoadBalancer:
			serviceType = core.ServiceTypeLoadBalancer
		case caas.ServiceExternal:
			serviceType = core.ServiceTypeExternalName
		case caas.ServiceOmit:
			logger.Debugf("no service to be created because service type is %q", in)
			return "", nil
		default:
			return "", errors.NotSupportedf("service type %q", in)
		}
	}
	return serviceType, nil
}

func (k *kubernetesClient) configureService(
	appName, deploymentName string,
	containerPorts []core.ContainerPort,
	params *caas.ServiceParams,
	config application.ConfigAttributes,
) error {
	logger.Debugf("creating/updating service for %s", appName)

	var ports []core.ServicePort
	for i, cp := range containerPorts {
		// We normally expect a single container port for most use cases.
		// We allow the user to specify what first service port should be,
		// otherwise it just defaults to the container port.
		// TODO(caas) - consider allowing all service ports to be specified
		var targetPort intstr.IntOrString
		if i == 0 {
			targetPort = intstr.FromInt(config.GetInt(serviceTargetPortConfigKey, int(cp.ContainerPort)))
		}
		ports = append(ports, core.ServicePort{
			Name:       cp.Name,
			Protocol:   cp.Protocol,
			Port:       cp.ContainerPort,
			TargetPort: targetPort,
		})
	}

	serviceType, err := caasServiceToK8s(params.Deployment.ServiceType)
	if err != nil {
		return errors.Trace(err)
	}
	serviceType = core.ServiceType(config.GetString(ServiceTypeConfigKey, string(serviceType)))
	annotations, err := config.GetStringMap(serviceAnnotationsKey, nil)
	if err != nil {
		return errors.Annotatef(err, "unexpected annotations: %#v", config.Get(serviceAnnotationsKey, nil))
	}
	service := &core.Service{
		ObjectMeta: v1.ObjectMeta{
			Name:        deploymentName,
			Labels:      map[string]string{labelApplication: appName},
			Annotations: annotations,
		},
		Spec: core.ServiceSpec{
			Selector:                 map[string]string{labelApplication: appName},
			Type:                     serviceType,
			Ports:                    ports,
			ExternalIPs:              config.Get(serviceExternalIPsConfigKey, []string(nil)).([]string),
			LoadBalancerIP:           config.GetString(serviceLoadBalancerIPKey, ""),
			LoadBalancerSourceRanges: config.Get(serviceLoadBalancerSourceRangesKey, []string(nil)).([]string),
			ExternalName:             config.GetString(serviceExternalNameKey, ""),
		},
	}
	return k.ensureK8sService(service)
}

func (k *kubernetesClient) configureHeadlessService(
	appName, deploymentName string, annotations k8sannotations.Annotation,
) error {
	logger.Debugf("creating/updating headless service for %s", appName)
	service := &core.Service{
		ObjectMeta: v1.ObjectMeta{
			Name:   headlessServiceName(deploymentName),
			Labels: map[string]string{labelApplication: appName},
			Annotations: k8sannotations.New(nil).
				Merge(annotations).
				Add("service.alpha.kubernetes.io/tolerate-unready-endpoints", "true").ToMap(),
		},
		Spec: core.ServiceSpec{
			Selector:                 map[string]string{labelApplication: appName},
			Type:                     core.ServiceTypeClusterIP,
			ClusterIP:                "None",
			PublishNotReadyAddresses: true,
		},
	}
	return k.ensureK8sService(service)
}

// ensureK8sService ensures a k8s service resource.
func (k *kubernetesClient) ensureK8sService(spec *core.Service) error {
	services := k.client().CoreV1().Services(k.namespace)
	// Set any immutable fields if the service already exists.
	existing, err := services.Get(spec.Name, v1.GetOptions{})
	if err == nil {
		spec.Spec.ClusterIP = existing.Spec.ClusterIP
		spec.ObjectMeta.ResourceVersion = existing.ObjectMeta.ResourceVersion
	}
	_, err = services.Update(spec)
	if k8serrors.IsNotFound(err) {
		_, err = services.Create(spec)
	}
	return errors.Trace(err)
}

// deleteService deletes a service resource.
func (k *kubernetesClient) deleteService(serviceName string) error {
	services := k.client().CoreV1().Services(k.namespace)
	err := services.Delete(serviceName, &v1.DeleteOptions{
		PropagationPolicy: &defaultPropagationPolicy,
	})
	if k8serrors.IsNotFound(err) {
		return nil
	}
	return errors.Trace(err)
}

// ExposeService sets up external access to the specified application.
func (k *kubernetesClient) ExposeService(appName string, resourceTags map[string]string, config application.ConfigAttributes) error {
	logger.Debugf("creating/updating ingress resource for %s", appName)

	host := config.GetString(caas.JujuExternalHostNameKey, "")
	if host == "" {
		return errors.Errorf("external hostname required")
	}
	ingressClass := config.GetString(ingressClassKey, defaultIngressClass)
	ingressSSLRedirect := config.GetBool(ingressSSLRedirectKey, defaultIngressSSLRedirect)
	ingressSSLPassthrough := config.GetBool(ingressSSLPassthroughKey, defaultIngressSSLPassthrough)
	ingressAllowHTTP := config.GetBool(ingressAllowHTTPKey, defaultIngressAllowHTTPKey)
	httpPath := config.GetString(caas.JujuApplicationPath, caas.JujuDefaultApplicationPath)
	if httpPath == "$appname" {
		httpPath = appName
	}
	if !strings.HasPrefix(httpPath, "/") {
		httpPath = "/" + httpPath
	}

	deploymentName := k.deploymentName(appName)
	svc, err := k.client().CoreV1().Services(k.namespace).Get(deploymentName, v1.GetOptions{})
	if err != nil {
		return errors.Trace(err)
	}
	if len(svc.Spec.Ports) == 0 {
		return errors.Errorf("cannot create ingress rule for service %q without a port", svc.Name)
	}
	spec := &v1beta1.Ingress{
		ObjectMeta: v1.ObjectMeta{
			Name:   deploymentName,
			Labels: k8slabels.Merge(resourceTags, k.getIngressLabels(appName)),
			Annotations: map[string]string{
				"ingress.kubernetes.io/rewrite-target":  "",
				"ingress.kubernetes.io/ssl-redirect":    strconv.FormatBool(ingressSSLRedirect),
				"kubernetes.io/ingress.class":           ingressClass,
				"kubernetes.io/ingress.allow-http":      strconv.FormatBool(ingressAllowHTTP),
				"ingress.kubernetes.io/ssl-passthrough": strconv.FormatBool(ingressSSLPassthrough),
			},
		},
		Spec: v1beta1.IngressSpec{
			Rules: []v1beta1.IngressRule{{
				Host: host,
				IngressRuleValue: v1beta1.IngressRuleValue{
					HTTP: &v1beta1.HTTPIngressRuleValue{
						Paths: []v1beta1.HTTPIngressPath{{
							Path: httpPath,
							Backend: v1beta1.IngressBackend{
								ServiceName: svc.Name, ServicePort: svc.Spec.Ports[0].TargetPort},
						}}},
				}}},
		},
	}
	// TODO(caas): refactor juju expose to solve potential conflict with ingress definition in podspec.
	// https://bugs.launchpad.net/juju/+bug/1854123
	_, err = k.ensureIngress(appName, spec, true)
	return errors.Trace(err)
}

// UnexposeService removes external access to the specified service.
func (k *kubernetesClient) UnexposeService(appName string) error {
	logger.Debugf("deleting ingress resource for %s", appName)
	deploymentName := k.deploymentName(appName)
	return errors.Trace(k.deleteIngress(deploymentName, ""))
}

func operatorSelector(appName string) string {
	return labelSetToSelector(map[string]string{
		labelOperator: appName,
	}).String()
}

func applicationSelector(appName string) string {
	return labelSetToSelector(map[string]string{
		labelApplication: appName,
	}).String()
}

// AnnotateUnit annotates the specified pod (name or uid) with a unit tag.
func (k *kubernetesClient) AnnotateUnit(appName, podName string, unit names.UnitTag) error {
	pods := k.client().CoreV1().Pods(k.namespace)

	pod, err := pods.Get(podName, v1.GetOptions{})
	if err != nil {
		if !k8serrors.IsNotFound(err) {
			return errors.Trace(err)
		}
		pods, err := pods.List(v1.ListOptions{
			LabelSelector: applicationSelector(appName),
		})
		// TODO(caas): remove getting pod by Id (a bit expensive) once we started to store podName in cloudContainer doc.
		if err != nil {
			return errors.Trace(err)
		}
		for _, v := range pods.Items {
			if string(v.GetUID()) == podName {
				p := v
				pod = &p
				break
			}
		}
	}
	if pod == nil {
		return errors.NotFoundf("pod %q", podName)
	}

	if pod.Annotations == nil {
		pod.Annotations = make(map[string]string)
	}
	unitID := unit.Id()
	if pod.Annotations[annotationUnit] == unitID {
		return nil
	}
	pod.Annotations[annotationUnit] = unitID

	_, err = pods.Update(pod)
	if k8serrors.IsNotFound(err) {
		return errors.NotFoundf("pod %q", podName)
	}
	return errors.Trace(err)
}

// WatchUnits returns a watcher which notifies when there
// are changes to units of the specified application.
func (k *kubernetesClient) WatchUnits(appName string) (watcher.NotifyWatcher, error) {
	selector := applicationSelector(appName)
	logger.Debugf("selecting units %q to watch", selector)
	factory := informers.NewSharedInformerFactoryWithOptions(k.client(), 0,
		informers.WithNamespace(k.namespace),
		informers.WithTweakListOptions(func(o *v1.ListOptions) {
			o.LabelSelector = selector
		}),
	)
	return k.newWatcher(factory.Core().V1().Pods().Informer(), appName, k.clock)
}

// WatchContainerStart returns a watcher which is notified when the specified container
// for each unit in the application is starting/restarting. Each string represents
// the provider id for the unit. If containerName is empty, then the first workload container
// is used.
func (k *kubernetesClient) WatchContainerStart(appName string, containerName string) (watcher.StringsWatcher, error) {
	pods := k.client().CoreV1().Pods(k.namespace)
	selector := applicationSelector(appName)
	logger.Debugf("selecting units %q to watch", selector)
	factory := informers.NewSharedInformerFactoryWithOptions(k.client(), 0,
		informers.WithNamespace(k.namespace),
		informers.WithTweakListOptions(func(o *v1.ListOptions) {
			o.LabelSelector = selector
		}),
	)

	podsList, err := pods.List(v1.ListOptions{
		LabelSelector: applicationSelector(appName),
	})
	if err != nil {
		return nil, errors.Trace(err)
	}

	podInInit := func(pod *core.Pod) bool {
		if _, ok := pod.Annotations[annotationUnit]; !ok {
			// Ignore pods that aren't annotated as a unit yet.
			return false
		}
		for _, cs := range pod.Status.InitContainerStatuses {
			if cs.Name == containerName {
				if cs.State.Running != nil {
					return true
				}
			}
		}
		for i, cs := range pod.Status.ContainerStatuses {
			useDefault := i == 0 && containerName == ""
			if cs.Name == containerName || useDefault {
				if cs.State.Running != nil {
					return true
				}
			}
		}
		return false
	}

	podInitState := map[string]struct{}{}
	var initialEvents []string
	for _, pod := range podsList.Items {
		if podInInit(&pod) {
			podInitState[string(pod.GetUID())] = struct{}{}
			initialEvents = append(initialEvents, providerID(&pod))
		}
	}

	filterEvent := func(evt WatchEvent, obj interface{}) (string, bool) {
		pod, ok := obj.(*core.Pod)
		if !ok {
			return "", false
		}
		key := string(pod.GetUID())
		if evt == WatchEventDelete {
			delete(podInitState, key)
			return "", false
		}
		if podInInit(pod) {
			if _, ok := podInitState[key]; !ok {
				podInitState[key] = struct{}{}
				return providerID(pod), true
			}
		} else {
			delete(podInitState, key)
		}
		return "", false
	}

	return k.newStringsWatcher(factory.Core().V1().Pods().Informer(),
		appName, k.clock, initialEvents, filterEvent)
}

// WatchService returns a watcher which notifies when there
// are changes to the deployment of the specified application.
func (k *kubernetesClient) WatchService(appName string) (watcher.NotifyWatcher, error) {
	// Application may be a statefulset or deployment. It may not have
	// been set up when the watcher is started so we don't know which it
	// is ahead of time. So use a multi-watcher to cover both cases.
	factory := informers.NewSharedInformerFactoryWithOptions(k.client(), 0,
		informers.WithNamespace(k.namespace),
		informers.WithTweakListOptions(func(o *v1.ListOptions) {
			o.LabelSelector = applicationSelector(appName)
		}),
	)

	w1, err := k.newWatcher(factory.Apps().V1().StatefulSets().Informer(), appName, k.clock)
	if err != nil {
		return nil, errors.Trace(err)
	}
	w2, err := k.newWatcher(factory.Apps().V1().Deployments().Informer(), appName, k.clock)
	if err != nil {
		return nil, errors.Trace(err)
	}

	return watcher.NewMultiNotifyWatcher(w1, w2), nil
}

// legacyJujuPVNameRegexp matches how Juju labels persistent volumes.
// The pattern is: juju-<storagename>-<digit>
var legacyJujuPVNameRegexp = regexp.MustCompile(`^juju-(?P<storageName>\D+)-\d+$`)

// jujuPVNameRegexp matches how Juju labels persistent volumes.
// The pattern is: <storagename>-<digit>
var jujuPVNameRegexp = regexp.MustCompile(`^(?P<storageName>\D+)-\w+$`)

// Units returns all units and any associated filesystems of the specified application.
// Filesystems are mounted via volumes bound to the unit.
func (k *kubernetesClient) Units(appName string) ([]caas.Unit, error) {
	pods := k.client().CoreV1().Pods(k.namespace)
	podsList, err := pods.List(v1.ListOptions{
		LabelSelector: applicationSelector(appName),
	})
	if err != nil {
		return nil, errors.Trace(err)
	}

	var units []caas.Unit
	now := time.Now()
	for _, p := range podsList.Items {
		var ports []string
		for _, c := range p.Spec.Containers {
			for _, p := range c.Ports {
				ports = append(ports, fmt.Sprintf("%v/%v", p.ContainerPort, p.Protocol))
			}
		}
		terminated := p.DeletionTimestamp != nil
		statusMessage, unitStatus, since, err := k.getPODStatus(p, now)
		if err != nil {
			return nil, errors.Trace(err)
		}
		stateful := false
		unitInfo := caas.Unit{
			Id:       providerID(&p),
			Address:  p.Status.PodIP,
			Ports:    ports,
			Dying:    terminated,
			Stateful: stateful,
			Status: status.StatusInfo{
				Status:  unitStatus,
				Message: statusMessage,
				Since:   &since,
			},
		}

		volumesByName := make(map[string]core.Volume)
		for _, pv := range p.Spec.Volumes {
			volumesByName[pv.Name] = pv
		}

		// Gather info about how filesystems are attached/mounted to the pod.
		// The mount name represents the filesystem tag name used by Juju.
		for _, volMount := range p.Spec.Containers[0].VolumeMounts {
			vol, ok := volumesByName[volMount.Name]
			if !ok {
				logger.Warningf("volume for volume mount %q not found", volMount.Name)
				continue
			}
			var fsInfo *caas.FilesystemInfo
			if vol.PersistentVolumeClaim != nil && vol.PersistentVolumeClaim.ClaimName != "" {
				fsInfo, err = k.volumeInfoForPVC(vol, volMount, vol.PersistentVolumeClaim.ClaimName, now)
			} else if vol.EmptyDir != nil {
				fsInfo, err = k.volumeInfoForEmptyDir(vol, volMount, now)
			} else {
				// Ignore volumes which are not Juju managed filesystems.
				logger.Debugf("Ignoring blank EmptyDir, PersistentVolumeClaim or ClaimName")
				continue
			}
			if err != nil {
				return nil, errors.Annotatef(err, "finding filesystem info for %v", volMount.Name)
			}
			if fsInfo == nil {
				continue
			}
			if fsInfo.StorageName == "" {
				if valid := legacyJujuPVNameRegexp.MatchString(volMount.Name); valid {
					fsInfo.StorageName = legacyJujuPVNameRegexp.ReplaceAllString(volMount.Name, "$storageName")
				} else if valid := jujuPVNameRegexp.MatchString(volMount.Name); valid {
					fsInfo.StorageName = jujuPVNameRegexp.ReplaceAllString(volMount.Name, "$storageName")
				}
			}
			logger.Debugf("filesystem info for %v: %+v", volMount.Name, *fsInfo)
			unitInfo.FilesystemInfo = append(unitInfo.FilesystemInfo, *fsInfo)
		}
		units = append(units, unitInfo)
	}
	return units, nil
}

func (k *kubernetesClient) getPod(podName string) (*core.Pod, error) {
	pods := k.client().CoreV1().Pods(k.namespace)
	pod, err := pods.Get(podName, v1.GetOptions{})
	if k8serrors.IsNotFound(err) {
		return nil, errors.NotFoundf("pod %q", podName)
	} else if err != nil {
		return nil, errors.Trace(err)
	}
	return pod, nil
}

func (k *kubernetesClient) volumeInfoForEmptyDir(vol core.Volume, volMount core.VolumeMount, now time.Time) (*caas.FilesystemInfo, error) {
	size := uint64(0)
	if vol.EmptyDir.SizeLimit != nil {
		size = uint64(vol.EmptyDir.SizeLimit.Size())
	}
	return &caas.FilesystemInfo{
		Size:         size,
		FilesystemId: vol.Name,
		MountPoint:   volMount.MountPath,
		ReadOnly:     volMount.ReadOnly,
		Status: status.StatusInfo{
			Status: status.Attached,
			Since:  &now,
		},
		Volume: caas.VolumeInfo{
			VolumeId:   vol.Name,
			Size:       size,
			Persistent: false,
			Status: status.StatusInfo{
				Status: status.Attached,
				Since:  &now,
			},
		},
	}, nil
}

func (k *kubernetesClient) getPVC(claimName string) (*core.PersistentVolumeClaim, error) {
	pvcs := k.client().CoreV1().PersistentVolumeClaims(k.namespace)
	pvc, err := pvcs.Get(claimName, v1.GetOptions{})
	if k8serrors.IsNotFound(err) {
		return nil, errors.NotFoundf("pvc not found")
	} else if err != nil {
		return nil, errors.Trace(err)
	}
	return pvc, nil
}

func (k *kubernetesClient) volumeInfoForPVC(vol core.Volume, volMount core.VolumeMount, claimName string, now time.Time) (*caas.FilesystemInfo, error) {
	pvClaims := k.client().CoreV1().PersistentVolumeClaims(k.namespace)
	pvc, err := pvClaims.Get(claimName, v1.GetOptions{})
	if k8serrors.IsNotFound(err) {
		// Ignore claims which don't exist (yet).
		return nil, nil
	}
	if err != nil {
		return nil, errors.Annotate(err, "unable to get persistent volume claim")
	}

	if pvc.Status.Phase == core.ClaimPending {
		logger.Debugf(fmt.Sprintf("PersistentVolumeClaim for %v is pending", claimName))
		return nil, nil
	}

	storageName := pvc.Labels[labelStorage]
	if storageName == "" {
		if valid := legacyJujuPVNameRegexp.MatchString(volMount.Name); valid {
			storageName = legacyJujuPVNameRegexp.ReplaceAllString(volMount.Name, "$storageName")
		} else if valid := jujuPVNameRegexp.MatchString(volMount.Name); valid {
			storageName = jujuPVNameRegexp.ReplaceAllString(volMount.Name, "$storageName")
		}
	}

	statusMessage := ""
	since := now
	if len(pvc.Status.Conditions) > 0 {
		statusMessage = pvc.Status.Conditions[0].Message
		since = pvc.Status.Conditions[0].LastProbeTime.Time
	}
	if statusMessage == "" {
		// If there are any events for this pvc we can use the
		// most recent to set the status.
		eventList, err := k.getEvents(pvc.Name, "PersistentVolumeClaim")
		if err != nil {
			return nil, errors.Annotate(err, "unable to get events for PVC")
		}
		// Take the most recent event.
		if count := len(eventList); count > 0 {
			statusMessage = eventList[count-1].Message
		}
	}

	pVolumes := k.client().CoreV1().PersistentVolumes()
	pv, err := pVolumes.Get(pvc.Spec.VolumeName, v1.GetOptions{})
	if k8serrors.IsNotFound(err) {
		// Ignore volumes which don't exist (yet).
		return nil, nil
	}
	if err != nil {
		return nil, errors.Annotate(err, "unable to get persistent volume")
	}

	return &caas.FilesystemInfo{
		StorageName:  storageName,
		Size:         uint64(vol.PersistentVolumeClaim.Size()),
		FilesystemId: string(pvc.UID),
		MountPoint:   volMount.MountPath,
		ReadOnly:     volMount.ReadOnly,
		Status: status.StatusInfo{
			Status:  k.jujuFilesystemStatus(pvc.Status.Phase),
			Message: statusMessage,
			Since:   &since,
		},
		Volume: caas.VolumeInfo{
			VolumeId:   pv.Name,
			Size:       uint64(pv.Size()),
			Persistent: pv.Spec.PersistentVolumeReclaimPolicy == core.PersistentVolumeReclaimRetain,
			Status: status.StatusInfo{
				Status:  k.jujuVolumeStatus(pv.Status.Phase),
				Message: pv.Status.Message,
				Since:   &since,
			},
		},
	}, nil
}

func (k *kubernetesClient) getPODStatus(pod core.Pod, now time.Time) (string, status.Status, time.Time, error) {
	terminated := pod.DeletionTimestamp != nil
	jujuStatus := k.jujuStatus(pod.Status.Phase, terminated)
	statusMessage := pod.Status.Message
	since := now
	if statusMessage == "" {
		for _, cond := range pod.Status.Conditions {
			statusMessage = cond.Message
			since = cond.LastProbeTime.Time
			if cond.Type == core.PodScheduled && cond.Reason == core.PodReasonUnschedulable {
				jujuStatus = status.Blocked
				break
			}
		}
	}

	if statusMessage == "" {
		// If there are any events for this pod we can use the
		// most recent to set the status.
		eventList, err := k.getEvents(pod.Name, "Pod")
		if err != nil {
			return "", "", time.Time{}, errors.Trace(err)
		}
		// Take the most recent event.
		if count := len(eventList); count > 0 {
			statusMessage = eventList[count-1].Message
		}
	}

	return statusMessage, jujuStatus, since, nil
}

func (k *kubernetesClient) getStatefulSetStatus(ss *apps.StatefulSet) (string, status.Status, error) {
	terminated := ss.DeletionTimestamp != nil
	jujuStatus := status.Waiting
	if terminated {
		jujuStatus = status.Terminated
	}
	if ss.Status.ReadyReplicas == ss.Status.Replicas {
		jujuStatus = status.Active
	}
	return k.getStatusFromEvents(ss.Name, "StatefulSet", jujuStatus)
}

func (k *kubernetesClient) getDeploymentStatus(deployment *apps.Deployment) (string, status.Status, error) {
	terminated := deployment.DeletionTimestamp != nil
	jujuStatus := status.Waiting
	if terminated {
		jujuStatus = status.Terminated
	}
	if deployment.Status.ReadyReplicas == deployment.Status.Replicas {
		jujuStatus = status.Active
	}
	return k.getStatusFromEvents(deployment.Name, "Deployment", jujuStatus)
}

func (k *kubernetesClient) getDaemonSetStatus(ds *apps.DaemonSet) (string, status.Status, error) {
	terminated := ds.DeletionTimestamp != nil
	jujuStatus := status.Waiting
	if terminated {
		jujuStatus = status.Terminated
	}
	if ds.Status.NumberReady == ds.Status.DesiredNumberScheduled {
		jujuStatus = status.Active
	}
	return k.getStatusFromEvents(ds.Name, "DaemonSet", jujuStatus)
}

func (k *kubernetesClient) getStatusFromEvents(name, kind string, jujuStatus status.Status) (string, status.Status, error) {
	events, err := k.getEvents(name, kind)
	if err != nil {
		return "", "", errors.Trace(err)
	}
	var statusMessage string
	// Take the most recent event.
	if count := len(events); count > 0 {
		evt := events[count-1]
		if jujuStatus == "" {
			if evt.Type == core.EventTypeWarning && evt.Reason == "FailedCreate" {
				jujuStatus = status.Blocked
				statusMessage = evt.Message
			}
		}
	}
	return statusMessage, jujuStatus, nil
}

func (k *kubernetesClient) jujuStatus(podPhase core.PodPhase, terminated bool) status.Status {
	if terminated {
		return status.Terminated
	}
	switch podPhase {
	case core.PodRunning:
		return status.Running
	case core.PodFailed:
		return status.Error
	case core.PodPending:
		return status.Allocating
	default:
		return status.Unknown
	}
}

func (k *kubernetesClient) jujuFilesystemStatus(pvcPhase core.PersistentVolumeClaimPhase) status.Status {
	switch pvcPhase {
	case core.ClaimPending:
		return status.Pending
	case core.ClaimBound:
		return status.Attached
	case core.ClaimLost:
		return status.Detached
	default:
		return status.Unknown
	}
}

func (k *kubernetesClient) jujuVolumeStatus(pvPhase core.PersistentVolumePhase) status.Status {
	switch pvPhase {
	case core.VolumePending:
		return status.Pending
	case core.VolumeBound:
		return status.Attached
	case core.VolumeAvailable, core.VolumeReleased:
		return status.Detached
	case core.VolumeFailed:
		return status.Error
	default:
		return status.Unknown
	}
}

// filesetConfigMap returns a *core.ConfigMap for a pod
// of the specified unit, with the specified files.
func filesetConfigMap(configMapName string, labels, annotations map[string]string, files *specs.FileSet) *core.ConfigMap {
	result := &core.ConfigMap{
		ObjectMeta: v1.ObjectMeta{
			Name:        configMapName,
			Labels:      labels,
			Annotations: annotations,
		},
		Data: map[string]string{},
	}
	for _, f := range files.Files {
		result.Data[f.Path] = f.Content
	}
	return result
}

// workloadSpec represents the k8s resources need to be created for the workload.
type workloadSpec struct {
	Pod     core.PodSpec `json:"pod"`
	Service *specs.ServiceSpec

	Secrets                         []k8sspecs.Secret
	ConfigMaps                      map[string]specs.ConfigMap
	ServiceAccounts                 []k8sspecs.K8sRBACSpecConverter
	CustomResourceDefinitions       []k8sspecs.K8sCustomResourceDefinitionSpec
	CustomResources                 map[string][]unstructured.Unstructured
	MutatingWebhookConfigurations   map[string][]admissionregistration.MutatingWebhook
	ValidatingWebhookConfigurations map[string][]admissionregistration.ValidatingWebhook
	IngressResources                []k8sspecs.K8sIngressSpec
}

func processContainers(deploymentName string, podSpec *specs.PodSpec, spec *core.PodSpec) error {

	type containers struct {
		Containers     []specs.ContainerSpec
		InitContainers []specs.ContainerSpec
	}

	var cs containers
	for _, c := range podSpec.Containers {
		if c.Init {
			cs.InitContainers = append(cs.InitContainers, c)
		} else {
			cs.Containers = append(cs.Containers, c)
		}
	}

	// Fill out the easy bits using a template.
	var buf bytes.Buffer
	if err := defaultPodTemplate.Execute(&buf, cs); err != nil {
		logger.Debugf("unable to execute template for containers: %+v, err: %+v", cs, err)
		return errors.Trace(err)
	}

	workloadSpecString := buf.String()
	decoder := k8syaml.NewYAMLOrJSONDecoder(strings.NewReader(workloadSpecString), len(workloadSpecString))
	if err := decoder.Decode(&spec); err != nil {
		logger.Debugf("unable to parse pod spec, unit spec: \n%v", workloadSpecString)
		return errors.Trace(err)
	}

	// Now fill in the hard bits progamatically.
	if err := populateContainerDetails(deploymentName, spec, spec.Containers, cs.Containers); err != nil {
		return errors.Trace(err)
	}
	if err := populateContainerDetails(deploymentName, spec, spec.InitContainers, cs.InitContainers); err != nil {
		return errors.Trace(err)
	}
	return nil
}

func prepareWorkloadSpec(appName, deploymentName string, podSpec *specs.PodSpec,
	operatorImagePath string) (*workloadSpec, error) {
	var spec workloadSpec
	if err := processContainers(deploymentName, podSpec, &spec.Pod); err != nil {
		logger.Errorf("unable to parse %q pod spec: \n%+v", appName, *podSpec)
		return nil, errors.Annotatef(err, "processing container specs for app %q", appName)
	}
	if err := configureInitContainer(&spec.Pod, operatorImagePath); err != nil {
		return nil, errors.Annotatef(err, "adding init container for app %q", appName)
	}

	spec.Service = podSpec.Service
	spec.ConfigMaps = podSpec.ConfigMaps
	if podSpec.ServiceAccount != nil {
		// Use application name for the prime service account name.
		podSpec.ServiceAccount.SetName(appName)
		primeSA, err := k8sspecs.PrimeServiceAccountToK8sRBACResources(*podSpec.ServiceAccount)
		if err != nil {
			return nil, errors.Annotatef(err, "converting prime service account for app %q", appName)
		}
		spec.ServiceAccounts = append(spec.ServiceAccounts, primeSA)
	}
	if podSpec.ProviderPod != nil {
		pSpec, ok := podSpec.ProviderPod.(*k8sspecs.K8sPodSpec)
		if !ok {
			return nil, errors.Errorf("unexpected kubernetes pod spec type %T", podSpec.ProviderPod)
		}

		k8sResources := pSpec.KubernetesResources
		if k8sResources != nil {
			spec.Secrets = k8sResources.Secrets
			spec.CustomResourceDefinitions = k8sResources.CustomResourceDefinitions
			spec.CustomResources = k8sResources.CustomResources
			spec.MutatingWebhookConfigurations = k8sResources.MutatingWebhookConfigurations
			spec.ValidatingWebhookConfigurations = k8sResources.ValidatingWebhookConfigurations
			spec.IngressResources = k8sResources.IngressResources
			if k8sResources.Pod != nil {
				spec.Pod.RestartPolicy = k8sResources.Pod.RestartPolicy
				spec.Pod.ActiveDeadlineSeconds = k8sResources.Pod.ActiveDeadlineSeconds
				spec.Pod.TerminationGracePeriodSeconds = k8sResources.Pod.TerminationGracePeriodSeconds
				spec.Pod.SecurityContext = k8sResources.Pod.SecurityContext
				spec.Pod.ReadinessGates = k8sResources.Pod.ReadinessGates
				spec.Pod.DNSPolicy = k8sResources.Pod.DNSPolicy
				spec.Pod.HostNetwork = k8sResources.Pod.HostNetwork
			}
			spec.ServiceAccounts = append(spec.ServiceAccounts, &k8sResources.K8sRBACResources)
		}
		if podSpec.ServiceAccount != nil {
			spec.Pod.ServiceAccountName = podSpec.ServiceAccount.GetName()
			spec.Pod.AutomountServiceAccountToken = podSpec.ServiceAccount.AutomountServiceAccountToken
		}
	}
	return &spec, nil
}

func boolPtr(b bool) *bool {
	return &b
}

func defaultSecurityContext() *core.SecurityContext {
	// TODO(caas): consider locking this down more but charms will break
	return &core.SecurityContext{
		AllowPrivilegeEscalation: boolPtr(true), // allow privilege for juju run and actions.
		ReadOnlyRootFilesystem:   boolPtr(false),
		RunAsNonRoot:             boolPtr(false),
	}
}

func populateContainerDetails(deploymentName string, pod *core.PodSpec, podContainers []core.Container, containers []specs.ContainerSpec) (err error) {
	for i, c := range containers {
		pc := &podContainers[i]
		if c.Image != "" {
			logger.Warningf("Image parameter deprecated, use ImageDetails")
			pc.Image = c.Image
		} else {
			pc.Image = c.ImageDetails.ImagePath
		}
		if c.ImageDetails.Password != "" {
			pod.ImagePullSecrets = append(pod.ImagePullSecrets, core.LocalObjectReference{Name: appSecretName(deploymentName, c.Name)})
		}
		if c.ImagePullPolicy != "" {
			pc.ImagePullPolicy = core.PullPolicy(c.ImagePullPolicy)
		}

		if pc.Env, pc.EnvFrom, err = k8sspecs.ContainerConfigToK8sEnvConfig(c.EnvConfig); err != nil {
			return errors.Trace(err)
		}

		pc.SecurityContext = defaultSecurityContext()
		if c.ProviderContainer == nil {
			continue
		}
		spec, ok := c.ProviderContainer.(*k8sspecs.K8sContainerSpec)
		if !ok {
			return errors.Errorf("unexpected kubernetes container spec type %T", c.ProviderContainer)
		}
		if spec.LivenessProbe != nil {
			pc.LivenessProbe = spec.LivenessProbe
		}
		if spec.ReadinessProbe != nil {
			pc.ReadinessProbe = spec.ReadinessProbe
		}
		if spec.SecurityContext != nil {
			pc.SecurityContext = spec.SecurityContext
		}
	}
	return nil
}

// legacyAppName returns true if there are any artifacts for
// appName which indicate that this deployment was for Juju 2.5.0.
func (k *kubernetesClient) legacyAppName(appName string) bool {
	legacyName := "juju-operator-" + appName
	_, err := k.getStatefulSet(legacyName)
	return err == nil
}

func (k *kubernetesClient) operatorName(appName string) string {
	if k.legacyAppName(appName) {
		return "juju-operator-" + appName
	}
	return appName + "-operator"
}

func (k *kubernetesClient) deploymentName(appName string) string {
	if k.legacyAppName(appName) {
		return "juju-" + appName
	}
	return appName
}

func newUIDPreconditions(uid k8stypes.UID) *v1.Preconditions {
	if uid == "" {
		return nil
	}
	return &v1.Preconditions{UID: &uid}
}

func newPreconditionDeleteOptions(uid k8stypes.UID) *v1.DeleteOptions {
	// TODO(caas): refactor all deleting single resource operation has this UID ensured precondition.
	return &v1.DeleteOptions{
		Preconditions:     newUIDPreconditions(uid),
		PropagationPolicy: &defaultPropagationPolicy,
	}
}

func isLegacyName(resourceName string) bool {
	return strings.HasPrefix(resourceName, "juju-")
}

func operatorConfigMapName(operatorName string) string {
	return operatorName + "-config"
}

func applicationConfigMapName(deploymentName, fileSetName string) string {
	return fmt.Sprintf("%v-%v-config", deploymentName, fileSetName)
}

func appSecretName(deploymentName, containerName string) string {
	// A pod may have multiple containers with different images and thus different secrets
	return deploymentName + "-" + containerName + "-secret"
}

func qualifiedStorageClassName(namespace, storageClass string) string {
	if namespace == "" {
		return storageClass
	}
	return namespace + "-" + storageClass
}

func mergeDeviceConstraints(device devices.KubernetesDeviceParams, resources *core.ResourceRequirements) error {
	if resources.Limits == nil {
		resources.Limits = core.ResourceList{}
	}
	if resources.Requests == nil {
		resources.Requests = core.ResourceList{}
	}

	resourceName := core.ResourceName(device.Type)
	if v, ok := resources.Limits[resourceName]; ok {
		return errors.NotValidf("resource limit for %q has already been set to %v! resource limit %q", resourceName, v, resourceName)
	}
	if v, ok := resources.Requests[resourceName]; ok {
		return errors.NotValidf("resource request for %q has already been set to %v! resource limit %q", resourceName, v, resourceName)
	}
	// GPU request/limit have to be set to same value equals to the Count.
	// - https://kubernetes.io/docs/tasks/manage-gpus/scheduling-gpus/#clusters-containing-different-types-of-nvidia-gpus
	resources.Limits[resourceName] = *resource.NewQuantity(device.Count, resource.DecimalSI)
	resources.Requests[resourceName] = *resource.NewQuantity(device.Count, resource.DecimalSI)
	return nil
}

func mergeConstraint(constraint string, value string, resources *core.ResourceRequirements) error {
	if resources.Limits == nil {
		resources.Limits = core.ResourceList{}
	}
	resourceName := core.ResourceName(constraint)
	if v, ok := resources.Limits[resourceName]; ok {
		return errors.NotValidf("resource limit for %q has already been set to %v!", resourceName, v)
	}
	parsedValue, err := resource.ParseQuantity(value)
	if err != nil {
		return errors.Annotatef(err, "invalid constraint value %q for %v", value, constraint)
	}
	resources.Limits[resourceName] = parsedValue
	return nil
}

func buildNodeSelector(nodeLabel string) map[string]string {
	// TODO(caas): to support GKE, set it to `cloud.google.com/gke-accelerator`,
	// current only set to generic `accelerator` because we do not have k8s provider concept yet.
	key := "accelerator"
	return map[string]string{key: nodeLabel}
}

func getNodeSelectorFromDeviceConstraints(devices []devices.KubernetesDeviceParams) (string, error) {
	var nodeSelector string
	for _, device := range devices {
		if device.Attributes == nil {
			continue
		}
		if label, ok := device.Attributes[gpuAffinityNodeSelectorKey]; ok {
			if nodeSelector != "" && nodeSelector != label {
				return "", errors.NotValidf(
					"node affinity labels have to be same for all device constraints in same pod - containers in same pod are scheduled in same node.")
			}
			nodeSelector = label
		}
	}
	return nodeSelector, nil
}

func headlessServiceName(deploymentName string) string {
	return fmt.Sprintf("%s-endpoints", deploymentName)
}

func providerID(pod *core.Pod) string {
	// Pods managed by a stateful set use the pod name
	// as the provider id as this is stable across pod restarts.
	for _, ref := range pod.OwnerReferences {
		if ref.Kind == "StatefulSet" {
			return pod.Name
		}
	}
	return string(pod.GetUID())
}<|MERGE_RESOLUTION|>--- conflicted
+++ resolved
@@ -66,7 +66,10 @@
 var logger = loggo.GetLogger("juju.kubernetes.provider")
 
 const (
-<<<<<<< HEAD
+	// Domain is the primary TLD for juju when giving resource domains to
+	// Kubernetes
+	Domain = "juju.is"
+
 	labelOperator    = "juju-operator"
 	labelStorage     = "juju-storage"
 	labelVersion     = "juju-version"
@@ -75,18 +78,6 @@
 
 	// annotationKeyApplicationUUID is the key of annotation for recording pvc unique ID.
 	annotationKeyApplicationUUID = "juju-app-uuid"
-=======
-	// Domain is the primary TLD for juju when giving resource domains to
-	// Kubernetes
-	Domain = "juju.is"
-
-	labelOperator        = "juju-operator"
-	labelStorage         = "juju-storage"
-	labelVersion         = "juju-version"
-	labelApplication     = "juju-app"
-	labelApplicationUUID = "juju-app-uuid"
-	labelModel           = "juju-model"
->>>>>>> 89792fed
 
 	// labelResourceLifeCycleKey defines the label key for lifecycle of the global resources.
 	labelResourceLifeCycleKey             = "juju-resource-lifecycle"
