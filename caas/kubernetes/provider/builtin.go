--- conflicted
+++ resolved
@@ -26,13 +26,8 @@
 		k8s.MicroK8sClusterName,
 		bytes.NewReader(microk8sConfig),
 		k8scloud.CloudParamaters{
-<<<<<<< HEAD
-			Description: cloud.DefaultCloudDescription(cloud.CloudTypeKubernetes),
+			Description: jujucloud.DefaultCloudDescription(jujucloud.CloudTypeKubernetes),
 			Name:        k8s.K8sCloudMicrok8s,
-=======
-			Description: jujucloud.DefaultCloudDescription(jujucloud.CloudTypeCAAS),
-			Name:        caas.K8sCloudMicrok8s,
->>>>>>> b56b2e43
 			Regions: []jujucloud.Region{{
 				Name: k8s.Microk8sRegion,
 			}},
