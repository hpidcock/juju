// Copyright 2020 Canonical Ltd.
// Licensed under the AGPLv3, see LICENCE file for details.

package provider

import (
<<<<<<< HEAD
	"github.com/juju/juju/caas/kubernetes/provider/utils"
)
=======
	"k8s.io/apimachinery/pkg/labels"
)

const (
	// LabelJujuAppCreatedBy is a Juju application label to apply to objects
	// created by applications managed by Juju. Think istio, kubeflow etc
	// See https://bugs.launchpad.net/juju/+bug/1892285
	LabelJujuAppCreatedBy = "app.juju.is/created-by"
)

// AppendLabels adds the labels defined in src to dest returning the result.
// Overlapping keys in sources maps are overwritten by the very last defined
// value for a duplicate key.
func AppendLabels(dest map[string]string, sources ...map[string]string) map[string]string {
	if dest == nil {
		dest = map[string]string{}
	}
	if sources == nil {
		return dest
	}
	for _, s := range sources {
		for k, v := range s {
			dest[k] = v
		}
	}
	return dest
}
>>>>>>> 571ce2ec

func (k *kubernetesClient) getlabelsForApp(appName string, isNamespaced bool) map[string]string {
	labels := utils.LabelsForApp(appName)
	if !isNamespaced {
		labels = utils.AppendLabels(labels, utils.LabelsForModel(k.CurrentModel()))
	}
	return labels
<<<<<<< HEAD
=======
}

// LabelsForApp returns the labels that should be on a k8s object for a given
// application name
func LabelsForApp(name string) map[string]string {
	return map[string]string{
		labelApplication: name,
	}
}

// LabelsForModel returns the labels that should be on a k8s object for a given
// model name
func LabelsForModel(name string) map[string]string {
	return map[string]string{
		labelModel: name,
	}
}

// LabelForKeyValue returns a Kubernetes label set for the supplied key value.
func LabelForKeyValue(key, value string) labels.Set {
	return labels.Set{
		key: value,
	}
>>>>>>> 571ce2ec
}<|MERGE_RESOLUTION|>--- conflicted
+++ resolved
@@ -4,10 +4,7 @@
 package provider
 
 import (
-<<<<<<< HEAD
 	"github.com/juju/juju/caas/kubernetes/provider/utils"
-)
-=======
 	"k8s.io/apimachinery/pkg/labels"
 )
 
@@ -35,7 +32,6 @@
 	}
 	return dest
 }
->>>>>>> 571ce2ec
 
 func (k *kubernetesClient) getlabelsForApp(appName string, isNamespaced bool) map[string]string {
 	labels := utils.LabelsForApp(appName)
@@ -43,24 +39,6 @@
 		labels = utils.AppendLabels(labels, utils.LabelsForModel(k.CurrentModel()))
 	}
 	return labels
-<<<<<<< HEAD
-=======
-}
-
-// LabelsForApp returns the labels that should be on a k8s object for a given
-// application name
-func LabelsForApp(name string) map[string]string {
-	return map[string]string{
-		labelApplication: name,
-	}
-}
-
-// LabelsForModel returns the labels that should be on a k8s object for a given
-// model name
-func LabelsForModel(name string) map[string]string {
-	return map[string]string{
-		labelModel: name,
-	}
 }
 
 // LabelForKeyValue returns a Kubernetes label set for the supplied key value.
@@ -68,5 +46,4 @@
 	return labels.Set{
 		key: value,
 	}
->>>>>>> 571ce2ec
 }