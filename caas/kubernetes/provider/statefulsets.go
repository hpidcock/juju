--- conflicted
+++ resolved
@@ -78,11 +78,7 @@
 			RevisionHistoryLimit: int32Ptr(statefulSetRevisionHistoryLimit),
 			Template: core.PodTemplateSpec{
 				ObjectMeta: v1.ObjectMeta{
-<<<<<<< HEAD
-					Labels:      selectorLabels,
-=======
-					Labels:      AppendLabels(k.getStatefulSetLabels(appName), workloadSpec.Pod.Labels),
->>>>>>> 3af59f17
+					Labels:      utils.LabelsMerge(workloadSpec.Pod.Labels, selectorLabels),
 					Annotations: podAnnotations(k8sannotations.New(workloadSpec.Pod.Annotations).Merge(annotations).Copy()).ToMap(),
 				},
 			},
