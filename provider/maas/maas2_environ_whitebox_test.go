// Copyright 2016 Canonical Ltd.
// Licensed under the AGPLv3, see LICENCE file for details.

package maas

import (
	"net/http"

	"github.com/juju/errors"
	"github.com/juju/gomaasapi"
	jc "github.com/juju/testing/checkers"
	"github.com/juju/utils/set"
	gc "gopkg.in/check.v1"

	"github.com/juju/juju/environs"
	"github.com/juju/juju/environs/config"
	"github.com/juju/juju/instance"
	"github.com/juju/juju/network"
	coretesting "github.com/juju/juju/testing"
)

type maas2EnvironSuite struct {
	maas2Suite
}

var _ = gc.Suite(&maas2EnvironSuite{})

<<<<<<< HEAD
func (suite *maas2EnvironSuite) injectController(controller gomaasapi.Controller) {
	mockGetController := func(maasServer, apiKey string) (gomaasapi.Controller, error) {
		return controller, nil
	}
	suite.PatchValue(&GetMAAS2Controller, mockGetController)
}

func (suite *maas2EnvironSuite) makeEnviron(c *gc.C, controller gomaasapi.Controller) *maasEnviron {
	if controller != nil {
		suite.injectController(controller)
	}
	testAttrs := coretesting.Attrs{}
	for k, v := range maasEnvAttrs {
		testAttrs[k] = v
	}
	testAttrs["maas-server"] = "http://any-old-junk.invalid/"
	attrs := coretesting.FakeConfig().Merge(testAttrs)
	cfg, err := config.New(config.NoDefaults, attrs)
	c.Assert(err, jc.ErrorIsNil)
	env, err := NewEnviron(cfg)
	c.Assert(err, jc.ErrorIsNil)
	c.Assert(env, gc.NotNil)
	return env
}

func (suite *maas2EnvironSuite) SetUpTest(c *gc.C) {
	suite.baseProviderSuite.SetUpTest(c)
	suite.SetFeatureFlags(feature.MAAS2)
}

=======
>>>>>>> 78edaa4d
func (suite *maas2EnvironSuite) getEnvWithServer(c *gc.C) (*maasEnviron, error) {
	testServer := gomaasapi.NewSimpleServer()
	testServer.AddGetResponse("/api/2.0/version/", http.StatusOK, maas2VersionResponse)
	testServer.AddGetResponse("/api/2.0/users/?op=whoami", http.StatusOK, "{}")
	testServer.Start()
	suite.AddCleanup(func(*gc.C) { testServer.Close() })
	testAttrs := coretesting.Attrs{}
	for k, v := range maasEnvAttrs {
		testAttrs[k] = v
	}
	testAttrs["maas-server"] = testServer.Server.URL
	attrs := coretesting.FakeConfig().Merge(testAttrs)
	cfg, err := config.New(config.NoDefaults, attrs)
	c.Assert(err, jc.ErrorIsNil)
	return NewEnviron(cfg)
}

func (suite *maas2EnvironSuite) TestNewEnvironWithoutFeatureFlag(c *gc.C) {
	suite.SetFeatureFlags()
	_, err := suite.getEnvWithServer(c)
	c.Assert(err, jc.Satisfies, errors.IsNotSupported)
}

func (suite *maas2EnvironSuite) TestNewEnvironWithController(c *gc.C) {
	env, err := suite.getEnvWithServer(c)
	c.Assert(err, jc.ErrorIsNil)
	c.Assert(env, gc.NotNil)
}

func (suite *maas2EnvironSuite) TestSupportedArchitectures(c *gc.C) {
	controller := &fakeController{
		bootResources: []gomaasapi.BootResource{
			&fakeBootResource{name: "wily", architecture: "amd64/blah"},
			&fakeBootResource{name: "wily", architecture: "amd64/something"},
			&fakeBootResource{name: "xenial", architecture: "arm/somethingelse"},
		},
	}
	env := suite.makeEnviron(c, controller)
	result, err := env.SupportedArchitectures()
	c.Assert(err, jc.ErrorIsNil)
	c.Assert(result, jc.DeepEquals, []string{"amd64", "arm"})
}

func (suite *maas2EnvironSuite) TestSupportedArchitecturesError(c *gc.C) {
	env := suite.makeEnviron(c, &fakeController{bootResourcesError: errors.New("Something terrible!")})
	_, err := env.SupportedArchitectures()
	c.Assert(err, gc.ErrorMatches, "Something terrible!")
}

func (suite *maas2EnvironSuite) makeEnvironWithMachines(c *gc.C, expectedSystemIDs []string, returnSystemIDs []string) *maasEnviron {
	var env *maasEnviron
	checkArgs := func(args gomaasapi.MachinesArgs) {
		c.Check(args.SystemIDs, jc.DeepEquals, expectedSystemIDs)
		c.Check(args.AgentName, gc.Equals, env.ecfg().maasAgentName())
	}
	machines := make([]gomaasapi.Machine, len(returnSystemIDs))
	for index, id := range returnSystemIDs {
		machines[index] = &fakeMachine{systemID: id}
	}
	controller := &fakeController{
		machines:          machines,
		machinesArgsCheck: checkArgs,
	}
	env = suite.makeEnviron(c, controller)
	return env
}

func (suite *maas2EnvironSuite) TestAllInstances(c *gc.C) {
	env := suite.makeEnvironWithMachines(
		c, []string{}, []string{"tuco", "tio", "gus"},
	)
	result, err := env.AllInstances()
	c.Assert(err, jc.ErrorIsNil)
	expectedMachines := set.NewStrings("tuco", "tio", "gus")
	actualMachines := set.NewStrings()
	for _, instance := range result {
		actualMachines.Add(string(instance.Id()))
	}
	c.Assert(actualMachines, jc.DeepEquals, expectedMachines)
}

func (suite *maas2EnvironSuite) TestAllInstancesError(c *gc.C) {
	controller := &fakeController{machinesError: errors.New("Something terrible!")}
	env := suite.makeEnviron(c, controller)
	_, err := env.AllInstances()
	c.Assert(err, gc.ErrorMatches, "Something terrible!")
}

func (suite *maas2EnvironSuite) TestInstances(c *gc.C) {
	env := suite.makeEnvironWithMachines(
		c, []string{"jake", "bonnibel"}, []string{"jake", "bonnibel"},
	)
	result, err := env.Instances([]instance.Id{"jake", "bonnibel"})
	c.Assert(err, jc.ErrorIsNil)
	expectedMachines := set.NewStrings("jake", "bonnibel")
	actualMachines := set.NewStrings()
	for _, machine := range result {
		actualMachines.Add(string(machine.Id()))
	}
	c.Assert(actualMachines, jc.DeepEquals, expectedMachines)
}

func (suite *maas2EnvironSuite) TestInstancesPartialResult(c *gc.C) {
	env := suite.makeEnvironWithMachines(
		c, []string{"jake", "bonnibel"}, []string{"tuco", "bonnibel"},
	)
	result, err := env.Instances([]instance.Id{"jake", "bonnibel"})
	c.Check(err, gc.Equals, environs.ErrPartialInstances)
	c.Assert(result, gc.HasLen, 2)
	c.Assert(result[0], gc.IsNil)
	c.Assert(result[1].Id(), gc.Equals, instance.Id("bonnibel"))
}

func (suite *maas2EnvironSuite) TestAvailabilityZones(c *gc.C) {
	controller := &fakeController{
		zones: []gomaasapi.Zone{
			&fakeZone{name: "mossack"},
			&fakeZone{name: "fonseca"},
		},
	}
	env := suite.makeEnviron(c, controller)
	result, err := env.AvailabilityZones()
	c.Assert(err, jc.ErrorIsNil)
	expectedZones := set.NewStrings("mossack", "fonseca")
	actualZones := set.NewStrings()
	for _, zone := range result {
		actualZones.Add(zone.Name())
	}
	c.Assert(actualZones, jc.DeepEquals, expectedZones)
}

func (suite *maas2EnvironSuite) TestAvailabilityZonesError(c *gc.C) {
	controller := &fakeController{
		zonesError: errors.New("a bad thing"),
	}
	env := suite.makeEnviron(c, controller)
	_, err := env.AvailabilityZones()
	c.Assert(err, gc.ErrorMatches, "a bad thing")
}

func (suite *maas2EnvironSuite) TestSpaces(c *gc.C) {
	controller := &fakeController{
		spaces: []gomaasapi.Space{
			fakeSpace{
				name: "pepper",
				id:   1234,
			},
			fakeSpace{
				name: "freckles",
				id:   4567,
				subnets: []gomaasapi.Subnet{
					fakeSubnet{id: 99, vlanVid: 66, cidr: "192.168.10.0/24"},
					fakeSubnet{id: 98, vlanVid: 67, cidr: "192.168.11.0/24"},
				},
			},
		},
	}
	env := suite.makeEnviron(c, controller)
	result, err := env.Spaces()
	c.Assert(err, jc.ErrorIsNil)
	c.Assert(result, gc.HasLen, 1)
	c.Assert(result[0].Name, gc.Equals, "freckles")
	c.Assert(result[0].ProviderId, gc.Equals, network.Id("4567"))
	subnets := result[0].Subnets
	c.Assert(subnets, gc.HasLen, 2)
	c.Assert(subnets[0].ProviderId, gc.Equals, network.Id("99"))
	c.Assert(subnets[0].VLANTag, gc.Equals, 66)
	c.Assert(subnets[0].CIDR, gc.Equals, "192.168.10.0/24")
	c.Assert(subnets[0].SpaceProviderId, gc.Equals, network.Id("4567"))
	c.Assert(subnets[1].ProviderId, gc.Equals, network.Id("98"))
	c.Assert(subnets[1].VLANTag, gc.Equals, 67)
	c.Assert(subnets[1].CIDR, gc.Equals, "192.168.11.0/24")
	c.Assert(subnets[1].SpaceProviderId, gc.Equals, network.Id("4567"))
}

func (suite *maas2EnvironSuite) TestSpacesError(c *gc.C) {
	controller := &fakeController{
		spacesError: errors.New("Joe Manginiello"),
	}
	env := suite.makeEnviron(c, controller)
	_, err := env.Spaces()
	c.Assert(err, gc.ErrorMatches, "Joe Manginiello")
}

func (suite *maas2EnvironSuite) TestStopInstancesReturnsIfParameterEmpty(c *gc.C) {
	err := suite.makeEnviron(c, &fakeController{}).StopInstances()
	c.Check(err, jc.ErrorIsNil)
	c.Fail()
}

func (suite *maas2EnvironSuite) TestStopInstancesStopsAndReleasesInstances(c *gc.C) {
	// mark test1 and test2 as being allocated, but not test3.
	// The release operation will ignore test3.
	err := suite.makeEnviron(c, &fakeController{}).StopInstances("test1", "test2", "test3")
	c.Check(err, jc.ErrorIsNil)
	c.Fail()
}

func (suite *maas2EnvironSuite) TestStopInstancesIgnoresConflict(c *gc.C) {
	env := suite.makeEnviron(c, &fakeController{})
	err := env.StopInstances("test1")
	c.Assert(err, jc.ErrorIsNil)
	c.Fail()
}

func (suite *maas2EnvironSuite) TestStopInstancesIgnoresMissingNodeAndRecurses(c *gc.C) {
	env := suite.makeEnviron(c, &fakeController{})
	err := env.StopInstances("test1", "test2")
	c.Assert(err, jc.ErrorIsNil)
	c.Fail()
}

func (suite *maas2EnvironSuite) TestStopInstancesReturnsUnexpectedMAASError(c *gc.C) {
	env := suite.makeEnviron(c, &fakeController{})
	err := env.StopInstances("test1")
	c.Assert(err, gc.NotNil)
	c.Fail()
}

func (suite *maas2EnvironSuite) TestStopInstancesReturnsUnexpectedError(c *gc.C) {
	env := suite.makeEnviron(c, &fakeController{})
	err := env.StopInstances("test1")
	c.Assert(err, gc.NotNil)
	c.Assert(errors.Cause(err), gc.Equals, environs.ErrNoInstances)
}<|MERGE_RESOLUTION|>--- conflicted
+++ resolved
@@ -25,39 +25,6 @@
 
 var _ = gc.Suite(&maas2EnvironSuite{})
 
-<<<<<<< HEAD
-func (suite *maas2EnvironSuite) injectController(controller gomaasapi.Controller) {
-	mockGetController := func(maasServer, apiKey string) (gomaasapi.Controller, error) {
-		return controller, nil
-	}
-	suite.PatchValue(&GetMAAS2Controller, mockGetController)
-}
-
-func (suite *maas2EnvironSuite) makeEnviron(c *gc.C, controller gomaasapi.Controller) *maasEnviron {
-	if controller != nil {
-		suite.injectController(controller)
-	}
-	testAttrs := coretesting.Attrs{}
-	for k, v := range maasEnvAttrs {
-		testAttrs[k] = v
-	}
-	testAttrs["maas-server"] = "http://any-old-junk.invalid/"
-	attrs := coretesting.FakeConfig().Merge(testAttrs)
-	cfg, err := config.New(config.NoDefaults, attrs)
-	c.Assert(err, jc.ErrorIsNil)
-	env, err := NewEnviron(cfg)
-	c.Assert(err, jc.ErrorIsNil)
-	c.Assert(env, gc.NotNil)
-	return env
-}
-
-func (suite *maas2EnvironSuite) SetUpTest(c *gc.C) {
-	suite.baseProviderSuite.SetUpTest(c)
-	suite.SetFeatureFlags(feature.MAAS2)
-}
-
-=======
->>>>>>> 78edaa4d
 func (suite *maas2EnvironSuite) getEnvWithServer(c *gc.C) (*maasEnviron, error) {
 	testServer := gomaasapi.NewSimpleServer()
 	testServer.AddGetResponse("/api/2.0/version/", http.StatusOK, maas2VersionResponse)
