// Copyright 2013 Canonical Ltd.
// Licensed under the AGPLv3, see LICENCE file for details.

package maas

import (
	"fmt"
	"net"
	"net/http"
	"net/url"
	"regexp"
	"strconv"
	"strings"
	"sync"
	"time"

	"github.com/juju/errors"
	"github.com/juju/gomaasapi"
	"github.com/juju/names"
	"github.com/juju/utils"
	"github.com/juju/utils/os"
	"github.com/juju/utils/series"
	"github.com/juju/utils/set"

	"github.com/juju/juju/agent"
	"github.com/juju/juju/cloudconfig/cloudinit"
	"github.com/juju/juju/cloudconfig/instancecfg"
	"github.com/juju/juju/cloudconfig/providerinit"
	"github.com/juju/juju/constraints"
	"github.com/juju/juju/environs"
	"github.com/juju/juju/environs/config"
	"github.com/juju/juju/environs/storage"
	"github.com/juju/juju/instance"
	"github.com/juju/juju/network"
	"github.com/juju/juju/provider/common"
	"github.com/juju/juju/state/multiwatcher"
	"github.com/juju/juju/tools"
)

const (
	// We're using v1.0 of the MAAS API.
	apiVersion = "1.0"
	// The string from the api indicating the dynamic range of a subnet.
	dynamicRange = "dynamic-range"
)

// A request may fail to due "eventual consistency" semantics, which
// should resolve fairly quickly.  A request may also fail due to a slow
// state transition (for instance an instance taking a while to release
// a security group after termination).  The former failure mode is
// dealt with by shortAttempt, the latter by LongAttempt.
var shortAttempt = utils.AttemptStrategy{
	Total: 5 * time.Second,
	Delay: 200 * time.Millisecond,
}

var (
	ReleaseNodes             = releaseNodes
	ReserveIPAddress         = reserveIPAddress
	ReserveIPAddressOnDevice = reserveIPAddressOnDevice
	NewDeviceParams          = newDeviceParams
	UpdateDeviceHostname     = updateDeviceHostname
	ReleaseIPAddress         = releaseIPAddress
	DeploymentStatusCall     = deploymentStatusCall
)

func subnetToSpaceIds(spaces gomaasapi.MAASObject) (map[string]network.Id, error) {
	spacesJson, err := spaces.CallGet("", nil)
	if err != nil {
		return nil, errors.Trace(err)
	}
	spacesArray, err := spacesJson.GetArray()
	if err != nil {
		return nil, errors.Trace(err)
	}
	subnetsMap := make(map[string]network.Id)
	for _, spaceJson := range spacesArray {
		spaceMap, err := spaceJson.GetMap()
		if err != nil {
			return nil, errors.Trace(err)
		}
		providerIdRaw, err := spaceMap["id"].GetFloat64()
		if err != nil {
			return nil, errors.Trace(err)
		}
		providerId := network.Id(fmt.Sprintf("%.0f", providerIdRaw))
		subnetsArray, err := spaceMap["subnets"].GetArray()
		if err != nil {
			return nil, errors.Trace(err)
		}
		for _, subnetJson := range subnetsArray {
			subnetMap, err := subnetJson.GetMap()
			if err != nil {
				return nil, errors.Trace(err)
			}
			subnet, err := subnetMap["cidr"].GetString()
			if err != nil {
				return nil, errors.Trace(err)
			}
			subnetsMap[subnet] = providerId
		}
	}
	return subnetsMap, nil
}

func releaseNodes(nodes gomaasapi.MAASObject, ids url.Values) error {
	_, err := nodes.CallPost("release", ids)
	return err
}

func reserveIPAddress(ipaddresses gomaasapi.MAASObject, cidr string, addr network.Address) error {
	params := url.Values{}
	params.Add("network", cidr)
	params.Add("requested_address", addr.Value)
	_, err := ipaddresses.CallPost("reserve", params)
	return err
}

func reserveIPAddressOnDevice(devices gomaasapi.MAASObject, deviceID, macAddress string, addr network.Address) (network.Address, error) {
	device := devices.GetSubObject(deviceID)
	params := url.Values{}
	if addr.Value != "" {
		params.Add("requested_address", addr.Value)
	}
	if macAddress != "" {
		params.Add("mac_address", macAddress)
	}
	resp, err := device.CallPost("claim_sticky_ip_address", params)
	if err != nil {
		return network.Address{}, errors.Annotatef(
			err, "failed to reserve sticky IP address for device %q",
			deviceID,
		)
	}
	respMap, err := resp.GetMap()
	if err != nil {
		return network.Address{}, errors.Annotate(err, "failed to parse response")
	}
	addresses, err := respMap["ip_addresses"].GetArray()
	if err != nil {
		return network.Address{}, errors.Annotatef(err, "failed to parse IP addresses")
	}
	if len(addresses) == 0 {
		return network.Address{}, errors.Errorf(
			"expected to find a sticky IP address for device %q: MAAS API response contains no IP addresses",
			deviceID,
		)
	}
	var firstAddress network.Address
	for _, address := range addresses {
		value, err := address.GetString()
		if err != nil {
			return network.Address{}, errors.Annotatef(err,
				"failed to parse reserved IP address for device %q",
				deviceID,
			)
		}
		if ip := net.ParseIP(value); ip == nil {
			return network.Address{}, errors.Annotatef(err,
				"failed to parse reserved IP address %q for device %q",
				value, deviceID,
			)
		}
		if firstAddress.Value == "" {
			// We only need the first address, but we're logging all we got.
			firstAddress = network.NewAddress(value)
		}
		logger.Debugf("reserved address %q for device %q and MAC %q", value, deviceID, macAddress)
	}
	return firstAddress, nil
}

func releaseIPAddress(ipaddresses gomaasapi.MAASObject, addr network.Address) error {
	params := url.Values{}
	params.Add("ip", addr.Value)
	_, err := ipaddresses.CallPost("release", params)
	return err
}

type maasEnviron struct {
	common.SupportsUnitPlacementPolicy

	name string

	// archMutex gates access to supportedArchitectures
	archMutex sync.Mutex
	// supportedArchitectures caches the architectures
	// for which images can be instantiated.
	supportedArchitectures []string

	// ecfgMutex protects the *Unlocked fields below.
	ecfgMutex sync.Mutex

	ecfgUnlocked       *maasModelConfig
	maasClientUnlocked *gomaasapi.MAASObject
	storageUnlocked    storage.Storage

	availabilityZonesMutex sync.Mutex
	availabilityZones      []common.AvailabilityZone

	// The following are initialized from the discovered MAAS API capabilities.
	supportsDevices                 bool
	supportsStaticIPs               bool
	supportsNetworkDeploymentUbuntu bool
}

var _ environs.Environ = (*maasEnviron)(nil)

func NewEnviron(cfg *config.Config) (*maasEnviron, error) {
	env := new(maasEnviron)
	err := env.SetConfig(cfg)
	if err != nil {
		return nil, err
	}
	env.name = cfg.Name()
	env.storageUnlocked = NewStorage(env)

	// Since we need to switch behavior based on the available API capabilities,
	// get them as soon as possible and cache them.
	capabilities, err := env.getCapabilities()
	if err != nil {
		logger.Warningf("cannot get MAAS API capabilities: %v", err)
	}
	logger.Tracef("MAAS API capabilities: %v", capabilities.SortedValues())
	env.supportsDevices = capabilities.Contains(capDevices)
	env.supportsStaticIPs = capabilities.Contains(capStaticIPAddresses)
	env.supportsNetworkDeploymentUbuntu = capabilities.Contains(capNetworkDeploymentUbuntu)
	return env, nil
}

var noDevicesWarning = `
Using MAAS version older than 1.8.2: devices API support not detected!

Juju cannot guarantee resources allocated to containers, like DHCP
leases or static IP addresses will be properly cleaned up when the
container, its host, or the model is destroyed.

Juju recommends upgrading MAAS to version 1.8.2 or later.
`[1:]

// Bootstrap is specified in the Environ interface.
func (env *maasEnviron) Bootstrap(ctx environs.BootstrapContext, args environs.BootstrapParams) (*environs.BootstrapResult, error) {
	if !environs.AddressAllocationEnabled() {
		// When address allocation is not enabled, we should use the
		// default bridge for both LXC and KVM containers. The bridge
		// is created as part of the userdata for every node during
		// StartInstance.
		logger.Infof(
			"address allocation feature disabled; using %q bridge for all containers",
			instancecfg.DefaultBridgeName,
		)
		args.ContainerBridgeName = instancecfg.DefaultBridgeName

		if !env.supportsDevices {
			// Inform the user container resources might leak.
			ctx.Infof("WARNING: %s", noDevicesWarning)
		}
	} else {
		logger.Debugf(
			"address allocation feature enabled; using static IPs for containers: %q",
			instancecfg.DefaultBridgeName,
		)
	}

	result, series, finalizer, err := common.BootstrapInstance(ctx, env, args)
	if err != nil {
		return nil, err
	}

	// We want to destroy the started instance if it doesn't transition to Deployed.
	defer func() {
		if err != nil {
			if err := env.StopInstances(result.Instance.Id()); err != nil {
				logger.Errorf("error releasing bootstrap instance: %v", err)
			}
		}
	}()
	// Wait for bootstrap instance to change to deployed state.
	if err := env.waitForNodeDeployment(result.Instance.Id()); err != nil {
		return nil, errors.Annotate(err, "bootstrap instance started but did not change to Deployed state")
	}

	bsResult := &environs.BootstrapResult{
		Arch:     *result.Hardware.Arch,
		Series:   series,
		Finalize: finalizer,
	}
	return bsResult, nil
}

// ControllerInstances is specified in the Environ interface.
func (env *maasEnviron) ControllerInstances() ([]instance.Id, error) {
	return common.ProviderStateInstances(env, env.Storage())
}

// ecfg returns the environment's maasModelConfig, and protects it with a
// mutex.
func (env *maasEnviron) ecfg() *maasModelConfig {
	env.ecfgMutex.Lock()
	defer env.ecfgMutex.Unlock()
	return env.ecfgUnlocked
}

// Config is specified in the Environ interface.
func (env *maasEnviron) Config() *config.Config {
	return env.ecfg().Config
}

// SetConfig is specified in the Environ interface.
func (env *maasEnviron) SetConfig(cfg *config.Config) error {
	env.ecfgMutex.Lock()
	defer env.ecfgMutex.Unlock()

	// The new config has already been validated by itself, but now we
	// validate the transition from the old config to the new.
	var oldCfg *config.Config
	if env.ecfgUnlocked != nil {
		oldCfg = env.ecfgUnlocked.Config
	}
	cfg, err := env.Provider().Validate(cfg, oldCfg)
	if err != nil {
		return err
	}

	ecfg, err := providerInstance.newConfig(cfg)
	if err != nil {
		return err
	}

	env.ecfgUnlocked = ecfg

	authClient, err := gomaasapi.NewAuthenticatedClient(ecfg.maasServer(), ecfg.maasOAuth(), apiVersion)
	if err != nil {
		return err
	}
	env.maasClientUnlocked = gomaasapi.NewMAAS(*authClient)

	return nil
}

// SupportedArchitectures is specified on the EnvironCapability interface.
func (env *maasEnviron) SupportedArchitectures() ([]string, error) {
	env.archMutex.Lock()
	defer env.archMutex.Unlock()
	if env.supportedArchitectures != nil {
		return env.supportedArchitectures, nil
	}
	bootImages, err := env.allBootImages()
	if err != nil || len(bootImages) == 0 {
		logger.Debugf("error querying boot-images: %v", err)
		logger.Debugf("falling back to listing nodes")
		supportedArchitectures, err := env.nodeArchitectures()
		if err != nil {
			return nil, err
		}
		env.supportedArchitectures = supportedArchitectures
	} else {
		architectures := make(set.Strings)
		for _, image := range bootImages {
			architectures.Add(image.architecture)
		}
		env.supportedArchitectures = architectures.SortedValues()
	}
	return env.supportedArchitectures, nil
}

// SupportsSpaces is specified on environs.Networking.
func (env *maasEnviron) SupportsSpaces() (bool, error) {
	return env.supportsNetworkDeploymentUbuntu, nil
}

// SupportsSpaceDiscovery is specified on environs.Networking.
func (env *maasEnviron) SupportsSpaceDiscovery() (bool, error) {
	return env.supportsNetworkDeploymentUbuntu, nil
}

// SupportsAddressAllocation is specified on environs.Networking.
func (env *maasEnviron) SupportsAddressAllocation(_ network.Id) (bool, error) {
	if !environs.AddressAllocationEnabled() {
		if !env.supportsDevices {
			return false, errors.NotSupportedf("address allocation")
		}
		// We can use devices for DHCP-allocated container IPs.
		return true, nil
	}

	return env.supportsStaticIPs, nil
}

// allBootImages queries MAAS for all of the boot-images across
// all registered nodegroups.
func (env *maasEnviron) allBootImages() ([]bootImage, error) {
	nodegroups, err := env.getNodegroups()
	if err != nil {
		return nil, err
	}
	var allBootImages []bootImage
	seen := make(set.Strings)
	for _, nodegroup := range nodegroups {
		bootImages, err := env.nodegroupBootImages(nodegroup)
		if err != nil {
			return nil, errors.Annotatef(err, "cannot get boot images for nodegroup %v", nodegroup)
		}
		for _, image := range bootImages {
			str := fmt.Sprint(image)
			if seen.Contains(str) {
				continue
			}
			seen.Add(str)
			allBootImages = append(allBootImages, image)
		}
	}
	return allBootImages, nil
}

// getNodegroups returns the UUID corresponding to each nodegroup
// in the MAAS installation.
func (env *maasEnviron) getNodegroups() ([]string, error) {
	nodegroupsListing := env.getMAASClient().GetSubObject("nodegroups")
	nodegroupsResult, err := nodegroupsListing.CallGet("list", nil)
	if err != nil {
		return nil, err
	}
	list, err := nodegroupsResult.GetArray()
	if err != nil {
		return nil, err
	}
	nodegroups := make([]string, len(list))
	for i, obj := range list {
		nodegroup, err := obj.GetMap()
		if err != nil {
			return nil, err
		}
		uuid, err := nodegroup["uuid"].GetString()
		if err != nil {
			return nil, err
		}
		nodegroups[i] = uuid
	}
	return nodegroups, nil
}

type bootImage struct {
	architecture string
	release      string
}

// nodegroupBootImages returns the set of boot-images for the specified nodegroup.
func (env *maasEnviron) nodegroupBootImages(nodegroupUUID string) ([]bootImage, error) {
	nodegroupObject := env.getMAASClient().GetSubObject("nodegroups").GetSubObject(nodegroupUUID)
	bootImagesObject := nodegroupObject.GetSubObject("boot-images/")
	result, err := bootImagesObject.CallGet("", nil)
	if err != nil {
		return nil, err
	}
	list, err := result.GetArray()
	if err != nil {
		return nil, err
	}
	var bootImages []bootImage
	for _, obj := range list {
		bootimage, err := obj.GetMap()
		if err != nil {
			return nil, err
		}
		arch, err := bootimage["architecture"].GetString()
		if err != nil {
			return nil, err
		}
		release, err := bootimage["release"].GetString()
		if err != nil {
			return nil, err
		}
		bootImages = append(bootImages, bootImage{
			architecture: arch,
			release:      release,
		})
	}
	return bootImages, nil
}

// nodeArchitectures returns the architectures of all
// available nodes in the system.
//
// Note: this should only be used if we cannot query
// boot-images.
func (env *maasEnviron) nodeArchitectures() ([]string, error) {
	filter := make(url.Values)
	filter.Add("status", gomaasapi.NodeStatusDeclared)
	filter.Add("status", gomaasapi.NodeStatusCommissioning)
	filter.Add("status", gomaasapi.NodeStatusReady)
	filter.Add("status", gomaasapi.NodeStatusReserved)
	filter.Add("status", gomaasapi.NodeStatusAllocated)
	allInstances, err := env.instances(filter)
	if err != nil {
		return nil, err
	}
	architectures := make(set.Strings)
	for _, inst := range allInstances {
		inst := inst.(*maasInstance)
		arch, _, err := inst.architecture()
		if err != nil {
			return nil, err
		}
		architectures.Add(arch)
	}
	// TODO(dfc) why is this sorted
	return architectures.SortedValues(), nil
}

type maasAvailabilityZone struct {
	name string
}

func (z maasAvailabilityZone) Name() string {
	return z.name
}

func (z maasAvailabilityZone) Available() bool {
	// MAAS' physical zone attributes only include name and description;
	// there is no concept of availability.
	return true
}

// AvailabilityZones returns a slice of availability zones
// for the configured region.
func (e *maasEnviron) AvailabilityZones() ([]common.AvailabilityZone, error) {
	e.availabilityZonesMutex.Lock()
	defer e.availabilityZonesMutex.Unlock()
	if e.availabilityZones == nil {
		zonesObject := e.getMAASClient().GetSubObject("zones")
		result, err := zonesObject.CallGet("", nil)
		if err, ok := err.(gomaasapi.ServerError); ok && err.StatusCode == http.StatusNotFound {
			return nil, errors.NewNotImplemented(nil, "the MAAS server does not support zones")
		}
		if err != nil {
			return nil, errors.Annotate(err, "cannot query ")
		}
		list, err := result.GetArray()
		if err != nil {
			return nil, err
		}
		logger.Debugf("availability zones: %+v", list)
		availabilityZones := make([]common.AvailabilityZone, len(list))
		for i, obj := range list {
			zone, err := obj.GetMap()
			if err != nil {
				return nil, err
			}
			name, err := zone["name"].GetString()
			if err != nil {
				return nil, err
			}
			availabilityZones[i] = maasAvailabilityZone{name}
		}
		e.availabilityZones = availabilityZones
	}
	return e.availabilityZones, nil
}

// InstanceAvailabilityZoneNames returns the availability zone names for each
// of the specified instances.
func (e *maasEnviron) InstanceAvailabilityZoneNames(ids []instance.Id) ([]string, error) {
	instances, err := e.Instances(ids)
	if err != nil && err != environs.ErrPartialInstances {
		return nil, err
	}
	zones := make([]string, len(instances))
	for i, inst := range instances {
		if inst == nil {
			continue
		}
		zones[i] = inst.(*maasInstance).zone()
	}
	return zones, nil
}

type maasPlacement struct {
	nodeName string
	zoneName string
}

func (e *maasEnviron) parsePlacement(placement string) (*maasPlacement, error) {
	pos := strings.IndexRune(placement, '=')
	if pos == -1 {
		// If there's no '=' delimiter, assume it's a node name.
		return &maasPlacement{nodeName: placement}, nil
	}
	switch key, value := placement[:pos], placement[pos+1:]; key {
	case "zone":
		availabilityZone := value
		zones, err := e.AvailabilityZones()
		if err != nil {
			return nil, err
		}
		for _, z := range zones {
			if z.Name() == availabilityZone {
				return &maasPlacement{zoneName: availabilityZone}, nil
			}
		}
		return nil, errors.Errorf("invalid availability zone %q", availabilityZone)
	}
	return nil, errors.Errorf("unknown placement directive: %v", placement)
}

func (env *maasEnviron) PrecheckInstance(series string, cons constraints.Value, placement string) error {
	if placement == "" {
		return nil
	}
	_, err := env.parsePlacement(placement)
	return err
}

const (
	capNetworksManagement      = "networks-management"
	capStaticIPAddresses       = "static-ipaddresses"
	capDevices                 = "devices-management"
	capNetworkDeploymentUbuntu = "network-deployment-ubuntu"
)

// getCapabilities asks the MAAS server for its capabilities, if
// supported by the server.
func (env *maasEnviron) getCapabilities() (set.Strings, error) {
	caps := make(set.Strings)
	var result gomaasapi.JSONObject
	var err error

	for a := shortAttempt.Start(); a.Next(); {
		client := env.getMAASClient().GetSubObject("version/")
		result, err = client.CallGet("", nil)
		if err != nil {
			if err, ok := err.(gomaasapi.ServerError); ok && err.StatusCode == 404 {
				return caps, fmt.Errorf("MAAS does not support version info")
			}
		} else {
			break
		}
	}
	if err != nil {
		return caps, err
	}
	info, err := result.GetMap()
	if err != nil {
		return caps, err
	}
	capsObj, ok := info["capabilities"]
	if !ok {
		return caps, fmt.Errorf("MAAS does not report capabilities")
	}
	items, err := capsObj.GetArray()
	if err != nil {
		return caps, err
	}
	for _, item := range items {
		val, err := item.GetString()
		if err != nil {
			return set.NewStrings(), err
		}
		caps.Add(val)
	}
	return caps, nil
}

// getMAASClient returns a MAAS client object to use for a request, in a
// lock-protected fashion.
func (env *maasEnviron) getMAASClient() *gomaasapi.MAASObject {
	env.ecfgMutex.Lock()
	defer env.ecfgMutex.Unlock()

	return env.maasClientUnlocked
}

var dashSuffix = regexp.MustCompile("^(.*)-\\d+$")

func spaceNamesToSpaceInfo(spaces []string, spaceMap map[string]network.SpaceInfo) ([]network.SpaceInfo, error) {
	spaceInfos := []network.SpaceInfo{}
	for _, name := range spaces {
		info, ok := spaceMap[name]
		if !ok {
			matches := dashSuffix.FindAllStringSubmatch(name, 1)
			if matches == nil {
				return nil, errors.Errorf("unrecognised space in constraint %q", name)
			}
			// A -number was added to the space name when we
			// converted to a juju name, we found
			info, ok = spaceMap[matches[0][1]]
			if !ok {
				return nil, errors.Errorf("unrecognised space in constraint %q", name)
			}
		}
		spaceInfos = append(spaceInfos, info)
	}
	return spaceInfos, nil
}

func (environ *maasEnviron) spaceNamesToSpaceInfo(positiveSpaces, negativeSpaces []string) ([]network.SpaceInfo, []network.SpaceInfo, error) {
	spaces, err := environ.Spaces()
	if err != nil {
		return nil, nil, errors.Trace(err)
	}
	spaceMap := make(map[string]network.SpaceInfo)
	empty := set.Strings{}
	for _, space := range spaces {
		jujuName := network.ConvertSpaceName(space.Name, empty)
		spaceMap[jujuName] = space
	}
	positiveSpaceIds, err := spaceNamesToSpaceInfo(positiveSpaces, spaceMap)
	if err != nil {
		return nil, nil, errors.Trace(err)
	}
	negativeSpaceIds, err := spaceNamesToSpaceInfo(negativeSpaces, spaceMap)
	if err != nil {
		return nil, nil, errors.Trace(err)
	}
	return positiveSpaceIds, negativeSpaceIds, nil
}

// acquireNode allocates a node from the MAAS.
func (environ *maasEnviron) acquireNode(
	nodeName, zoneName string,
	cons constraints.Value,
	interfaces []interfaceBinding,
	volumes []volumeInfo,
) (gomaasapi.MAASObject, error) {

	acquireParams := convertConstraints(cons)
	positiveSpaceNames, negativeSpaceNames := convertSpacesFromConstraints(cons.Spaces)
	positiveSpaces, negativeSpaces, err := environ.spaceNamesToSpaceInfo(positiveSpaceNames, negativeSpaceNames)
	// If spaces aren't supported the constraints should be empty anyway.
	if err != nil && !errors.IsNotSupported(err) {
		return gomaasapi.MAASObject{}, errors.Trace(err)
	}
	// TODO: (mfoord) for better error reporting (names rather than ids) it
	// would be better to pass network.SpaceInfo rather than just space ids.
	// The same is true of interfaceBinding.
	err = addInterfaces(acquireParams, interfaces, positiveSpaces, negativeSpaces)
	if err != nil {
		return gomaasapi.MAASObject{}, errors.Trace(err)
	}
	addStorage(acquireParams, volumes)
	acquireParams.Add("agent_name", environ.ecfg().maasAgentName())
	if zoneName != "" {
		acquireParams.Add("zone", zoneName)
	}
	if nodeName != "" {
		acquireParams.Add("name", nodeName)
	} else if cons.Arch == nil {
		// TODO(axw) 2014-08-18 #1358219
		// We should be requesting preferred
		// architectures if unspecified, like
		// in the other providers.
		//
		// This is slightly complicated in MAAS
		// as there are a finite number of each
		// architecture; preference may also
		// conflict with other constraints, such
		// as tags. Thus, a preference becomes a
		// demand (which may fail) if not handled
		// properly.
		logger.Warningf(
			"no architecture was specified, acquiring an arbitrary node",
		)
	}

	var result gomaasapi.JSONObject
	for a := shortAttempt.Start(); a.Next(); {
		client := environ.getMAASClient().GetSubObject("nodes/")
		logger.Tracef("calling acquire with params: %+v", acquireParams)
		result, err = client.CallPost("acquire", acquireParams)
		if err == nil {
			break
		}
	}
	if err != nil {
		return gomaasapi.MAASObject{}, err
	}
	node, err := result.GetMAASObject()
	if err != nil {
		err := errors.Annotate(err, "unexpected result from 'acquire' on MAAS API")
		return gomaasapi.MAASObject{}, err
	}
	return node, nil
}

// startNode installs and boots a node.
func (environ *maasEnviron) startNode(node gomaasapi.MAASObject, series string, userdata []byte) (*gomaasapi.MAASObject, error) {
	params := url.Values{
		"distro_series": {series},
		"user_data":     {string(userdata)},
	}
	// Initialize err to a non-nil value as a sentinel for the following
	// loop.
	err := fmt.Errorf("(no error)")
	var result gomaasapi.JSONObject
	for a := shortAttempt.Start(); a.Next() && err != nil; {
		result, err = node.CallPost("start", params)
		if err == nil {
			break
		}
	}

	if err == nil {
		var startedNode gomaasapi.MAASObject
		startedNode, err = result.GetMAASObject()
		if err != nil {
			logger.Errorf("cannot process API response after successfully starting node: %v", err)
			return nil, err
		}
		return &startedNode, nil
	}
	return nil, err
}

// DistributeInstances implements the state.InstanceDistributor policy.
func (e *maasEnviron) DistributeInstances(candidates, distributionGroup []instance.Id) ([]instance.Id, error) {
	return common.DistributeInstances(e, candidates, distributionGroup)
}

var availabilityZoneAllocations = common.AvailabilityZoneAllocations

// MaintainInstance is specified in the InstanceBroker interface.
func (*maasEnviron) MaintainInstance(args environs.StartInstanceParams) error {
	return nil
}

// StartInstance is specified in the InstanceBroker interface.
func (environ *maasEnviron) StartInstance(args environs.StartInstanceParams) (
	*environs.StartInstanceResult, error,
) {
	var availabilityZones []string
	var nodeName string
	if args.Placement != "" {
		placement, err := environ.parsePlacement(args.Placement)
		if err != nil {
			return nil, err
		}
		switch {
		case placement.zoneName != "":
			availabilityZones = append(availabilityZones, placement.zoneName)
		default:
			nodeName = placement.nodeName
		}
	}

	// If no placement is specified, then automatically spread across
	// the known zones for optimal spread across the instance distribution
	// group.
	if args.Placement == "" {
		var group []instance.Id
		var err error
		if args.DistributionGroup != nil {
			group, err = args.DistributionGroup()
			if err != nil {
				return nil, errors.Annotate(err, "cannot get distribution group")
			}
		}
		zoneInstances, err := availabilityZoneAllocations(environ, group)
		if errors.IsNotImplemented(err) {
			// Availability zones are an extension, so we may get a
			// not implemented error; ignore these.
		} else if err != nil {
			return nil, errors.Annotate(err, "cannot get availability zone allocations")
		} else if len(zoneInstances) > 0 {
			for _, z := range zoneInstances {
				availabilityZones = append(availabilityZones, z.ZoneName)
			}
		}
	}
	if len(availabilityZones) == 0 {
		availabilityZones = []string{""}
	}

	// Storage.
	volumes, err := buildMAASVolumeParameters(args.Volumes, args.Constraints)
	if err != nil {
		return nil, errors.Annotate(err, "invalid volume parameters")
	}

	var interfaceBindings []interfaceBinding
	if len(args.EndpointBindings) != 0 {
		for endpoint, spaceProviderID := range args.EndpointBindings {
			interfaceBindings = append(interfaceBindings, interfaceBinding{
				Name:            endpoint,
				SpaceProviderId: string(spaceProviderID),
			})
		}
	}
	snArgs := selectNodeArgs{
		Constraints:       args.Constraints,
		AvailabilityZones: availabilityZones,
		NodeName:          nodeName,
		Interfaces:        interfaceBindings,
		Volumes:           volumes,
	}
	selectedNode, err := environ.selectNode(snArgs)
	if err != nil {
		return nil, errors.Errorf("cannot run instances: %v", err)
	}

	inst := &maasInstance{selectedNode, environ}
	defer func() {
		if err != nil {
			if err := environ.StopInstances(inst.Id()); err != nil {
				logger.Errorf("error releasing failed instance: %v", err)
			}
		}
	}()

	hc, err := inst.hardwareCharacteristics()
	if err != nil {
		return nil, err
	}

	selectedTools, err := args.Tools.Match(tools.Filter{
		Arch: *hc.Arch,
	})
	if err != nil {
		return nil, err
	}
	args.InstanceConfig.Tools = selectedTools[0]

	hostname, err := inst.hostname()
	if err != nil {
		return nil, err
	}
	// Override the network bridge to use for both LXC and KVM
	// containers on the new instance, if address allocation feature
	// flag is not enabled.
	if !environs.AddressAllocationEnabled() {
		if args.InstanceConfig.AgentEnvironment == nil {
			args.InstanceConfig.AgentEnvironment = make(map[string]string)
		}
		args.InstanceConfig.AgentEnvironment[agent.LxcBridge] = instancecfg.DefaultBridgeName
	}
	if err := instancecfg.FinishInstanceConfig(args.InstanceConfig, environ.Config()); err != nil {
		return nil, err
	}
	series := args.InstanceConfig.Tools.Version.Series

	cloudcfg, err := environ.newCloudinitConfig(hostname, series)
	if err != nil {
		return nil, err
	}
	userdata, err := providerinit.ComposeUserData(args.InstanceConfig, cloudcfg, MAASRenderer{})
	if err != nil {
		msg := fmt.Errorf("could not compose userdata for bootstrap node: %v", err)
		return nil, msg
	}
	logger.Debugf("maas user data; %d bytes", len(userdata))

	var startedNode *gomaasapi.MAASObject
	var interfaces []network.InterfaceInfo
	if startedNode, err = environ.startNode(*inst.maasObject, series, userdata); err != nil {
		return nil, err
	} else {
		// Once the instance has started the response should contain the
		// assigned IP addresses, even when NICs are set to "auto" instead of
		// "static". So instead of selectedNode, which only contains the
		// acquire-time details (no IP addresses for NICs set to "auto" vs
		// "static"), we use the up-to-date statedNode response to get the
		// interfaces.

		if environ.supportsNetworkDeploymentUbuntu {
			subnetsMap, err := environ.subnetToSpaceIds()
			if err != nil {
				return nil, errors.Trace(err)
			}
			// Use the new 1.9 API when available.
			interfaces, err = maasObjectNetworkInterfaces(startedNode, subnetsMap)
		} else {
			// Use the legacy approach.
			interfaces, err = environ.setupNetworks(inst)
		}
		if err != nil {
			return nil, errors.Trace(err)
		}
	}
	logger.Debugf("started instance %q", inst.Id())

	if multiwatcher.AnyJobNeedsState(args.InstanceConfig.Jobs...) {
		if err := common.AddStateInstance(environ.Storage(), inst.Id()); err != nil {
			logger.Errorf("could not record instance in provider-state: %v", err)
		}
	}

	requestedVolumes := make([]names.VolumeTag, len(args.Volumes))
	for i, v := range args.Volumes {
		requestedVolumes[i] = v.Tag
	}
	resultVolumes, resultAttachments, err := inst.volumes(
		names.NewMachineTag(args.InstanceConfig.MachineId),
		requestedVolumes,
	)
	if err != nil {
		return nil, err
	}
	if len(resultVolumes) != len(requestedVolumes) {
		err = errors.New("the version of MAAS being used does not support Juju storage")
		return nil, err
	}

	return &environs.StartInstanceResult{
		Instance:          inst,
		Hardware:          hc,
		NetworkInfo:       interfaces,
		Volumes:           resultVolumes,
		VolumeAttachments: resultAttachments,
	}, nil
}

// Override for testing.
var nodeDeploymentTimeout = func(environ *maasEnviron) time.Duration {
	sshTimeouts := environ.Config().BootstrapSSHOpts()
	return sshTimeouts.Timeout
}

func (environ *maasEnviron) waitForNodeDeployment(id instance.Id) error {
	systemId := extractSystemId(id)
	longAttempt := utils.AttemptStrategy{
		Delay: 10 * time.Second,
		Total: nodeDeploymentTimeout(environ),
	}

	for a := longAttempt.Start(); a.Next(); {
		statusValues, err := environ.deploymentStatus(id)
		if errors.IsNotImplemented(err) {
			return nil
		}
		if err != nil {
			return errors.Trace(err)
		}
		if statusValues[systemId] == "Deployed" {
			return nil
		}
		if statusValues[systemId] == "Failed deployment" {
			return errors.Errorf("instance %q failed to deploy", id)
		}
	}
	return errors.Errorf("instance %q is started but not deployed", id)
}

// deploymentStatus returns the deployment state of MAAS instances with
// the specified Juju instance ids.
// Note: the result is a map of MAAS systemId to state.
func (environ *maasEnviron) deploymentStatus(ids ...instance.Id) (map[string]string, error) {
	nodesAPI := environ.getMAASClient().GetSubObject("nodes")
	result, err := DeploymentStatusCall(nodesAPI, ids...)
	if err != nil {
		if err, ok := err.(gomaasapi.ServerError); ok && err.StatusCode == http.StatusBadRequest {
			return nil, errors.NewNotImplemented(err, "deployment status")
		}
		return nil, errors.Trace(err)
	}
	resultMap, err := result.GetMap()
	if err != nil {
		return nil, errors.Trace(err)
	}
	statusValues := make(map[string]string)
	for systemId, jsonValue := range resultMap {
		status, err := jsonValue.GetString()
		if err != nil {
			return nil, errors.Trace(err)
		}
		statusValues[systemId] = status
	}
	return statusValues, nil
}

func deploymentStatusCall(nodes gomaasapi.MAASObject, ids ...instance.Id) (gomaasapi.JSONObject, error) {
	filter := getSystemIdValues("nodes", ids)
	return nodes.CallGet("deployment_status", filter)
}

type selectNodeArgs struct {
	AvailabilityZones []string
	NodeName          string
	Constraints       constraints.Value
	Interfaces        []interfaceBinding
	Volumes           []volumeInfo
}

func (environ *maasEnviron) selectNode(args selectNodeArgs) (*gomaasapi.MAASObject, error) {
	var err error
	var node gomaasapi.MAASObject

	for i, zoneName := range args.AvailabilityZones {
		node, err = environ.acquireNode(
			args.NodeName,
			zoneName,
			args.Constraints,
			args.Interfaces,
			args.Volumes,
		)

		if err, ok := err.(gomaasapi.ServerError); ok && err.StatusCode == http.StatusConflict {
			if i+1 < len(args.AvailabilityZones) {
				logger.Infof("could not acquire a node in zone %q, trying another zone", zoneName)
				continue
			}
		}
		if err != nil {
			return nil, errors.Errorf("cannot run instances: %v", err)
		}
		// Since a return at the end of the function is required
		// just break here.
		break
	}
	return &node, nil
}

// setupJujuNetworking returns a string representing the script to run
// in order to prepare the Juju-specific networking config on a node.
func setupJujuNetworking() string {
	// For ubuntu series < xenial we prefer python2 over python3
	// as we don't want to invalidate lots of testing against
	// known cloud-image contents. A summary of Ubuntu releases
	// and python inclusion in the default install of Ubuntu
	// Server is as follows:
	//
	// 12.04 precise:  python 2 (2.7.3)
	// 14.04 trusty:   python 2 (2.7.5) and python3 (3.4.0)
	// 14.10 utopic:   python 2 (2.7.8) and python3 (3.4.2)
	// 15.04 vivid:    python 2 (2.7.9) and python3 (3.4.3)
	// 15.10 wily:     python 2 (2.7.9) and python3 (3.4.3)
	// 16.04 xenial:   python 3 only (3.5.1)
	//
	// going forward:  python 3 only

	return fmt.Sprintf(`
trap 'rm -f %[1]q' EXIT

if [ -x /usr/bin/python2 ]; then
    juju_networking_preferred_python_binary=/usr/bin/python2
elif [ -x /usr/bin/python3 ]; then
    juju_networking_preferred_python_binary=/usr/bin/python3
elif [ -x /usr/bin/python ]; then
    juju_networking_preferred_python_binary=/usr/bin/python
fi

if [ ! -z "${juju_networking_preferred_python_binary:-}" ]; then
    if [ -f %[1]q ]; then
<<<<<<< HEAD
        ${juju_networking_preferred_python_binary} %[1]q --bridge-prefix=%q --one-time-backup --activate %q
=======
# We are sharing this code between master, maas-spaces2 and 1.25.
# For the moment we want master and 1.25 to not bridge all interfaces.
# This setting allows us to easily switch the behaviour when merging
# the code between those various branches.
        juju_bridge_all_interfaces=0
        if [ $juju_bridge_all_interfaces -eq 1 ]; then
            $juju_networking_preferred_python_binary %[1]q --bridge-prefix=%[2]q --one-time-backup --activate %[4]q
        else
            juju_ipv4_interface_to_bridge=$(ip -4 route list exact default | head -n1 | cut -d' ' -f5)
            $juju_networking_preferred_python_binary %[1]q --bridge-name=%[3]q --interface-to-bridge="${juju_ipv4_interface_to_bridge:-unknown}" --one-time-backup --activate %[4]q
        fi
>>>>>>> 0582881f
    fi
else
    echo "error: no Python installation found; cannot run Juju's bridge script"
fi`,
		bridgeScriptPath,
		instancecfg.DefaultBridgePrefix,
		instancecfg.DefaultBridgeName,
		"/etc/network/interfaces")
}

func renderEtcNetworkInterfacesScript() string {
	return setupJujuNetworking()
}

// newCloudinitConfig creates a cloudinit.Config structure suitable as a base
// for initialising a MAAS node.
func (environ *maasEnviron) newCloudinitConfig(hostname, forSeries string) (cloudinit.CloudConfig, error) {
	cloudcfg, err := cloudinit.New(forSeries)
	if err != nil {
		return nil, err
	}

	info := machineInfo{hostname}
	runCmd, err := info.cloudinitRunCmd(cloudcfg)
	if err != nil {
		return nil, errors.Trace(err)
	}

	operatingSystem, err := series.GetOSFromSeries(forSeries)
	if err != nil {
		return nil, errors.Trace(err)
	}
	switch operatingSystem {
	case os.Windows:
		cloudcfg.AddScripts(runCmd)
	case os.Ubuntu:
		cloudcfg.SetSystemUpdate(true)
		cloudcfg.AddScripts("set -xe", runCmd)
		// Only create the default bridge if we're not using static
		// address allocation for containers.
		if !environs.AddressAllocationEnabled() {
			// Address allocated feature flag might be disabled, but
			// DisableNetworkManagement can still disable the bridge
			// creation.
			if on, set := environ.Config().DisableNetworkManagement(); on && set {
				logger.Infof(
					"network management disabled - not using %q bridge for containers",
					instancecfg.DefaultBridgeName,
				)
				break
			}
			cloudcfg.AddPackage("bridge-utils")
			cloudcfg.AddBootTextFile(bridgeScriptPath, bridgeScriptPython, 0755)
			cloudcfg.AddScripts(setupJujuNetworking())
		}
	}
	return cloudcfg, nil
}

func (environ *maasEnviron) releaseNodes(nodes gomaasapi.MAASObject, ids url.Values, recurse bool) error {
	err := ReleaseNodes(nodes, ids)
	if err == nil {
		return nil
	}
	maasErr, ok := err.(gomaasapi.ServerError)
	if !ok {
		return errors.Annotate(err, "cannot release nodes")
	}

	// StatusCode 409 means a node couldn't be released due to
	// a state conflict. Likely it's already released or disk
	// erasing. We're assuming an error of 409 *only* means it's
	// safe to assume the instance is already released.
	// MaaS also releases (or attempts) all nodes, and raises
	// a single error on failure. So even with an error 409, all
	// nodes have been released.
	if maasErr.StatusCode == 409 {
		logger.Infof("ignoring error while releasing nodes (%v); all nodes released OK", err)
		return nil
	}

	// a status code of 400, 403 or 404 means one of the nodes
	// couldn't be found and none have been released. We have
	// to release all the ones we can individually.
	if maasErr.StatusCode != 400 && maasErr.StatusCode != 403 && maasErr.StatusCode != 404 {
		return errors.Annotate(err, "cannot release nodes")
	}
	if !recurse {
		// this node has already been released and we're golden
		return nil
	}

	var lastErr error
	for _, id := range ids["nodes"] {
		idFilter := url.Values{}
		idFilter.Add("nodes", id)
		err := environ.releaseNodes(nodes, idFilter, false)
		if err != nil {
			lastErr = err
			logger.Errorf("error while releasing node %v (%v)", id, err)
		}
	}
	return errors.Trace(lastErr)

}

// StopInstances is specified in the InstanceBroker interface.
func (environ *maasEnviron) StopInstances(ids ...instance.Id) error {
	// Shortcut to exit quickly if 'instances' is an empty slice or nil.
	if len(ids) == 0 {
		return nil
	}
	nodes := environ.getMAASClient().GetSubObject("nodes")
	err := environ.releaseNodes(nodes, getSystemIdValues("nodes", ids), true)
	if err != nil {
		// error will already have been wrapped
		return err
	}
	return common.RemoveStateInstances(environ.Storage(), ids...)

}

// acquireInstances calls the MAAS API to list acquired nodes.
//
// The "ids" slice is a filter for specific instance IDs.
// Due to how this works in the HTTP API, an empty "ids"
// matches all instances (not none as you might expect).
func (environ *maasEnviron) acquiredInstances(ids []instance.Id) ([]instance.Instance, error) {
	filter := getSystemIdValues("id", ids)
	filter.Add("agent_name", environ.ecfg().maasAgentName())
	return environ.instances(filter)
}

// instances calls the MAAS API to list nodes matching the given filter.
func (environ *maasEnviron) instances(filter url.Values) ([]instance.Instance, error) {
	nodeListing := environ.getMAASClient().GetSubObject("nodes")
	listNodeObjects, err := nodeListing.CallGet("list", filter)
	if err != nil {
		return nil, err
	}
	listNodes, err := listNodeObjects.GetArray()
	if err != nil {
		return nil, err
	}
	instances := make([]instance.Instance, len(listNodes))
	for index, nodeObj := range listNodes {
		node, err := nodeObj.GetMAASObject()
		if err != nil {
			return nil, err
		}
		instances[index] = &maasInstance{&node, environ}
	}
	return instances, nil
}

// Instances returns the instance.Instance objects corresponding to the given
// slice of instance.Id.  The error is ErrNoInstances if no instances
// were found.
func (environ *maasEnviron) Instances(ids []instance.Id) ([]instance.Instance, error) {
	if len(ids) == 0 {
		// This would be treated as "return all instances" below, so
		// treat it as a special case.
		// The interface requires us to return this particular error
		// if no instances were found.
		return nil, environs.ErrNoInstances
	}
	instances, err := environ.acquiredInstances(ids)
	if err != nil {
		return nil, err
	}
	if len(instances) == 0 {
		return nil, environs.ErrNoInstances
	}

	idMap := make(map[instance.Id]instance.Instance)
	for _, instance := range instances {
		idMap[instance.Id()] = instance
	}

	result := make([]instance.Instance, len(ids))
	for index, id := range ids {
		result[index] = idMap[id]
	}

	if len(instances) < len(ids) {
		return result, environs.ErrPartialInstances
	}
	return result, nil
}

// transformDeviceHostname transforms deviceHostname to include hostnameSuffix
// after the first "." in deviceHostname. Returns errors if deviceHostname does
// not contain any "." or hostnameSuffix is empty.
func transformDeviceHostname(deviceID, deviceHostname, hostnameSuffix string) (string, error) {
	if hostnameSuffix == "" {
		return "", errors.New("hostname suffix cannot be empty")
	}
	parts := strings.SplitN(deviceHostname, ".", 2)
	if len(parts) != 2 {
		return "", errors.Errorf("unexpected device %q hostname %q", deviceID, deviceHostname)
	}
	return fmt.Sprintf("%s-%s.%s", parts[0], hostnameSuffix, parts[1]), nil
}

// updateDeviceHostname updates the hostname of a MAAS device to be unique and
// to contain the given hostnameSuffix.
func updateDeviceHostname(client *gomaasapi.MAASObject, deviceID, deviceHostname, hostnameSuffix string) (string, error) {

	newHostname, err := transformDeviceHostname(deviceID, deviceHostname, hostnameSuffix)
	if err != nil {
		return "", errors.Trace(err)
	}

	deviceObj := client.GetSubObject("devices").GetSubObject(deviceID)
	params := make(url.Values)
	params.Add("hostname", newHostname)
	if _, err := deviceObj.Update(params); err != nil {
		return "", errors.Annotatef(err, "updating device %q hostname to %q", deviceID, newHostname)
	}
	return newHostname, nil
}

// newDeviceParams prepares the params to call "devices new" API. Declared
// separately so it can be mocked out in the test to work around the gomaasapi's
// testservice limitation.
func newDeviceParams(macAddress string, instId instance.Id, _ string) url.Values {
	params := make(url.Values)
	params.Add("mac_addresses", macAddress)
	// We create the device without a hostname, to allow MAAS to create a unique
	// hostname first.
	params.Add("parent", extractSystemId(instId))

	return params
}

// newDevice creates a new MAAS device with parent instance instId, using the
// given macAddress and hostnameSuffix, returning the ID of the new device.
func (environ *maasEnviron) newDevice(macAddress string, instId instance.Id, hostnameSuffix string) (string, error) {
	client := environ.getMAASClient()
	devices := client.GetSubObject("devices")
	// Work around the limitation of gomaasapi's testservice expecting all 3
	// arguments (parent, mac_addresses, and hostname) to be filled in.
	params := NewDeviceParams(macAddress, instId, hostnameSuffix)
	logger.Tracef(
		"creating a new MAAS device for MAC %q, parent %q", macAddress, instId,
	)
	result, err := devices.CallPost("new", params)
	if err != nil {
		return "", errors.Trace(err)
	}

	resultMap, err := result.GetMap()
	if err != nil {
		return "", errors.Trace(err)
	}

	deviceID, err := resultMap["system_id"].GetString()
	if err != nil {
		return "", errors.Trace(err)
	}
	deviceHostname, err := resultMap["hostname"].GetString()
	if err != nil {
		return deviceID, errors.Trace(err)
	}

	logger.Tracef("created device %q with MAC %q and hostname %q", deviceID, macAddress, deviceHostname)

	newHostname, err := UpdateDeviceHostname(client, deviceID, deviceHostname, hostnameSuffix)
	if err != nil {
		return deviceID, errors.Trace(err)
	}
	logger.Tracef("updated device %q hostname to %q", deviceID, newHostname)

	return deviceID, nil
}

// fetchFullDevice fetches an existing device ID associated with the given
// macAddress, or returns an error if there is no device.
func (environ *maasEnviron) fetchFullDevice(macAddress string) (map[string]gomaasapi.JSONObject, error) {
	if macAddress == "" {
		return nil, errors.Errorf("given MAC address is empty")
	}

	client := environ.getMAASClient()
	devices := client.GetSubObject("devices")
	params := url.Values{}
	params.Add("mac_address", macAddress)

	result, err := devices.CallGet("list", params)
	if err != nil {
		return nil, errors.Trace(err)
	}

	resultArray, err := result.GetArray()
	if err != nil {
		return nil, errors.Trace(err)
	}

	if len(resultArray) == 0 {
		return nil, errors.NotFoundf("no device for MAC address %q", macAddress)
	}

	if len(resultArray) != 1 {
		return nil, errors.Errorf("unexpected response, expected 1 device got %d", len(resultArray))
	}

	resultMap, err := resultArray[0].GetMap()
	if err != nil {
		return nil, errors.Trace(err)
	}

	logger.Tracef("device found as %+v", resultMap)
	return resultMap, nil
}

func (environ *maasEnviron) fetchDevice(macAddress string) (string, error) {
	deviceMap, err := environ.fetchFullDevice(macAddress)
	if err != nil {
		return "", errors.Trace(err)
	}

	deviceID, err := deviceMap["system_id"].GetString()
	if err != nil {
		return "", errors.Trace(err)
	}
	return deviceID, nil
}

// createOrFetchDevice returns a device Id associated with a MAC address. If
// there is not already one it will create one.
func (environ *maasEnviron) createOrFetchDevice(macAddress string, instId instance.Id, hostname string) (string, error) {
	device, err := environ.fetchDevice(macAddress)
	if err == nil {
		return device, nil
	}
	if !errors.IsNotFound(err) {
		return "", errors.Trace(err)
	}
	return environ.newDevice(macAddress, instId, hostname)
}

// AllocateAddress requests an address to be allocated for the
// given instance on the given network.
func (environ *maasEnviron) AllocateAddress(instId instance.Id, subnetId network.Id, addr *network.Address, macAddress, hostname string) (err error) {
	logger.Tracef(
		"AllocateAddress for instId %q, subnet %q, addr %q, MAC %q, hostname %q",
		instId, subnetId, addr, macAddress, hostname,
	)
	if addr == nil {
		return errors.NewNotValid(nil, "invalid address: cannot be nil")
	}

	if !environs.AddressAllocationEnabled() {
		if !environ.supportsDevices {
			logger.Warningf(
				"resources used by container %q with MAC address %q can leak: devices API not supported",
				hostname, macAddress,
			)
			return errors.NotSupportedf("address allocation")
		}
		logger.Tracef("creating device for container %q with MAC %q", hostname, macAddress)
		deviceID, err := environ.createOrFetchDevice(macAddress, instId, hostname)
		if err != nil {
			return errors.Annotatef(
				err,
				"failed creating MAAS device for container %q with MAC address %q",
				hostname, macAddress,
			)
		}
		logger.Infof(
			"created device %q for container %q with MAC address %q on parent node %q",
			deviceID, hostname, macAddress, instId,
		)
		devices := environ.getMAASClient().GetSubObject("devices")
		newAddr, err := ReserveIPAddressOnDevice(devices, deviceID, macAddress, network.Address{})
		if err != nil {
			return errors.Trace(err)
		}
		logger.Infof(
			"reserved sticky IP address %q for device %q with MAC address %q representing container %q",
			newAddr, deviceID, macAddress, hostname,
		)
		*addr = newAddr
		return nil
	}
	defer errors.DeferredAnnotatef(&err, "failed to allocate address %q for instance %q", addr, instId)

	client := environ.getMAASClient()
	var maasErr gomaasapi.ServerError
	if environ.supportsDevices {
		deviceID, err := environ.createOrFetchDevice(macAddress, instId, hostname)
		if err != nil {
			return err
		}

		devices := client.GetSubObject("devices")
		newAddr, err := ReserveIPAddressOnDevice(devices, deviceID, macAddress, *addr)
		if err == nil {
			logger.Infof(
				"allocated address %q for instance %q on device %q (asked for address %q)",
				addr, instId, deviceID, newAddr,
			)
			return nil
		}

		var ok bool
		maasErr, ok = err.(gomaasapi.ServerError)
		if !ok {
			return errors.Trace(err)
		}
	} else {

		var subnets []network.SubnetInfo

		subnets, err = environ.Subnets(instId, []network.Id{subnetId})
		logger.Tracef("Subnets(%q, %q, %q) returned: %v (%v)", instId, subnetId, *addr, subnets, err)
		if err != nil {
			return errors.Trace(err)
		}
		if len(subnets) != 1 {
			return errors.Errorf("could not find subnet matching %q", subnetId)
		}
		foundSub := subnets[0]
		logger.Tracef("found subnet %#v", foundSub)

		cidr := foundSub.CIDR
		ipaddresses := client.GetSubObject("ipaddresses")
		err = ReserveIPAddress(ipaddresses, cidr, *addr)
		if err == nil {
			logger.Infof("allocated address %q for instance %q on subnet %q", *addr, instId, cidr)
			return nil
		}

		var ok bool
		maasErr, ok = err.(gomaasapi.ServerError)
		if !ok {
			return errors.Trace(err)
		}
	}
	// For an "out of range" IP address, maas raises
	// StaticIPAddressOutOfRange - an error 403
	// If there are no more addresses we get
	// StaticIPAddressExhaustion - an error 503
	// For an address already in use we get
	// StaticIPAddressUnavailable - an error 404
	if maasErr.StatusCode == 404 {
		logger.Tracef("address %q not available for allocation", addr)
		return environs.ErrIPAddressUnavailable
	} else if maasErr.StatusCode == 503 {
		logger.Tracef("no more addresses available on the subnet")
		return environs.ErrIPAddressesExhausted
	}
	// any error other than a 404 or 503 is "unexpected" and should
	// be returned directly.
	return errors.Trace(err)
}

// ReleaseAddress releases a specific address previously allocated with
// AllocateAddress.
func (environ *maasEnviron) ReleaseAddress(instId instance.Id, _ network.Id, addr network.Address, macAddress, hostname string) (err error) {
	if !environs.AddressAllocationEnabled() {
		if !environ.supportsDevices {
			logger.Warningf(
				"resources used by container %q with MAC address %q can leak: devices API not supported",
				hostname, macAddress,
			)
			return errors.NotSupportedf("address allocation")
		}
		logger.Tracef("getting device ID for container %q with MAC %q", macAddress, hostname)
		deviceID, err := environ.fetchDevice(macAddress)
		if err != nil {
			return errors.Annotatef(
				err,
				"getting MAAS device for container %q with MAC address %q",
				hostname, macAddress,
			)
		}
		logger.Tracef("deleting device %q for container %q", deviceID, hostname)
		apiDevice := environ.getMAASClient().GetSubObject("devices").GetSubObject(deviceID)
		if err := apiDevice.Delete(); err != nil {
			return errors.Annotatef(
				err,
				"deleting MAAS device %q for container %q with MAC address %q",
				deviceID, instId, macAddress,
			)
		}
		logger.Debugf("deleted device %q for container %q with MAC address %q", deviceID, instId, macAddress)
		return nil
	}

	defer errors.DeferredAnnotatef(&err, "failed to release IP address %q from instance %q", addr, instId)

	logger.Infof(
		"releasing address: %q, MAC address: %q, hostname: %q, supports devices: %v",
		addr, macAddress, hostname, environ.supportsDevices,
	)
	// Addresses originally allocated without a device will have macAddress
	// set to "". We shouldn't look for a device for these addresses.
	if environ.supportsDevices && macAddress != "" {
		device, err := environ.fetchFullDevice(macAddress)
		if err == nil {
			addresses, err := device["ip_addresses"].GetArray()
			if err != nil {
				return err
			}
			systemId, err := device["system_id"].GetString()
			if err != nil {
				return err
			}

			if len(addresses) == 1 {
				// With our current usage of devices they will always
				// have exactly one IP address, but in theory that
				// could change and this code will continue to work.
				// The device is only destroyed when we come to release
				// the last address. Race conditions aside.
				deviceAPI := environ.getMAASClient().GetSubObject("devices").GetSubObject(systemId)
				err = deviceAPI.Delete()
				return err
			}
		} else if !errors.IsNotFound(err) {
			return err
		}
		// No device for this IP address, release the address normally.
	}

	ipaddresses := environ.getMAASClient().GetSubObject("ipaddresses")
	retries := 0
	for a := shortAttempt.Start(); a.Next(); {
		retries++
		// This can return a 404 error if the address has already been released
		// or is unknown by maas. However this, like any other error, would be
		// unexpected - so we don't treat it specially and just return it to
		// the caller.
		err = ReleaseIPAddress(ipaddresses, addr)
		if err == nil {
			break
		}
		logger.Infof("failed to release address %q from instance %q, will retry", addr, instId)
	}
	if err != nil {
		logger.Warningf("failed to release address %q from instance %q after %d attempts: %v", addr, instId, retries, err)
	}
	return err
}

// subnetsFromNode fetches all the subnets for a specific node.
func (environ *maasEnviron) subnetsFromNode(nodeId string) ([]gomaasapi.JSONObject, error) {
	client := environ.getMAASClient().GetSubObject("nodes").GetSubObject(nodeId)
	json, err := client.CallGet("", nil)
	if err != nil {
		if maasErr, ok := err.(gomaasapi.ServerError); ok && maasErr.StatusCode == http.StatusNotFound {
			return nil, errors.NotFoundf("intance %q", nodeId)
		}
		return nil, errors.Trace(err)
	}
	nodeMap, err := json.GetMap()
	if err != nil {
		return nil, errors.Trace(err)
	}
	interfacesArray, err := nodeMap["interface_set"].GetArray()
	if err != nil {
		return nil, errors.Trace(err)
	}
	var subnets []gomaasapi.JSONObject
	for _, iface := range interfacesArray {
		ifaceMap, err := iface.GetMap()
		if err != nil {
			return nil, errors.Trace(err)
		}
		linksArray, err := ifaceMap["links"].GetArray()
		if err != nil {
			return nil, errors.Trace(err)
		}
		for _, link := range linksArray {
			linkMap, err := link.GetMap()
			if err != nil {
				return nil, errors.Trace(err)
			}
			subnet, ok := linkMap["subnet"]
			if !ok {
				return nil, errors.New("subnet not found")
			}
			subnets = append(subnets, subnet)
		}
	}
	return subnets, nil
}

// Deduce the allocatable portion of the subnet by subtracting the dynamic
// range from the full subnet range.
func (environ *maasEnviron) allocatableRangeForSubnet(cidr string, subnetId string) (net.IP, net.IP, error) {
	// Initialize the low and high bounds of the allocatable range to the
	// whole CIDR. Reduce the scope of this when we find the dynamic range.
	ip, ipnet, err := net.ParseCIDR(cidr)
	if err != nil {
		return nil, nil, errors.Trace(err)
	}
	// Skip IPv6 subnets until we can handle them correctly.
	if ip.To4() == nil && ip.To16() != nil {
		logger.Debugf("ignoring static IP range for IPv6 subnet %q", cidr)
		return nil, nil, nil
	}

	// TODO(mfoord): needs updating to work with IPv6 as well.
	lowBound, err := network.IPv4ToDecimal(ip)
	if err != nil {
		return nil, nil, errors.Trace(err)
	}
	// Don't include the zero address in the allocatable bounds.
	lowBound = lowBound + 1
	ones, bits := ipnet.Mask.Size()
	zeros := bits - ones
	numIPs := uint32(1) << uint32(zeros)
	highBound := lowBound + numIPs - 2

	client := environ.getMAASClient().GetSubObject("subnets").GetSubObject(subnetId)

	json, err := client.CallGet("reserved_ip_ranges", nil)
	if err != nil {
		return nil, nil, errors.Trace(err)
	}
	jsonRanges, err := json.GetArray()
	if err != nil {
		return nil, nil, errors.Trace(err)
	}

	for _, jsonRange := range jsonRanges {
		rangeMap, err := jsonRange.GetMap()
		if err != nil {
			return nil, nil, errors.Trace(err)
		}
		purposeArray, err := rangeMap["purpose"].GetArray()
		if err != nil {
			return nil, nil, errors.Trace(err)
		}
		found := false
		for _, jsonPurpose := range purposeArray {
			purpose, err := jsonPurpose.GetString()
			if err != nil {
				return nil, nil, errors.Trace(err)
			}
			if purpose == dynamicRange {
				found = true
				break
			}
		}
		if !found {
			// This is not the range we're looking for
			continue
		}

		start, err := rangeMap["start"].GetString()
		if err != nil {
			return nil, nil, errors.Trace(err)
		}
		end, err := rangeMap["end"].GetString()
		if err != nil {
			return nil, nil, errors.Trace(err)
		}
		dynamicLow, err := network.IPv4ToDecimal(net.ParseIP(start))
		if err != nil {
			return nil, nil, errors.Trace(err)
		}
		dynamicHigh, err := network.IPv4ToDecimal(net.ParseIP(end))
		if err != nil {
			return nil, nil, errors.Trace(err)
		}

		// We pick the larger of the two portions of the subnet around
		// the dynamic range. Either ending one below the start of the
		// dynamic range or starting one after the end.
		above := highBound - dynamicHigh
		below := dynamicLow - lowBound
		if above > below {
			lowBound = dynamicHigh + 1
		} else {
			highBound = dynamicLow - 1
		}
		break
	}
	return network.DecimalToIPv4(lowBound), network.DecimalToIPv4(highBound), nil
}

// subnetsWithSpaces uses the MAAS 1.9+ API to fetch subnet information
// including space id.
func (environ *maasEnviron) subnetsWithSpaces(instId instance.Id, subnetIds []network.Id) ([]network.SubnetInfo, error) {
	var nodeId string
	if instId != instance.UnknownId {
		inst, err := environ.getInstance(instId)
		if err != nil {
			return nil, errors.Trace(err)
		}
		nodeId, err = environ.nodeIdFromInstance(inst)
		if err != nil {
			return nil, errors.Trace(err)
		}
	}
	subnets, err := environ.filteredSubnets(nodeId, subnetIds)
	if err != nil {
		return nil, errors.Trace(err)
	}
	if instId != instance.UnknownId {
		logger.Debugf("instance %q has subnets %v", instId, subnets)
	} else {
		logger.Debugf("found subnets %v", subnets)
	}

	return subnets, nil
}

// subnetFromJson populates a network.SubnetInfo from a gomaasapi.JSONObject
// representing a single subnet. This can come from either the subnets api
// endpoint or the node endpoint.
func (environ *maasEnviron) subnetFromJson(subnet gomaasapi.JSONObject, spaceId network.Id) (network.SubnetInfo, error) {
	var subnetInfo network.SubnetInfo
	fields, err := subnet.GetMap()
	if err != nil {
		return subnetInfo, errors.Trace(err)
	}
	subnetIdFloat, err := fields["id"].GetFloat64()
	if err != nil {
		return subnetInfo, errors.Annotatef(err, "cannot get subnet Id")
	}
	subnetId := strconv.Itoa(int(subnetIdFloat))
	cidr, err := fields["cidr"].GetString()
	if err != nil {
		return subnetInfo, errors.Annotatef(err, "cannot get cidr")
	}
	vid := 0
	vidField, ok := fields["vid"]
	if ok && !vidField.IsNil() {
		// vid is optional, so assume it's 0 when missing or nil.
		vidFloat, err := vidField.GetFloat64()
		if err != nil {
			return subnetInfo, errors.Errorf("cannot get vlan tag: %v", err)
		}
		vid = int(vidFloat)
	}
	allocatableLow, allocatableHigh, err := environ.allocatableRangeForSubnet(cidr, subnetId)
	if err != nil {
		return subnetInfo, errors.Trace(err)
	}

	subnetInfo = network.SubnetInfo{
		ProviderId:        network.Id(subnetId),
		VLANTag:           vid,
		CIDR:              cidr,
		SpaceProviderId:   spaceId,
		AllocatableIPLow:  allocatableLow,
		AllocatableIPHigh: allocatableHigh,
	}
	return subnetInfo, nil
}

// filteredSubnets fetches subnets, filtering optionally by nodeId and/or a
// slice of subnetIds. If subnetIds is empty then all subnets for that node are
// fetched. If nodeId is empty, all subnets are returned (filtering by subnetIds
// first, if set).
func (environ *maasEnviron) filteredSubnets(nodeId string, subnetIds []network.Id) ([]network.SubnetInfo, error) {
	var jsonNets []gomaasapi.JSONObject
	var err error
	if nodeId != "" {
		jsonNets, err = environ.subnetsFromNode(nodeId)
		if err != nil {
			return nil, errors.Trace(err)
		}
	} else {
		jsonNets, err = environ.fetchAllSubnets()
		if err != nil {
			return nil, errors.Trace(err)
		}
	}
	subnetIdSet := make(map[string]bool)
	for _, netId := range subnetIds {
		subnetIdSet[string(netId)] = false
	}

	subnetsMap, err := environ.subnetToSpaceIds()
	if err != nil {
		return nil, errors.Trace(err)
	}

	subnets := []network.SubnetInfo{}
	for _, jsonNet := range jsonNets {
		fields, err := jsonNet.GetMap()
		if err != nil {
			return nil, err
		}
		subnetIdFloat, err := fields["id"].GetFloat64()
		if err != nil {
			return nil, errors.Annotatef(err, "cannot get subnet Id: %v")
		}
		subnetId := strconv.Itoa(int(subnetIdFloat))
		// If we're filtering by subnet id check if this subnet is one
		// we're looking for.
		if len(subnetIds) != 0 {
			_, ok := subnetIdSet[subnetId]
			if !ok {
				// This id is not what we're looking for.
				continue
			}
			subnetIdSet[subnetId] = true
		}
		cidr, err := fields["cidr"].GetString()
		if err != nil {
			return nil, errors.Annotatef(err, "cannot get subnet Id")
		}
		spaceId, ok := subnetsMap[cidr]
		if !ok {
			logger.Warningf("unrecognised subnet: %q, setting empty space id", cidr)
			spaceId = network.UnknownId
		}

		subnetInfo, err := environ.subnetFromJson(jsonNet, spaceId)
		if err != nil {
			return nil, errors.Trace(err)
		}
		subnets = append(subnets, subnetInfo)
		logger.Tracef("found subnet with info %#v", subnetInfo)
	}
	return subnets, checkNotFound(subnetIdSet)
}

func (environ *maasEnviron) getInstance(instId instance.Id) (instance.Instance, error) {
	instances, err := environ.acquiredInstances([]instance.Id{instId})
	if err != nil {
		if maasErr, ok := err.(gomaasapi.ServerError); ok && maasErr.StatusCode == http.StatusNotFound {
			return nil, errors.NotFoundf("instance %q", instId)
		}
		return nil, errors.Annotatef(err, "getting instance %q", instId)
	}
	if len(instances) == 0 {
		return nil, errors.NotFoundf("instance %q", instId)
	}
	inst := instances[0]
	return inst, nil
}

// fetchAllSubnets calls the MAAS subnets API to get all subnets and returns the
// JSON response or an error. If capNetworkDeploymentUbuntu is not available, an
// error satisfying errors.IsNotSupported will be returned.
func (environ *maasEnviron) fetchAllSubnets() ([]gomaasapi.JSONObject, error) {
	client := environ.getMAASClient().GetSubObject("subnets")

	json, err := client.CallGet("", nil)
	if err != nil {
		return nil, errors.Trace(err)
	}
	return json.GetArray()
}

// subnetToSpaceIds fetches the spaces from MAAS and builds a map of subnets to
// space ids.
func (environ *maasEnviron) subnetToSpaceIds() (map[string]network.Id, error) {
	subnetsMap := make(map[string]network.Id)
	spaces, err := environ.Spaces()
	if err != nil {
		return subnetsMap, errors.Trace(err)
	}
	for _, space := range spaces {
		for _, subnet := range space.Subnets {
			subnetsMap[subnet.CIDR] = space.ProviderId
		}
	}
	return subnetsMap, nil
}

// Spaces returns all the spaces, that have subnets, known to the provider.
// Space name is not filled in as the provider doesn't know the juju name for
// the space.
func (environ *maasEnviron) Spaces() ([]network.SpaceInfo, error) {
	if !environ.supportsNetworkDeploymentUbuntu {
		return nil, errors.NotSupportedf("Spaces")
	}
	spacesClient := environ.getMAASClient().GetSubObject("spaces")
	spacesJson, err := spacesClient.CallGet("", nil)
	if err != nil {
		return nil, errors.Trace(err)
	}
	spacesArray, err := spacesJson.GetArray()
	if err != nil {
		return nil, errors.Trace(err)
	}
	spaces := []network.SpaceInfo{}
	for _, spaceJson := range spacesArray {
		spaceMap, err := spaceJson.GetMap()
		if err != nil {
			return nil, errors.Trace(err)
		}
		providerIdRaw, err := spaceMap["id"].GetFloat64()
		if err != nil {
			return nil, errors.Trace(err)
		}
		providerId := network.Id(fmt.Sprintf("%.0f", providerIdRaw))
		name, err := spaceMap["name"].GetString()
		if err != nil {
			return nil, errors.Trace(err)
		}

		space := network.SpaceInfo{Name: name, ProviderId: providerId}
		subnetsArray, err := spaceMap["subnets"].GetArray()
		if err != nil {
			return nil, errors.Trace(err)
		}
		for _, subnetJson := range subnetsArray {
			subnet, err := environ.subnetFromJson(subnetJson, providerId)
			if err != nil {
				return nil, errors.Trace(err)
			}
			space.Subnets = append(space.Subnets, subnet)
		}
		// Skip spaces with no subnets.
		if len(space.Subnets) > 0 {
			spaces = append(spaces, space)
		}
	}
	return spaces, nil
}

// Subnets returns basic information about the specified subnets known
// by the provider for the specified instance. subnetIds must not be
// empty. Implements NetworkingEnviron.Subnets.
func (environ *maasEnviron) Subnets(instId instance.Id, subnetIds []network.Id) ([]network.SubnetInfo, error) {
	if environ.supportsNetworkDeploymentUbuntu {
		return environ.subnetsWithSpaces(instId, subnetIds)
	}
	// When not using MAAS API with spaces support, we require both instance ID
	// and list of subnet IDs, that's due to the limitations of the old API.
	if instId == instance.UnknownId {
		return nil, errors.Errorf("instance ID is required")
	}
	inst, err := environ.getInstance(instId)
	if err != nil {
		return nil, errors.Trace(err)
	}
	if len(subnetIds) == 0 {
		return nil, errors.Errorf("subnet IDs must not be empty")
	}
	// The MAAS API get networks call returns named subnets, not physical networks,
	// so we save the data from this call into a variable called subnets.
	// http://maas.ubuntu.com/docs/api.html#networks
	subnets, err := environ.getInstanceNetworks(inst)
	if err != nil {
		return nil, errors.Annotatef(err, "cannot get instance %q subnets", instId)
	}
	logger.Debugf("instance %q has subnets %v", instId, subnets)

	nodegroups, err := environ.getNodegroups()
	if err != nil {
		return nil, errors.Annotatef(err, "cannot get instance %q node groups", instId)
	}
	nodegroupInterfaces := environ.getNodegroupInterfaces(nodegroups)

	subnetIdSet := make(map[string]bool)
	for _, netId := range subnetIds {
		subnetIdSet[string(netId)] = false
	}

	var networkInfo []network.SubnetInfo
	for _, subnet := range subnets {
		found, ok := subnetIdSet[subnet.Name]
		if !ok {
			// This id is not what we're looking for.
			continue
		}
		if found {
			// Don't add the same subnet twice.
			continue
		}
		// mark that we've found this subnet
		subnetIdSet[subnet.Name] = true
		netCIDR := &net.IPNet{
			IP:   net.ParseIP(subnet.IP),
			Mask: net.IPMask(net.ParseIP(subnet.Mask)),
		}
		var allocatableHigh, allocatableLow net.IP
		for ip, bounds := range nodegroupInterfaces {
			contained := netCIDR.Contains(net.ParseIP(ip))
			if contained {
				allocatableLow = bounds[0]
				allocatableHigh = bounds[1]
				break
			}
		}
		subnetInfo := network.SubnetInfo{
			CIDR:              netCIDR.String(),
			VLANTag:           subnet.VLANTag,
			ProviderId:        network.Id(subnet.Name),
			AllocatableIPLow:  allocatableLow,
			AllocatableIPHigh: allocatableHigh,
		}

		// Verify we filled-in everything for all networks
		// and drop incomplete records.
		if subnetInfo.ProviderId == "" || subnetInfo.CIDR == "" {
			logger.Infof("ignoring subnet  %q: missing information (%#v)", subnet.Name, subnetInfo)
			continue
		}

		logger.Tracef("found subnet with info %#v", subnetInfo)
		networkInfo = append(networkInfo, subnetInfo)
	}
	logger.Debugf("available subnets for instance %v: %#v", inst.Id(), networkInfo)
	return networkInfo, checkNotFound(subnetIdSet)
}

func checkNotFound(subnetIdSet map[string]bool) error {
	notFound := []string{}
	for subnetId, found := range subnetIdSet {
		if !found {
			notFound = append(notFound, string(subnetId))
		}
	}
	if len(notFound) != 0 {
		return errors.Errorf("failed to find the following subnets: %v", strings.Join(notFound, ", "))
	}
	return nil
}

// AllInstances returns all the instance.Instance in this provider.
func (environ *maasEnviron) AllInstances() ([]instance.Instance, error) {
	return environ.acquiredInstances(nil)
}

// Storage is defined by the Environ interface.
func (env *maasEnviron) Storage() storage.Storage {
	env.ecfgMutex.Lock()
	defer env.ecfgMutex.Unlock()
	return env.storageUnlocked
}

func (environ *maasEnviron) Destroy() error {
	if !environ.supportsDevices {
		// Warn the user that container resources can leak.
		logger.Warningf(noDevicesWarning)
	}

	if err := common.Destroy(environ); err != nil {
		return errors.Trace(err)
	}
	return environ.Storage().RemoveAll()
}

// MAAS does not do firewalling so these port methods do nothing.
func (*maasEnviron) OpenPorts([]network.PortRange) error {
	logger.Debugf("unimplemented OpenPorts() called")
	return nil
}

func (*maasEnviron) ClosePorts([]network.PortRange) error {
	logger.Debugf("unimplemented ClosePorts() called")
	return nil
}

func (*maasEnviron) Ports() ([]network.PortRange, error) {
	logger.Debugf("unimplemented Ports() called")
	return nil, nil
}

func (*maasEnviron) Provider() environs.EnvironProvider {
	return &providerInstance
}

func (environ *maasEnviron) nodeIdFromInstance(inst instance.Instance) (string, error) {
	maasInst := inst.(*maasInstance)
	maasObj := maasInst.maasObject
	nodeId, err := maasObj.GetField("system_id")
	if err != nil {
		return "", err
	}
	return nodeId, err
}<|MERGE_RESOLUTION|>--- conflicted
+++ resolved
@@ -1139,21 +1139,17 @@
 
 if [ ! -z "${juju_networking_preferred_python_binary:-}" ]; then
     if [ -f %[1]q ]; then
-<<<<<<< HEAD
-        ${juju_networking_preferred_python_binary} %[1]q --bridge-prefix=%q --one-time-backup --activate %q
-=======
 # We are sharing this code between master, maas-spaces2 and 1.25.
 # For the moment we want master and 1.25 to not bridge all interfaces.
 # This setting allows us to easily switch the behaviour when merging
 # the code between those various branches.
-        juju_bridge_all_interfaces=0
+        juju_bridge_all_interfaces=1
         if [ $juju_bridge_all_interfaces -eq 1 ]; then
             $juju_networking_preferred_python_binary %[1]q --bridge-prefix=%[2]q --one-time-backup --activate %[4]q
         else
             juju_ipv4_interface_to_bridge=$(ip -4 route list exact default | head -n1 | cut -d' ' -f5)
             $juju_networking_preferred_python_binary %[1]q --bridge-name=%[3]q --interface-to-bridge="${juju_ipv4_interface_to_bridge:-unknown}" --one-time-backup --activate %[4]q
         fi
->>>>>>> 0582881f
     fi
 else
     echo "error: no Python installation found; cannot run Juju's bridge script"
