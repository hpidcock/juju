--- conflicted
+++ resolved
@@ -1122,13 +1122,9 @@
 	s.testMAASObject.TestServer.AddZone("test-available", "description")
 	inst, err := s.testStartInstanceAvailZone(c, "test-available")
 	c.Assert(err, jc.ErrorIsNil)
-<<<<<<< HEAD
-	c.Assert(inst.(*maas1Instance).zone(), gc.Equals, "test-available")
-=======
-	zone, err := inst.(*maasInstance).zone()
+	zone, err := inst.(maasInstance).zone()
 	c.Assert(err, jc.ErrorIsNil)
 	c.Assert(zone, gc.Equals, "test-available")
->>>>>>> 4588d2e3
 }
 
 func (s *environSuite) TestStartInstanceAvailZoneUnknown(c *gc.C) {
@@ -1395,8 +1391,9 @@
 	s.newNode(c, "node1", "host1", map[string]interface{}{"zone": "test-available"})
 	s.addSubnet(c, 1, 1, "node1")
 	inst, _ := testing.AssertStartInstance(c, env, "1")
-<<<<<<< HEAD
-	c.Assert(inst.(*maas1Instance).zone(), gc.Equals, "test-available")
+	zone, err := inst.(*maas1Instance).zone()
+	c.Assert(err, jc.ErrorIsNil)
+	c.Assert(zone, gc.Equals, "test-available")
 }
 
 func (s *environSuite) TestStartInstanceDistributionAZNotImplemented(c *gc.C) {
@@ -1409,12 +1406,9 @@
 	s.newNode(c, "node1", "host1", nil)
 	s.addSubnet(c, 1, 1, "node1")
 	inst, _ := testing.AssertStartInstance(c, env, "1")
-	c.Assert(inst.(*maas1Instance).zone(), gc.Equals, "")
-=======
-	zone, err := inst.(*maasInstance).zone()
+	zone, err := inst.(*maas1Instance).zone()
 	c.Assert(err, jc.ErrorIsNil)
 	c.Assert(zone, gc.Equals, "test-available")
->>>>>>> 4588d2e3
 }
 
 func (s *environSuite) TestStartInstanceDistributionFailover(c *gc.C) {
@@ -1435,13 +1429,9 @@
 
 	env := s.bootstrap(c)
 	inst, _ := testing.AssertStartInstance(c, env, "1")
-<<<<<<< HEAD
-	c.Assert(inst.(*maas1Instance).zone(), gc.Equals, "zone2")
-=======
-	zone, err := inst.(*maasInstance).zone()
+	zone, err := inst.(*maas2Instance).zone()
 	c.Assert(err, jc.ErrorIsNil)
 	c.Assert(zone, gc.Equals, "zone2")
->>>>>>> 4588d2e3
 	c.Assert(s.testMAASObject.TestServer.NodesOperations(), gc.DeepEquals, []string{
 		// one acquire for the bootstrap, three for StartInstance (with zone failover)
 		"acquire", "acquire", "acquire", "acquire",
