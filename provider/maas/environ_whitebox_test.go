--- conflicted
+++ resolved
@@ -265,15 +265,11 @@
 func (suite *environSuite) getInstance(systemId string) *maasInstance {
 	input := fmt.Sprintf(`{"system_id": %q}`, systemId)
 	node := suite.testMAASObject.TestServer.NewNode(input)
-<<<<<<< HEAD
-	return &maasInstance{&node, nil}
-=======
 	statusGetter := func(instance.Id) (string, string) {
 		return "unknown", "FAKE"
 	}
 
 	return &maasInstance{&node, statusGetter}
->>>>>>> 4a058d81
 }
 
 func (suite *environSuite) newNetwork(name string, id int, vlanTag int, defaultGateway string) *gomaasapi.MAASObject {
