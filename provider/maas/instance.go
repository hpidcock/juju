--- conflicted
+++ resolved
@@ -17,7 +17,7 @@
 
 type maasInstance interface {
 	instance.Instance
-	zone() string
+	zone() (string, error)
 	hostname() (string, error)
 	hardwareCharacteristics() (*instance.HardwareCharacteristics, error)
 }
@@ -147,12 +147,7 @@
 	return arch, subarch, nil
 }
 
-<<<<<<< HEAD
-func (mi *maas1Instance) zone() string {
-	zone, _ := mi.maasObject.GetField("zone")
-	return zone
-=======
-func (mi *maasInstance) zone() (string, error) {
+func (mi *maas1Instance) zone() (string, error) {
 	// TODO (anastasiamac 2016-03-31)
 	// This code is needed until gomaasapi testing code is
 	// updated to align with MAAS.
@@ -184,7 +179,6 @@
 		return "", err
 	}
 	return str, nil
->>>>>>> 4588d2e3
 }
 
 func (mi *maas1Instance) cpuCount() (uint64, error) {
