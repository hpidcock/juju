// Code generated by MockGen. DO NOT EDIT.
// Source: github.com/juju/juju/provider/oci (interfaces: ComputeClient)

package testing

import (
	context "context"
	reflect "reflect"

<<<<<<< HEAD
	gomock "github.com/golang/mock/gomock"
	core "github.com/oracle/oci-go-sdk/v65/core"
=======
	core "github.com/oracle/oci-go-sdk/v47/core"
	gomock "go.uber.org/mock/gomock"
>>>>>>> 255b52bd
)

// MockComputeClient is a mock of ComputeClient interface.
type MockComputeClient struct {
	ctrl     *gomock.Controller
	recorder *MockComputeClientMockRecorder
}

// MockComputeClientMockRecorder is the mock recorder for MockComputeClient.
type MockComputeClientMockRecorder struct {
	mock *MockComputeClient
}

// NewMockComputeClient creates a new mock instance.
func NewMockComputeClient(ctrl *gomock.Controller) *MockComputeClient {
	mock := &MockComputeClient{ctrl: ctrl}
	mock.recorder = &MockComputeClientMockRecorder{mock}
	return mock
}

// EXPECT returns an object that allows the caller to indicate expected use.
func (m *MockComputeClient) EXPECT() *MockComputeClientMockRecorder {
	return m.recorder
}

// AttachVolume mocks base method.
func (m *MockComputeClient) AttachVolume(arg0 context.Context, arg1 core.AttachVolumeRequest) (core.AttachVolumeResponse, error) {
	m.ctrl.T.Helper()
	ret := m.ctrl.Call(m, "AttachVolume", arg0, arg1)
	ret0, _ := ret[0].(core.AttachVolumeResponse)
	ret1, _ := ret[1].(error)
	return ret0, ret1
}

// AttachVolume indicates an expected call of AttachVolume.
func (mr *MockComputeClientMockRecorder) AttachVolume(arg0, arg1 interface{}) *gomock.Call {
	mr.mock.ctrl.T.Helper()
	return mr.mock.ctrl.RecordCallWithMethodType(mr.mock, "AttachVolume", reflect.TypeOf((*MockComputeClient)(nil).AttachVolume), arg0, arg1)
}

// DetachVolume mocks base method.
func (m *MockComputeClient) DetachVolume(arg0 context.Context, arg1 core.DetachVolumeRequest) (core.DetachVolumeResponse, error) {
	m.ctrl.T.Helper()
	ret := m.ctrl.Call(m, "DetachVolume", arg0, arg1)
	ret0, _ := ret[0].(core.DetachVolumeResponse)
	ret1, _ := ret[1].(error)
	return ret0, ret1
}

// DetachVolume indicates an expected call of DetachVolume.
func (mr *MockComputeClientMockRecorder) DetachVolume(arg0, arg1 interface{}) *gomock.Call {
	mr.mock.ctrl.T.Helper()
	return mr.mock.ctrl.RecordCallWithMethodType(mr.mock, "DetachVolume", reflect.TypeOf((*MockComputeClient)(nil).DetachVolume), arg0, arg1)
}

// GetInstance mocks base method.
func (m *MockComputeClient) GetInstance(arg0 context.Context, arg1 core.GetInstanceRequest) (core.GetInstanceResponse, error) {
	m.ctrl.T.Helper()
	ret := m.ctrl.Call(m, "GetInstance", arg0, arg1)
	ret0, _ := ret[0].(core.GetInstanceResponse)
	ret1, _ := ret[1].(error)
	return ret0, ret1
}

// GetInstance indicates an expected call of GetInstance.
func (mr *MockComputeClientMockRecorder) GetInstance(arg0, arg1 interface{}) *gomock.Call {
	mr.mock.ctrl.T.Helper()
	return mr.mock.ctrl.RecordCallWithMethodType(mr.mock, "GetInstance", reflect.TypeOf((*MockComputeClient)(nil).GetInstance), arg0, arg1)
}

// GetVolumeAttachment mocks base method.
func (m *MockComputeClient) GetVolumeAttachment(arg0 context.Context, arg1 core.GetVolumeAttachmentRequest) (core.GetVolumeAttachmentResponse, error) {
	m.ctrl.T.Helper()
	ret := m.ctrl.Call(m, "GetVolumeAttachment", arg0, arg1)
	ret0, _ := ret[0].(core.GetVolumeAttachmentResponse)
	ret1, _ := ret[1].(error)
	return ret0, ret1
}

// GetVolumeAttachment indicates an expected call of GetVolumeAttachment.
func (mr *MockComputeClientMockRecorder) GetVolumeAttachment(arg0, arg1 interface{}) *gomock.Call {
	mr.mock.ctrl.T.Helper()
	return mr.mock.ctrl.RecordCallWithMethodType(mr.mock, "GetVolumeAttachment", reflect.TypeOf((*MockComputeClient)(nil).GetVolumeAttachment), arg0, arg1)
}

// LaunchInstance mocks base method.
func (m *MockComputeClient) LaunchInstance(arg0 context.Context, arg1 core.LaunchInstanceRequest) (core.LaunchInstanceResponse, error) {
	m.ctrl.T.Helper()
	ret := m.ctrl.Call(m, "LaunchInstance", arg0, arg1)
	ret0, _ := ret[0].(core.LaunchInstanceResponse)
	ret1, _ := ret[1].(error)
	return ret0, ret1
}

// LaunchInstance indicates an expected call of LaunchInstance.
func (mr *MockComputeClientMockRecorder) LaunchInstance(arg0, arg1 interface{}) *gomock.Call {
	mr.mock.ctrl.T.Helper()
	return mr.mock.ctrl.RecordCallWithMethodType(mr.mock, "LaunchInstance", reflect.TypeOf((*MockComputeClient)(nil).LaunchInstance), arg0, arg1)
}

// ListImages mocks base method.
func (m *MockComputeClient) ListImages(arg0 context.Context, arg1 *string) ([]core.Image, error) {
	m.ctrl.T.Helper()
	ret := m.ctrl.Call(m, "ListImages", arg0, arg1)
	ret0, _ := ret[0].([]core.Image)
	ret1, _ := ret[1].(error)
	return ret0, ret1
}

// ListImages indicates an expected call of ListImages.
func (mr *MockComputeClientMockRecorder) ListImages(arg0, arg1 interface{}) *gomock.Call {
	mr.mock.ctrl.T.Helper()
	return mr.mock.ctrl.RecordCallWithMethodType(mr.mock, "ListImages", reflect.TypeOf((*MockComputeClient)(nil).ListImages), arg0, arg1)
}

// ListInstances mocks base method.
func (m *MockComputeClient) ListInstances(arg0 context.Context, arg1 *string) ([]core.Instance, error) {
	m.ctrl.T.Helper()
	ret := m.ctrl.Call(m, "ListInstances", arg0, arg1)
	ret0, _ := ret[0].([]core.Instance)
	ret1, _ := ret[1].(error)
	return ret0, ret1
}

// ListInstances indicates an expected call of ListInstances.
func (mr *MockComputeClientMockRecorder) ListInstances(arg0, arg1 interface{}) *gomock.Call {
	mr.mock.ctrl.T.Helper()
	return mr.mock.ctrl.RecordCallWithMethodType(mr.mock, "ListInstances", reflect.TypeOf((*MockComputeClient)(nil).ListInstances), arg0, arg1)
}

// ListShapes mocks base method.
func (m *MockComputeClient) ListShapes(arg0 context.Context, arg1, arg2 *string) ([]core.Shape, error) {
	m.ctrl.T.Helper()
	ret := m.ctrl.Call(m, "ListShapes", arg0, arg1, arg2)
	ret0, _ := ret[0].([]core.Shape)
	ret1, _ := ret[1].(error)
	return ret0, ret1
}

// ListShapes indicates an expected call of ListShapes.
func (mr *MockComputeClientMockRecorder) ListShapes(arg0, arg1, arg2 interface{}) *gomock.Call {
	mr.mock.ctrl.T.Helper()
	return mr.mock.ctrl.RecordCallWithMethodType(mr.mock, "ListShapes", reflect.TypeOf((*MockComputeClient)(nil).ListShapes), arg0, arg1, arg2)
}

// ListVnicAttachments mocks base method.
func (m *MockComputeClient) ListVnicAttachments(arg0 context.Context, arg1, arg2 *string) ([]core.VnicAttachment, error) {
	m.ctrl.T.Helper()
	ret := m.ctrl.Call(m, "ListVnicAttachments", arg0, arg1, arg2)
	ret0, _ := ret[0].([]core.VnicAttachment)
	ret1, _ := ret[1].(error)
	return ret0, ret1
}

// ListVnicAttachments indicates an expected call of ListVnicAttachments.
func (mr *MockComputeClientMockRecorder) ListVnicAttachments(arg0, arg1, arg2 interface{}) *gomock.Call {
	mr.mock.ctrl.T.Helper()
	return mr.mock.ctrl.RecordCallWithMethodType(mr.mock, "ListVnicAttachments", reflect.TypeOf((*MockComputeClient)(nil).ListVnicAttachments), arg0, arg1, arg2)
}

// ListVolumeAttachments mocks base method.
func (m *MockComputeClient) ListVolumeAttachments(arg0 context.Context, arg1, arg2 *string) ([]core.VolumeAttachment, error) {
	m.ctrl.T.Helper()
	ret := m.ctrl.Call(m, "ListVolumeAttachments", arg0, arg1, arg2)
	ret0, _ := ret[0].([]core.VolumeAttachment)
	ret1, _ := ret[1].(error)
	return ret0, ret1
}

// ListVolumeAttachments indicates an expected call of ListVolumeAttachments.
func (mr *MockComputeClientMockRecorder) ListVolumeAttachments(arg0, arg1, arg2 interface{}) *gomock.Call {
	mr.mock.ctrl.T.Helper()
	return mr.mock.ctrl.RecordCallWithMethodType(mr.mock, "ListVolumeAttachments", reflect.TypeOf((*MockComputeClient)(nil).ListVolumeAttachments), arg0, arg1, arg2)
}

// TerminateInstance mocks base method.
func (m *MockComputeClient) TerminateInstance(arg0 context.Context, arg1 core.TerminateInstanceRequest) (core.TerminateInstanceResponse, error) {
	m.ctrl.T.Helper()
	ret := m.ctrl.Call(m, "TerminateInstance", arg0, arg1)
	ret0, _ := ret[0].(core.TerminateInstanceResponse)
	ret1, _ := ret[1].(error)
	return ret0, ret1
}

// TerminateInstance indicates an expected call of TerminateInstance.
func (mr *MockComputeClientMockRecorder) TerminateInstance(arg0, arg1 interface{}) *gomock.Call {
	mr.mock.ctrl.T.Helper()
	return mr.mock.ctrl.RecordCallWithMethodType(mr.mock, "TerminateInstance", reflect.TypeOf((*MockComputeClient)(nil).TerminateInstance), arg0, arg1)
}<|MERGE_RESOLUTION|>--- conflicted
+++ resolved
@@ -7,13 +7,8 @@
 	context "context"
 	reflect "reflect"
 
-<<<<<<< HEAD
-	gomock "github.com/golang/mock/gomock"
 	core "github.com/oracle/oci-go-sdk/v65/core"
-=======
-	core "github.com/oracle/oci-go-sdk/v47/core"
 	gomock "go.uber.org/mock/gomock"
->>>>>>> 255b52bd
 )
 
 // MockComputeClient is a mock of ComputeClient interface.
