--- conflicted
+++ resolved
@@ -261,27 +261,6 @@
 }
 
 var testSSHTimeout = common.SSHTimeoutOpts{
-<<<<<<< HEAD
-	Timeout:      10 * time.Millisecond,
-	DNSNameDelay: 1 * time.Millisecond,
-}
-
-func (s *BootstrapSuite) TestWaitSSHTimesOutWaitingForDNSName(c *gc.C) {
-	ctx := &common.BootstrapContext{}
-	buf := &bytes.Buffer{}
-	ctx.Stderr = buf
-	var t tomb.Tomb
-	_, err := common.WaitSSH(ctx, neverDNSName{}, &t, testSSHTimeout)
-	c.Check(err, gc.ErrorMatches, "waited for 10ms without getting a DNS name: DNS name not allocated")
-	c.Check(buf.String(), gc.Matches, "Waiting for DNS name\n")
-}
-
-func (s *BootstrapSuite) TestWaitSSHKilledWaitingForDNSName(c *gc.C) {
-	ctx := &common.BootstrapContext{}
-	buf := &bytes.Buffer{}
-	ctx.Stderr = buf
-	var t tomb.Tomb
-=======
 	Timeout:        coretesting.ShortWait,
 	ConnectDelay:   1 * time.Millisecond,
 	AddressesDelay: 1 * time.Millisecond,
@@ -297,20 +276,13 @@
 func (s *BootstrapSuite) TestWaitSSHKilledWaitingForAddresses(c *gc.C) {
 	ctx, stderr := bootstrapContext(c)
 	interrupted := make(chan os.Signal, 1)
->>>>>>> 8377a897
 	go func() {
 		<-time.After(2 * time.Millisecond)
 		interrupted <- os.Interrupt
 	}()
-<<<<<<< HEAD
-	_, err := common.WaitSSH(ctx, neverDNSName{}, &t, testSSHTimeout)
-	c.Check(err, gc.ErrorMatches, "stopping WaitSSH during DNSName")
-	c.Check(buf.String(), gc.Matches, "Waiting for DNS name\n")
-=======
 	_, err := common.WaitSSH(ctx, interrupted, "/bin/true", neverAddresses{}, testSSHTimeout)
 	c.Check(err, gc.ErrorMatches, "interrupted")
 	c.Check(stderr.String(), gc.Matches, "Waiting for address\n")
->>>>>>> 8377a897
 }
 
 type brokenAddresses struct {
@@ -322,20 +294,10 @@
 }
 
 func (s *BootstrapSuite) TestWaitSSHStopsOnBadError(c *gc.C) {
-<<<<<<< HEAD
-	ctx := &common.BootstrapContext{}
-	buf := &bytes.Buffer{}
-	ctx.Stderr = buf
-	var t tomb.Tomb
-	_, err := common.WaitSSH(ctx, brokenDNSName{}, &t, testSSHTimeout)
-	c.Check(err, gc.ErrorMatches, "getting DNS name: DNSName will never work")
-	c.Check(buf.String(), gc.Equals, "Waiting for DNS name\n")
-=======
 	ctx, stderr := bootstrapContext(c)
 	_, err := common.WaitSSH(ctx, nil, "/bin/true", brokenAddresses{}, testSSHTimeout)
 	c.Check(err, gc.ErrorMatches, "getting addresses: Addresses will never work")
 	c.Check(stderr.String(), gc.Equals, "Waiting for address\n")
->>>>>>> 8377a897
 }
 
 type neverOpensPort struct {
@@ -352,43 +314,6 @@
 	// 0.x.y.z addresses are always invalid
 	_, err := common.WaitSSH(ctx, nil, "/bin/true", &neverOpensPort{addr: "0.1.2.3"}, testSSHTimeout)
 	c.Check(err, gc.ErrorMatches,
-<<<<<<< HEAD
-		`waited for 10ms without being able to connect to "0.1.2.3": dial tcp 0.1.2.3:22: invalid argument`)
-	c.Check(buf.String(), gc.Matches,
-		"Waiting for DNS name\n"+
-			"(Attempting to connect to 0.1.2.3:22\n)+")
-}
-
-type killOnDial struct {
-	name     string
-	tomb     *tomb.Tomb
-	returned bool
-}
-
-func (k *killOnDial) DNSName() (string, error) {
-	// kill the tomb the second time DNSName is called
-	if !k.returned {
-		k.returned = true
-	} else {
-		k.tomb.Killf("stopping WaitSSH during Dial")
-	}
-	return k.name, nil
-}
-
-func (s *BootstrapSuite) TestWaitSSHKilledWaitingForDial(c *gc.C) {
-	ctx := &common.BootstrapContext{}
-	buf := &bytes.Buffer{}
-	ctx.Stderr = buf
-	var t tomb.Tomb
-	timeout := testSSHTimeout
-	timeout.Timeout = 1 * time.Minute
-	_, err := common.WaitSSH(ctx, &killOnDial{name: "0.1.2.3", tomb: &t}, &t, timeout)
-	c.Check(err, gc.ErrorMatches, "stopping WaitSSH during Dial")
-	// Exact timing is imprecise but it should have tried a few times before being killed
-	c.Check(buf.String(), gc.Matches,
-		"Waiting for DNS name\n"+
-			"(Attempting to connect to 0.1.2.3:22\n)+")
-=======
 		`waited for `+testSSHTimeout.Timeout.String()+` without being able to connect: mock connection failure to 0.1.2.3`)
 	c.Check(stderr.String(), gc.Matches,
 		"Waiting for address\n"+
@@ -463,5 +388,4 @@
 	c.Check(stderr.String(), gc.Matches,
 		"Waiting for address\n"+
 			"(.|\n)*(Attempting to connect to 0.1.2.4:22\n)+(.|\n)*")
->>>>>>> 8377a897
 }