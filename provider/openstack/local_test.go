// Copyright 2012, 2013 Canonical Ltd.
// Licensed under the AGPLv3, see LICENCE file for details.

package openstack_test

import (
	"bytes"
	"fmt"
	"io/ioutil"
	"net/http"
	"net/http/httptest"
	"net/url"
	"strings"

	gc "launchpad.net/gocheck"
	"launchpad.net/goose/client"
	"launchpad.net/goose/identity"
	"launchpad.net/goose/nova"
	"launchpad.net/goose/testservices/hook"
	"launchpad.net/goose/testservices/openstackservice"

	"launchpad.net/juju-core/constraints"
	"launchpad.net/juju-core/environs"
	"launchpad.net/juju-core/environs/bootstrap"
	"launchpad.net/juju-core/environs/config"
	"launchpad.net/juju-core/environs/configstore"
	"launchpad.net/juju-core/environs/imagemetadata"
	"launchpad.net/juju-core/environs/jujutest"
	"launchpad.net/juju-core/environs/simplestreams"
	"launchpad.net/juju-core/environs/storage"
	envtesting "launchpad.net/juju-core/environs/testing"
	"launchpad.net/juju-core/environs/tools"
	"launchpad.net/juju-core/instance"
	"launchpad.net/juju-core/juju/testing"
	"launchpad.net/juju-core/provider/openstack"
	coretesting "launchpad.net/juju-core/testing"
	jc "launchpad.net/juju-core/testing/checkers"
	"launchpad.net/juju-core/testing/testbase"
	"launchpad.net/juju-core/version"
)

type ProviderSuite struct {
	restoreTimeouts func()
}

var _ = gc.Suite(&ProviderSuite{})
var _ = gc.Suite(&localHTTPSServerSuite{})

func (s *ProviderSuite) SetUpTest(c *gc.C) {
	s.restoreTimeouts = envtesting.PatchAttemptStrategies(openstack.ShortAttempt, openstack.StorageAttempt)
}

func (s *ProviderSuite) TearDownTest(c *gc.C) {
	s.restoreTimeouts()
}

func (s *ProviderSuite) TestMetadata(c *gc.C) {
	openstack.UseTestMetadata(openstack.MetadataTesting)
	defer openstack.UseTestMetadata(nil)

	p, err := environs.Provider("openstack")
	c.Assert(err, gc.IsNil)

	addr, err := p.PublicAddress()
	c.Assert(err, gc.IsNil)
	c.Assert(addr, gc.Equals, "203.1.1.2")

	addr, err = p.PrivateAddress()
	c.Assert(err, gc.IsNil)
	c.Assert(addr, gc.Equals, "10.1.1.2")
}

func (s *ProviderSuite) TestPublicFallbackToPrivate(c *gc.C) {
	openstack.UseTestMetadata(map[string]string{
		"/latest/meta-data/public-ipv4": "203.1.1.2",
		"/latest/meta-data/local-ipv4":  "10.1.1.2",
	})
	defer openstack.UseTestMetadata(nil)
	p, err := environs.Provider("openstack")
	c.Assert(err, gc.IsNil)

	addr, err := p.PublicAddress()
	c.Assert(err, gc.IsNil)
	c.Assert(addr, gc.Equals, "203.1.1.2")

	openstack.UseTestMetadata(map[string]string{
		"/latest/meta-data/local-ipv4":  "10.1.1.2",
		"/latest/meta-data/public-ipv4": "",
	})
	addr, err = p.PublicAddress()
	c.Assert(err, gc.IsNil)
	c.Assert(addr, gc.Equals, "10.1.1.2")
}

// Register tests to run against a test Openstack instance (service doubles).
func registerLocalTests() {
	cred := &identity.Credentials{
		User:       "fred",
		Secrets:    "secret",
		Region:     "some-region",
		TenantName: "some tenant",
	}
	config := makeTestConfig(cred)
	config["agent-version"] = version.Current.Number.String()
	config["authorized-keys"] = "fakekey"
	gc.Suite(&localLiveSuite{
		LiveTests: LiveTests{
			cred: cred,
			LiveTests: jujutest.LiveTests{
				TestConfig: config,
			},
		},
	})
	gc.Suite(&localServerSuite{
		cred: cred,
		Tests: jujutest.Tests{
			TestConfig: config,
		},
	})
}

// localServer is used to spin up a local Openstack service double.
type localServer struct {
	Server          *httptest.Server
	Mux             *http.ServeMux
	oldHandler      http.Handler
	Service         *openstackservice.Openstack
	restoreTimeouts func()
	UseTLS          bool
}

func (s *localServer) start(c *gc.C, cred *identity.Credentials) {
	// Set up the HTTP server.
	if s.UseTLS {
		s.Server = httptest.NewTLSServer(nil)
	} else {
		s.Server = httptest.NewServer(nil)
	}
	c.Assert(s.Server, gc.NotNil)
	s.oldHandler = s.Server.Config.Handler
	s.Mux = http.NewServeMux()
	s.Server.Config.Handler = s.Mux
	cred.URL = s.Server.URL
	c.Logf("Started service at: %v", s.Server.URL)
	s.Service = openstackservice.New(cred, identity.AuthUserPass)
	s.Service.SetupHTTP(s.Mux)
	s.restoreTimeouts = envtesting.PatchAttemptStrategies(openstack.ShortAttempt, openstack.StorageAttempt)
}

func (s *localServer) stop() {
	s.Mux = nil
	s.Server.Config.Handler = s.oldHandler
	s.Server.Close()
	s.restoreTimeouts()
}

// localLiveSuite runs tests from LiveTests using an Openstack service double.
type localLiveSuite struct {
	testbase.LoggingSuite
	LiveTests
	srv localServer
}

func (s *localLiveSuite) SetUpSuite(c *gc.C) {
	s.LoggingSuite.SetUpSuite(c)
	c.Logf("Running live tests using openstack service test double")
	s.srv.start(c, s.cred)
	s.LiveTests.SetUpSuite(c)
	openstack.UseTestImageData(openstack.ImageMetadataStorage(s.Env), s.cred)
	restoreFinishBootstrap := envtesting.DisableFinishBootstrap()
	s.AddSuiteCleanup(func(*gc.C) { restoreFinishBootstrap() })
}

func (s *localLiveSuite) TearDownSuite(c *gc.C) {
	openstack.RemoveTestImageData(openstack.ImageMetadataStorage(s.Env))
	s.LiveTests.TearDownSuite(c)
	s.srv.stop()
	s.LoggingSuite.TearDownSuite(c)
}

func (s *localLiveSuite) SetUpTest(c *gc.C) {
	s.LoggingSuite.SetUpTest(c)
	s.LiveTests.SetUpTest(c)
	s.PatchValue(&imagemetadata.DefaultBaseURL, "")
}

func (s *localLiveSuite) TearDownTest(c *gc.C) {
	s.LiveTests.TearDownTest(c)
	s.LoggingSuite.TearDownTest(c)
}

// localServerSuite contains tests that run against an Openstack service double.
// These tests can test things that would be unreasonably slow or expensive
// to test on a live Openstack server. The service double is started and stopped for
// each test.
type localServerSuite struct {
	testbase.LoggingSuite
	jujutest.Tests
	cred                 *identity.Credentials
	srv                  localServer
	toolsMetadataStorage storage.Storage
	imageMetadataStorage storage.Storage
}

func (s *localServerSuite) SetUpSuite(c *gc.C) {
	s.LoggingSuite.SetUpSuite(c)
	s.Tests.SetUpSuite(c)
	restoreFinishBootstrap := envtesting.DisableFinishBootstrap()
	s.AddSuiteCleanup(func(*gc.C) { restoreFinishBootstrap() })
	c.Logf("Running local tests")
}

func (s *localServerSuite) TearDownSuite(c *gc.C) {
	s.Tests.TearDownSuite(c)
	s.LoggingSuite.TearDownSuite(c)
}

func (s *localServerSuite) SetUpTest(c *gc.C) {
	s.LoggingSuite.SetUpTest(c)
	s.srv.start(c, s.cred)
	cl := client.NewClient(s.cred, identity.AuthUserPass, nil)
	err := cl.Authenticate()
	c.Assert(err, gc.IsNil)
	containerURL, err := cl.MakeServiceURL("object-store", nil)
	c.Assert(err, gc.IsNil)
	s.TestConfig = s.TestConfig.Merge(coretesting.Attrs{
		"tools-metadata-url": containerURL + "/juju-dist-test/tools",
		"image-metadata-url": containerURL + "/juju-dist-test",
		"auth-url":           s.cred.URL,
	})
	s.Tests.SetUpTest(c)
	// For testing, we create a storage instance to which is uploaded tools and image metadata.
	env := s.Prepare(c)
	s.toolsMetadataStorage = openstack.MetadataStorage(env)
	// Put some fake metadata in place so that tests that are simply
	// starting instances without any need to check if those instances
	// are running can find the metadata.
	envtesting.UploadFakeTools(c, s.toolsMetadataStorage)
	s.imageMetadataStorage = openstack.ImageMetadataStorage(env)
	openstack.UseTestImageData(s.imageMetadataStorage, s.cred)
}

func (s *localServerSuite) TearDownTest(c *gc.C) {
	if s.imageMetadataStorage != nil {
		openstack.RemoveTestImageData(s.imageMetadataStorage)
	}
	if s.toolsMetadataStorage != nil {
		envtesting.RemoveFakeToolsMetadata(c, s.toolsMetadataStorage)
	}
	s.Tests.TearDownTest(c)
	s.srv.stop()
	s.LoggingSuite.TearDownTest(c)
}

<<<<<<< HEAD
func bootstrapContext(c *gc.C) environs.BootstrapContext {
	return envtesting.NewBootstrapContext(coretesting.Context(c))
=======
func (s *localServerSuite) TestPrecheck(c *gc.C) {
	var cons constraints.Value
	env := s.Prepare(c)
	prechecker, ok := env.(environs.Prechecker)
	c.Assert(ok, jc.IsTrue)
	err := prechecker.PrecheckInstance("precise", cons)
	c.Check(err, gc.IsNil)
	err = prechecker.PrecheckContainer("precise", instance.LXC)
	c.Check(err, gc.ErrorMatches, "openstack provider does not support containers")
>>>>>>> f3844d78
}

// If the bootstrap node is configured to require a public IP address,
// bootstrapping fails if an address cannot be allocated.
func (s *localServerSuite) TestBootstrapFailsWhenPublicIPError(c *gc.C) {
	cleanup := s.srv.Service.Nova.RegisterControlPoint(
		"addFloatingIP",
		func(sc hook.ServiceControl, args ...interface{}) error {
			return fmt.Errorf("failed on purpose")
		},
	)
	defer cleanup()

	// Create a config that matches s.TestConfig but with use-floating-ip set to true
	cfg, err := config.New(config.NoDefaults, s.TestConfig.Merge(coretesting.Attrs{
		"use-floating-ip": true,
	}))
	c.Assert(err, gc.IsNil)
	env, err := environs.New(cfg)
	c.Assert(err, gc.IsNil)
	err = bootstrap.Bootstrap(coretesting.Context(c), env, constraints.Value{})
	c.Assert(err, gc.ErrorMatches, "(.|\n)*cannot allocate a public IP as needed(.|\n)*")
}

// If the environment is configured not to require a public IP address for nodes,
// bootstrapping and starting an instance should occur without any attempt to
// allocate a public address.
func (s *localServerSuite) TestStartInstanceWithoutPublicIP(c *gc.C) {
	cleanup := s.srv.Service.Nova.RegisterControlPoint(
		"addFloatingIP",
		func(sc hook.ServiceControl, args ...interface{}) error {
			return fmt.Errorf("add floating IP should not have been called")
		},
	)
	defer cleanup()
	cleanup = s.srv.Service.Nova.RegisterControlPoint(
		"addServerFloatingIP",
		func(sc hook.ServiceControl, args ...interface{}) error {
			return fmt.Errorf("add server floating IP should not have been called")
		},
	)
	defer cleanup()

	cfg, err := config.New(config.NoDefaults, s.TestConfig.Merge(coretesting.Attrs{
		"use-floating-ip": false,
	}))
	c.Assert(err, gc.IsNil)
	env, err := environs.Prepare(cfg, coretesting.Context(c), s.ConfigStore)
	c.Assert(err, gc.IsNil)
	err = bootstrap.Bootstrap(coretesting.Context(c), env, constraints.Value{})
	c.Assert(err, gc.IsNil)
	inst, _ := testing.AssertStartInstance(c, env, "100")
	err = env.StopInstances([]instance.Instance{inst})
	c.Assert(err, gc.IsNil)
}

func (s *localServerSuite) TestStartInstanceHardwareCharacteristics(c *gc.C) {
	env := s.Prepare(c)
	err := bootstrap.Bootstrap(coretesting.Context(c), env, constraints.Value{})
	c.Assert(err, gc.IsNil)
	_, hc := testing.AssertStartInstanceWithConstraints(c, env, "100", constraints.MustParse("mem=1024"))
	c.Check(*hc.Arch, gc.Equals, "amd64")
	c.Check(*hc.Mem, gc.Equals, uint64(2048))
	c.Check(*hc.CpuCores, gc.Equals, uint64(1))
	c.Assert(hc.CpuPower, gc.IsNil)
}

func (s *localServerSuite) TestStartInstanceNetwork(c *gc.C) {
	cfg, err := config.New(config.NoDefaults, s.TestConfig.Merge(coretesting.Attrs{
		// A label that corresponds to a nova test service network
		"network": "net",
	}))
	c.Assert(err, gc.IsNil)
	env, err := environs.New(cfg)
	c.Assert(err, gc.IsNil)
	inst, _ := testing.AssertStartInstance(c, env, "100")
	err = env.StopInstances([]instance.Instance{inst})
	c.Assert(err, gc.IsNil)
}

func (s *localServerSuite) TestStartInstanceNetworkUnknownLabel(c *gc.C) {
	cfg, err := config.New(config.NoDefaults, s.TestConfig.Merge(coretesting.Attrs{
		// A label that has no related network in the nova test service
		"network": "no-network-with-this-label",
	}))
	c.Assert(err, gc.IsNil)
	env, err := environs.New(cfg)
	c.Assert(err, gc.IsNil)
	inst, _, err := testing.StartInstance(env, "100")
	c.Check(inst, gc.IsNil)
	c.Assert(err, gc.ErrorMatches, "No networks exist with label .*")
}

func (s *localServerSuite) TestStartInstanceNetworkUnknownId(c *gc.C) {
	cfg, err := config.New(config.NoDefaults, s.TestConfig.Merge(coretesting.Attrs{
		// A valid UUID but no related network in the nova test service
		"network": "f81d4fae-7dec-11d0-a765-00a0c91e6bf6",
	}))
	c.Assert(err, gc.IsNil)
	env, err := environs.New(cfg)
	c.Assert(err, gc.IsNil)
	inst, _, err := testing.StartInstance(env, "100")
	c.Check(inst, gc.IsNil)
	c.Assert(err, gc.ErrorMatches, "cannot run instance: (\\n|.)*"+
		"caused by: "+
		"request \\(.*/servers\\) returned unexpected status: "+
		"404; error info: .*itemNotFound.*")
}

var instanceGathering = []struct {
	ids []instance.Id
	err error
}{
	{ids: []instance.Id{"id0"}},
	{ids: []instance.Id{"id0", "id0"}},
	{ids: []instance.Id{"id0", "id1"}},
	{ids: []instance.Id{"id1", "id0"}},
	{ids: []instance.Id{"id1", "id0", "id1"}},
	{
		ids: []instance.Id{""},
		err: environs.ErrNoInstances,
	},
	{
		ids: []instance.Id{"", ""},
		err: environs.ErrNoInstances,
	},
	{
		ids: []instance.Id{"", "", ""},
		err: environs.ErrNoInstances,
	},
	{
		ids: []instance.Id{"id0", ""},
		err: environs.ErrPartialInstances,
	},
	{
		ids: []instance.Id{"", "id1"},
		err: environs.ErrPartialInstances,
	},
	{
		ids: []instance.Id{"id0", "id1", ""},
		err: environs.ErrPartialInstances,
	},
	{
		ids: []instance.Id{"id0", "", "id0"},
		err: environs.ErrPartialInstances,
	},
	{
		ids: []instance.Id{"id0", "id0", ""},
		err: environs.ErrPartialInstances,
	},
	{
		ids: []instance.Id{"", "id0", "id1"},
		err: environs.ErrPartialInstances,
	},
}

func (s *localServerSuite) TestInstanceStatus(c *gc.C) {
	env := s.Prepare(c)
	// goose's test service always returns ACTIVE state.
	inst, _ := testing.AssertStartInstance(c, env, "100")
	c.Assert(inst.Status(), gc.Equals, nova.StatusActive)
	err := env.StopInstances([]instance.Instance{inst})
	c.Assert(err, gc.IsNil)
}

func (s *localServerSuite) TestInstancesGathering(c *gc.C) {
	env := s.Prepare(c)
	inst0, _ := testing.AssertStartInstance(c, env, "100")
	id0 := inst0.Id()
	inst1, _ := testing.AssertStartInstance(c, env, "101")
	id1 := inst1.Id()
	defer func() {
		err := env.StopInstances([]instance.Instance{inst0, inst1})
		c.Assert(err, gc.IsNil)
	}()

	for i, test := range instanceGathering {
		c.Logf("test %d: find %v -> expect len %d, err: %v", i, test.ids, len(test.ids), test.err)
		ids := make([]instance.Id, len(test.ids))
		for j, id := range test.ids {
			switch id {
			case "id0":
				ids[j] = id0
			case "id1":
				ids[j] = id1
			}
		}
		insts, err := env.Instances(ids)
		c.Assert(err, gc.Equals, test.err)
		if err == environs.ErrNoInstances {
			c.Assert(insts, gc.HasLen, 0)
		} else {
			c.Assert(insts, gc.HasLen, len(test.ids))
		}
		for j, inst := range insts {
			if ids[j] != "" {
				c.Assert(inst.Id(), gc.Equals, ids[j])
			} else {
				c.Assert(inst, gc.IsNil)
			}
		}
	}
}

func (s *localServerSuite) TestCollectInstances(c *gc.C) {
	env := s.Prepare(c)
	cleanup := s.srv.Service.Nova.RegisterControlPoint(
		"addServer",
		func(sc hook.ServiceControl, args ...interface{}) error {
			details := args[0].(*nova.ServerDetail)
			details.Status = "BUILD(networking)"
			return nil
		},
	)
	defer cleanup()
	stateInst, _ := testing.AssertStartInstance(c, env, "100")
	defer func() {
		err := env.StopInstances([]instance.Instance{stateInst})
		c.Assert(err, gc.IsNil)
	}()
	found := make(map[instance.Id]instance.Instance)
	missing := []instance.Id{stateInst.Id()}

	resultMissing := openstack.CollectInstances(env, missing, found)

	c.Assert(resultMissing, gc.DeepEquals, missing)
}

func (s *localServerSuite) TestInstancesBuildSpawning(c *gc.C) {
	env := s.Prepare(c)
	// HP servers are available once they are BUILD(spawning).
	cleanup := s.srv.Service.Nova.RegisterControlPoint(
		"addServer",
		func(sc hook.ServiceControl, args ...interface{}) error {
			details := args[0].(*nova.ServerDetail)
			details.Status = nova.StatusBuildSpawning
			return nil
		},
	)
	defer cleanup()
	stateInst, _ := testing.AssertStartInstance(c, env, "100")
	defer func() {
		err := env.StopInstances([]instance.Instance{stateInst})
		c.Assert(err, gc.IsNil)
	}()

	instances, err := env.Instances([]instance.Id{stateInst.Id()})

	c.Assert(err, gc.IsNil)
	c.Assert(instances, gc.HasLen, 1)
	c.Assert(instances[0].Status(), gc.Equals, nova.StatusBuildSpawning)
}

// TODO (wallyworld) - this test was copied from the ec2 provider.
// It should be moved to environs.jujutests.Tests.
func (s *localServerSuite) TestBootstrapInstanceUserDataAndState(c *gc.C) {
	env := s.Prepare(c)
	err := bootstrap.Bootstrap(coretesting.Context(c), env, constraints.Value{})
	c.Assert(err, gc.IsNil)

	// check that the state holds the id of the bootstrap machine.
	stateData, err := bootstrap.LoadState(env.Storage())
	c.Assert(err, gc.IsNil)
	c.Assert(stateData.StateInstances, gc.HasLen, 1)

	expectedHardware := instance.MustParseHardware("arch=amd64 cpu-cores=1 mem=2G")
	insts, err := env.AllInstances()
	c.Assert(err, gc.IsNil)
	c.Assert(insts, gc.HasLen, 1)
	c.Check(insts[0].Id(), gc.Equals, stateData.StateInstances[0])
	c.Check(expectedHardware, gc.DeepEquals, stateData.Characteristics[0])

	bootstrapDNS, err := insts[0].DNSName()
	c.Assert(err, gc.IsNil)
	c.Assert(bootstrapDNS, gc.Not(gc.Equals), "")

	// TODO(wallyworld) - 2013-03-01 bug=1137005
	// The nova test double needs to be updated to support retrieving instance userData.
	// Until then, we can't check the cloud init script was generated correctly.
	// When we can, we should also check cloudinit for a non-manager node (as in the
	// ec2 tests).
}

func (s *localServerSuite) assertGetImageMetadataSources(c *gc.C, stream, officialSourcePath string) {
	// Create a config that matches s.TestConfig but with the specified stream.
	envAttrs := s.TestConfig
	if stream != "" {
		envAttrs = envAttrs.Merge(coretesting.Attrs{"image-stream": stream})
	}
	cfg, err := config.New(config.NoDefaults, envAttrs)
	c.Assert(err, gc.IsNil)
	env, err := environs.New(cfg)
	c.Assert(err, gc.IsNil)
	sources, err := imagemetadata.GetMetadataSources(env)
	c.Assert(err, gc.IsNil)
	c.Assert(sources, gc.HasLen, 4)
	var urls = make([]string, len(sources))
	for i, source := range sources {
		url, err := source.URL("")
		c.Assert(err, gc.IsNil)
		urls[i] = url
	}
	// The image-metadata-url ends with "/juju-dist-test/".
	c.Check(strings.HasSuffix(urls[0], "/juju-dist-test/"), jc.IsTrue)
	// The control bucket URL contains the bucket name.
	c.Check(strings.Contains(urls[1], openstack.ControlBucketName(env)+"/images"), jc.IsTrue)
	// The product-streams URL ends with "/imagemetadata".
	c.Check(strings.HasSuffix(urls[2], "/imagemetadata/"), jc.IsTrue)
	c.Assert(urls[3], gc.Equals, fmt.Sprintf("http://cloud-images.ubuntu.com/%s/", officialSourcePath))
}

func (s *localServerSuite) TestGetImageMetadataSources(c *gc.C) {
	s.assertGetImageMetadataSources(c, "", "releases")
	s.assertGetImageMetadataSources(c, "released", "releases")
	s.assertGetImageMetadataSources(c, "daily", "daily")
}

func (s *localServerSuite) TestGetToolsMetadataSources(c *gc.C) {
	env := s.Open(c)
	sources, err := tools.GetMetadataSources(env)
	c.Assert(err, gc.IsNil)
	c.Assert(sources, gc.HasLen, 3)
	var urls = make([]string, len(sources))
	for i, source := range sources {
		url, err := source.URL("")
		c.Assert(err, gc.IsNil)
		urls[i] = url
	}
	// The tools-metadata-url ends with "/juju-dist-test/tools/".
	c.Check(strings.HasSuffix(urls[0], "/juju-dist-test/tools/"), jc.IsTrue)
	// The control bucket URL contains the bucket name.
	c.Check(strings.Contains(urls[1], openstack.ControlBucketName(env)+"/tools"), jc.IsTrue)
	// Check that the URL from keystone parses.
	_, err = url.Parse(urls[2])
	c.Assert(err, gc.IsNil)
}

func (s *localServerSuite) TestFindImageBadDefaultImage(c *gc.C) {
	// Prevent falling over to the public datasource.
	s.PatchValue(&imagemetadata.DefaultBaseURL, "")

	env := s.Open(c)

	// An error occurs if no suitable image is found.
	_, err := openstack.FindInstanceSpec(env, "saucy", "amd64", "mem=1G")
	c.Assert(err, gc.ErrorMatches, `no "saucy" images in some-region with arches \[amd64\]`)
}

func (s *localServerSuite) TestValidateImageMetadata(c *gc.C) {
	env := s.Open(c)
	params, err := env.(simplestreams.MetadataValidator).MetadataLookupParams("some-region")
	c.Assert(err, gc.IsNil)
	params.Sources, err = imagemetadata.GetMetadataSources(env)
	c.Assert(err, gc.IsNil)
	params.Series = "raring"
	image_ids, err := imagemetadata.ValidateImageMetadata(params)
	c.Assert(err, gc.IsNil)
	c.Assert(image_ids, gc.DeepEquals, []string{"id-y"})
}

func (s *localServerSuite) TestRemoveAll(c *gc.C) {
	env := s.Prepare(c)
	stor := env.Storage()
	for _, a := range []byte("abcdefghijklmnopqrstuvwxyz") {
		content := []byte{a}
		name := string(content)
		err := stor.Put(name, bytes.NewBuffer(content),
			int64(len(content)))
		c.Assert(err, gc.IsNil)
	}
	reader, err := storage.Get(stor, "a")
	c.Assert(err, gc.IsNil)
	allContent, err := ioutil.ReadAll(reader)
	c.Assert(err, gc.IsNil)
	c.Assert(string(allContent), gc.Equals, "a")
	err = stor.RemoveAll()
	c.Assert(err, gc.IsNil)
	_, err = storage.Get(stor, "a")
	c.Assert(err, gc.NotNil)
}

func (s *localServerSuite) TestDeleteMoreThan100(c *gc.C) {
	env := s.Prepare(c)
	stor := env.Storage()
	// 6*26 = 156 items
	for _, a := range []byte("abcdef") {
		for _, b := range []byte("abcdefghijklmnopqrstuvwxyz") {
			content := []byte{a, b}
			name := string(content)
			err := stor.Put(name, bytes.NewBuffer(content),
				int64(len(content)))
			c.Assert(err, gc.IsNil)
		}
	}
	reader, err := storage.Get(stor, "ab")
	c.Assert(err, gc.IsNil)
	allContent, err := ioutil.ReadAll(reader)
	c.Assert(err, gc.IsNil)
	c.Assert(string(allContent), gc.Equals, "ab")
	err = stor.RemoveAll()
	c.Assert(err, gc.IsNil)
	_, err = storage.Get(stor, "ab")
	c.Assert(err, gc.NotNil)
}

// TestEnsureGroup checks that when creating a duplicate security group, the existing group is
// returned and the existing rules have been left as is.
func (s *localServerSuite) TestEnsureGroup(c *gc.C) {
	env := s.Prepare(c)
	rule := []nova.RuleInfo{
		{
			IPProtocol: "tcp",
			FromPort:   22,
			ToPort:     22,
		},
	}

	assertRule := func(group nova.SecurityGroup) {
		c.Check(len(group.Rules), gc.Equals, 1)
		c.Check(*group.Rules[0].IPProtocol, gc.Equals, "tcp")
		c.Check(*group.Rules[0].FromPort, gc.Equals, 22)
		c.Check(*group.Rules[0].ToPort, gc.Equals, 22)
	}

	group, err := openstack.EnsureGroup(env, "test group", rule)
	c.Assert(err, gc.IsNil)
	c.Assert(group.Name, gc.Equals, "test group")
	assertRule(group)
	id := group.Id
	// Do it again and check that the existing group is returned.
	anotherRule := []nova.RuleInfo{
		{
			IPProtocol: "tcp",
			FromPort:   1,
			ToPort:     65535,
		},
	}
	group, err = openstack.EnsureGroup(env, "test group", anotherRule)
	c.Assert(err, gc.IsNil)
	c.Check(group.Id, gc.Equals, id)
	c.Assert(group.Name, gc.Equals, "test group")
	assertRule(group)
}

// localHTTPSServerSuite contains tests that run against an Openstack service
// double connected on an HTTPS port with a self-signed certificate. This
// service is set up and torn down for every test.  This should only test
// things that depend on the HTTPS connection, all other functional tests on a
// local connection should be in localServerSuite
type localHTTPSServerSuite struct {
	testbase.LoggingSuite
	attrs map[string]interface{}
	cred  *identity.Credentials
	srv   localServer
	env   environs.Environ
}

func (s *localHTTPSServerSuite) createConfigAttrs(c *gc.C) map[string]interface{} {
	attrs := makeTestConfig(s.cred)
	attrs["agent-version"] = version.Current.Number.String()
	attrs["authorized-keys"] = "fakekey"
	// In order to set up and tear down the environment properly, we must
	// disable hostname verification
	attrs["ssl-hostname-verification"] = false
	attrs["auth-url"] = s.cred.URL
	// Now connect and set up test-local tools and image-metadata URLs
	cl := client.NewNonValidatingClient(s.cred, identity.AuthUserPass, nil)
	err := cl.Authenticate()
	c.Assert(err, gc.IsNil)
	containerURL, err := cl.MakeServiceURL("object-store", nil)
	c.Assert(err, gc.IsNil)
	c.Check(containerURL[:8], gc.Equals, "https://")
	attrs["tools-metadata-url"] = containerURL + "/juju-dist-test/tools"
	c.Logf("Set tools-metadata-url=%q", attrs["tools-metadata-url"])
	attrs["image-metadata-url"] = containerURL + "/juju-dist-test"
	c.Logf("Set image-metadata-url=%q", attrs["image-metadata-url"])
	return attrs
}

func (s *localHTTPSServerSuite) SetUpTest(c *gc.C) {
	s.LoggingSuite.SetUpTest(c)
	s.srv.UseTLS = true
	cred := &identity.Credentials{
		User:       "fred",
		Secrets:    "secret",
		Region:     "some-region",
		TenantName: "some tenant",
	}
	// Note: start() will change cred.URL to point to s.srv.Server.URL
	s.srv.start(c, cred)
	s.cred = cred
	attrs := s.createConfigAttrs(c)
	c.Assert(attrs["auth-url"].(string)[:8], gc.Equals, "https://")
	cfg, err := config.New(config.NoDefaults, attrs)
	c.Assert(err, gc.IsNil)
	s.env, err = environs.Prepare(cfg, coretesting.Context(c), configstore.NewMem())
	c.Assert(err, gc.IsNil)
	s.attrs = s.env.Config().AllAttrs()
}

func (s *localHTTPSServerSuite) TearDownTest(c *gc.C) {
	if s.env != nil {
		err := s.env.Destroy()
		c.Check(err, gc.IsNil)
		s.env = nil
	}
	s.srv.stop()
	s.LoggingSuite.TearDownTest(c)
}

func (s *localHTTPSServerSuite) TestCanUploadTools(c *gc.C) {
	envtesting.UploadFakeTools(c, s.env.Storage())
}

func (s *localHTTPSServerSuite) TestMustDisableSSLVerify(c *gc.C) {
	// If you don't have ssl-hostname-verification set to false, then we
	// fail to connect to the environment. Copy the attrs used by SetUp and
	// force hostname verification.
	newattrs := make(map[string]interface{}, len(s.attrs))
	for k, v := range s.attrs {
		newattrs[k] = v
	}
	newattrs["ssl-hostname-verification"] = true
	env, err := environs.NewFromAttrs(newattrs)
	c.Assert(err, gc.IsNil)
	err = env.Storage().Put("test-name", strings.NewReader("content"), 7)
	c.Assert(err, gc.ErrorMatches, "(.|\n)*x509: certificate signed by unknown authority")
	// However, it works just fine if you use the one with the credentials set
	err = s.env.Storage().Put("test-name", strings.NewReader("content"), 7)
	c.Assert(err, gc.IsNil)
	_, err = env.Storage().Get("test-name")
	c.Assert(err, gc.ErrorMatches, "(.|\n)*x509: certificate signed by unknown authority")
	reader, err := s.env.Storage().Get("test-name")
	c.Assert(err, gc.IsNil)
	contents, err := ioutil.ReadAll(reader)
	c.Assert(string(contents), gc.Equals, "content")
}

func (s *localHTTPSServerSuite) TestCanBootstrap(c *gc.C) {
	restoreFinishBootstrap := envtesting.DisableFinishBootstrap()
	defer restoreFinishBootstrap()

	// For testing, we create a storage instance to which is uploaded tools and image metadata.
	metadataStorage := openstack.MetadataStorage(s.env)
	url, err := metadataStorage.URL("")
	c.Assert(err, gc.IsNil)
	c.Logf("Generating fake tools for: %v", url)
	envtesting.UploadFakeTools(c, metadataStorage)
	defer envtesting.RemoveFakeTools(c, metadataStorage)
	openstack.UseTestImageData(metadataStorage, s.cred)
	defer openstack.RemoveTestImageData(metadataStorage)

	err = bootstrap.Bootstrap(coretesting.Context(c), s.env, constraints.Value{})
	c.Assert(err, gc.IsNil)
}

func (s *localHTTPSServerSuite) TestFetchFromImageMetadataSources(c *gc.C) {
	// Setup a custom URL for image metadata
	customStorage := openstack.CreateCustomStorage(s.env, "custom-metadata")
	customURL, err := customStorage.URL("")
	c.Assert(err, gc.IsNil)
	c.Check(customURL[:8], gc.Equals, "https://")

	config, err := s.env.Config().Apply(
		map[string]interface{}{"image-metadata-url": customURL},
	)
	c.Assert(err, gc.IsNil)
	err = s.env.SetConfig(config)
	c.Assert(err, gc.IsNil)
	sources, err := imagemetadata.GetMetadataSources(s.env)
	c.Assert(err, gc.IsNil)
	c.Assert(sources, gc.HasLen, 4)

	// Make sure there is something to download from each location
	private := "private-content"
	err = s.env.Storage().Put("images/"+private, bytes.NewBufferString(private), int64(len(private)))
	c.Assert(err, gc.IsNil)

	metadata := "metadata-content"
	metadataStorage := openstack.ImageMetadataStorage(s.env)
	err = metadataStorage.Put(metadata, bytes.NewBufferString(metadata), int64(len(metadata)))
	c.Assert(err, gc.IsNil)

	custom := "custom-content"
	err = customStorage.Put(custom, bytes.NewBufferString(custom), int64(len(custom)))
	c.Assert(err, gc.IsNil)

	// Read from the Config entry's image-metadata-url
	contentReader, url, err := sources[0].Fetch(custom)
	c.Assert(err, gc.IsNil)
	defer contentReader.Close()
	content, err := ioutil.ReadAll(contentReader)
	c.Assert(err, gc.IsNil)
	c.Assert(string(content), gc.Equals, custom)
	c.Check(url[:8], gc.Equals, "https://")

	// Read from the private bucket
	contentReader, url, err = sources[1].Fetch(private)
	c.Assert(err, gc.IsNil)
	defer contentReader.Close()
	content, err = ioutil.ReadAll(contentReader)
	c.Assert(err, gc.IsNil)
	c.Check(string(content), gc.Equals, private)
	c.Check(url[:8], gc.Equals, "https://")

	// Check the entry we got from keystone
	contentReader, url, err = sources[2].Fetch(metadata)
	c.Assert(err, gc.IsNil)
	defer contentReader.Close()
	content, err = ioutil.ReadAll(contentReader)
	c.Assert(err, gc.IsNil)
	c.Assert(string(content), gc.Equals, metadata)
	c.Check(url[:8], gc.Equals, "https://")
	// Verify that we are pointing at exactly where metadataStorage thinks we are
	metaURL, err := metadataStorage.URL(metadata)
	c.Assert(err, gc.IsNil)
	c.Check(url, gc.Equals, metaURL)

}

func (s *localHTTPSServerSuite) TestFetchFromToolsMetadataSources(c *gc.C) {
	// Setup a custom URL for image metadata
	customStorage := openstack.CreateCustomStorage(s.env, "custom-tools-metadata")
	customURL, err := customStorage.URL("")
	c.Assert(err, gc.IsNil)
	c.Check(customURL[:8], gc.Equals, "https://")

	config, err := s.env.Config().Apply(
		map[string]interface{}{"tools-metadata-url": customURL},
	)
	c.Assert(err, gc.IsNil)
	err = s.env.SetConfig(config)
	c.Assert(err, gc.IsNil)
	sources, err := tools.GetMetadataSources(s.env)
	c.Assert(err, gc.IsNil)
	c.Assert(sources, gc.HasLen, 4)

	// Make sure there is something to download from each location
	private := "private-tools-content"
	// The Private data storage always tacks on "tools/" to the URL stream,
	// so add it in here
	err = s.env.Storage().Put("tools/"+private, bytes.NewBufferString(private), int64(len(private)))
	c.Assert(err, gc.IsNil)

	keystone := "keystone-tools-content"
	// The keystone entry just points at the root of the Swift storage, and
	// we have to create a container to upload any data. So we just point
	// into a subdirectory for the data we are downloading
	keystoneContainer := "tools-test"
	keystoneStorage := openstack.CreateCustomStorage(s.env, "tools-test")
	err = keystoneStorage.Put(keystone, bytes.NewBufferString(keystone), int64(len(keystone)))
	c.Assert(err, gc.IsNil)

	custom := "custom-tools-content"
	err = customStorage.Put(custom, bytes.NewBufferString(custom), int64(len(custom)))
	c.Assert(err, gc.IsNil)

	// Read from the Config entry's tools-metadata-url
	contentReader, url, err := sources[0].Fetch(custom)
	c.Assert(err, gc.IsNil)
	defer contentReader.Close()
	content, err := ioutil.ReadAll(contentReader)
	c.Assert(err, gc.IsNil)
	c.Assert(string(content), gc.Equals, custom)
	c.Check(url[:8], gc.Equals, "https://")

	// Read from the private bucket
	contentReader, url, err = sources[1].Fetch(private)
	c.Assert(err, gc.IsNil)
	defer contentReader.Close()
	content, err = ioutil.ReadAll(contentReader)
	c.Assert(err, gc.IsNil)
	c.Check(string(content), gc.Equals, private)
	//c.Check(url[:8], gc.Equals, "https://")
	c.Check(strings.HasSuffix(url, "tools/"+private), jc.IsTrue)

	// Check the entry we got from keystone
	// Now fetch the data, and verify the contents.
	contentReader, url, err = sources[2].Fetch(keystoneContainer + "/" + keystone)
	c.Assert(err, gc.IsNil)
	defer contentReader.Close()
	content, err = ioutil.ReadAll(contentReader)
	c.Assert(err, gc.IsNil)
	c.Assert(string(content), gc.Equals, keystone)
	c.Check(url[:8], gc.Equals, "https://")
	keystoneURL, err := keystoneStorage.URL(keystone)
	c.Assert(err, gc.IsNil)
	c.Check(url, gc.Equals, keystoneURL)

	// We *don't* test Fetch for sources[3] because it points to
	// streams.canonical.com
}

func (s *localServerSuite) TestAllInstancesIgnoresOtherMachines(c *gc.C) {
	env := s.Prepare(c)
	err := bootstrap.Bootstrap(coretesting.Context(c), env, constraints.Value{})
	c.Assert(err, gc.IsNil)

	// Check that we see 1 instance in the environment
	insts, err := env.AllInstances()
	c.Assert(err, gc.IsNil)
	c.Check(insts, gc.HasLen, 1)

	// Now start a machine 'manually' in the same account, with a similar
	// but not matching name, and ensure it isn't seen by AllInstances
	// See bug #1257481, for how similar names were causing them to get
	// listed (and thus destroyed) at the wrong time
	existingEnvName := s.TestConfig["name"]
	newMachineName := fmt.Sprintf("juju-%s-2-machine-0", existingEnvName)

	// We grab the Nova client directly from the env, just to save time
	// looking all the stuff up
	novaClient := openstack.GetNovaClient(env)
	entity, err := novaClient.RunServer(nova.RunServerOpts{
		Name:     newMachineName,
		FlavorId: "1", // test service has 1,2,3 for flavor ids
		ImageId:  "1", // UseTestImageData sets up images 1 and 2
	})
	c.Assert(err, gc.IsNil)
	c.Assert(entity, gc.NotNil)

	// List all servers with no filter, we should see both instances
	servers, err := novaClient.ListServersDetail(nova.NewFilter())
	c.Assert(err, gc.IsNil)
	c.Assert(servers, gc.HasLen, 2)

	insts, err = env.AllInstances()
	c.Assert(err, gc.IsNil)
	c.Check(insts, gc.HasLen, 1)
}

func (s *localServerSuite) TestResolveNetworkUUID(c *gc.C) {
	env := s.Prepare(c)
	var sampleUUID = "f81d4fae-7dec-11d0-a765-00a0c91e6bf6"
	networkId, err := openstack.ResolveNetwork(env, sampleUUID)
	c.Assert(err, gc.IsNil)
	c.Assert(networkId, gc.Equals, sampleUUID)
}

func (s *localServerSuite) TestResolveNetworkLabel(c *gc.C) {
	env := s.Prepare(c)
	// For now this test has to cheat and use knowledge of goose internals
	var networkLabel = "net"
	var expectNetworkId = "1"
	networkId, err := openstack.ResolveNetwork(env, networkLabel)
	c.Assert(err, gc.IsNil)
	c.Assert(networkId, gc.Equals, expectNetworkId)
}

func (s *localServerSuite) TestResolveNetworkNotPresent(c *gc.C) {
	env := s.Prepare(c)
	var notPresentNetwork = "no-network-with-this-label"
	networkId, err := openstack.ResolveNetwork(env, notPresentNetwork)
	c.Check(networkId, gc.Equals, "")
	c.Assert(err, gc.ErrorMatches, `No networks exist with label "no-network-with-this-label"`)
}

// TODO(gz): TestResolveNetworkMultipleMatching when can inject new networks<|MERGE_RESOLUTION|>--- conflicted
+++ resolved
@@ -250,22 +250,6 @@
 	s.Tests.TearDownTest(c)
 	s.srv.stop()
 	s.LoggingSuite.TearDownTest(c)
-}
-
-<<<<<<< HEAD
-func bootstrapContext(c *gc.C) environs.BootstrapContext {
-	return envtesting.NewBootstrapContext(coretesting.Context(c))
-=======
-func (s *localServerSuite) TestPrecheck(c *gc.C) {
-	var cons constraints.Value
-	env := s.Prepare(c)
-	prechecker, ok := env.(environs.Prechecker)
-	c.Assert(ok, jc.IsTrue)
-	err := prechecker.PrecheckInstance("precise", cons)
-	c.Check(err, gc.IsNil)
-	err = prechecker.PrecheckContainer("precise", instance.LXC)
-	c.Check(err, gc.ErrorMatches, "openstack provider does not support containers")
->>>>>>> f3844d78
 }
 
 // If the bootstrap node is configured to require a public IP address,
