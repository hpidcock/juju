// Copyright 2015 Canonical Ltd.
// Copyright 2015 Cloudbase Solutions SRL
// Licensed under the AGPLv3, see LICENCE file for details.

package openstack_test

import (
<<<<<<< HEAD
	"github.com/juju/os/v2"
=======
>>>>>>> 15810346
	jc "github.com/juju/testing/checkers"
	"github.com/juju/utils/v2"
	gc "gopkg.in/check.v1"

	"github.com/juju/juju/cloudconfig/cloudinit/cloudinittest"
	"github.com/juju/juju/cloudconfig/providerinit/renderers"
	"github.com/juju/juju/core/os"
	"github.com/juju/juju/provider/openstack"
	"github.com/juju/juju/testing"
)

type UserdataSuite struct {
	testing.BaseSuite
}

var _ = gc.Suite(&UserdataSuite{})

func (s *UserdataSuite) TestOpenstackUnix(c *gc.C) {
	renderer := openstack.OpenstackRenderer{}
	cloudcfg := &cloudinittest.CloudConfig{YAML: []byte("yaml")}

	result, err := renderer.Render(cloudcfg, os.Ubuntu)
	c.Assert(err, jc.ErrorIsNil)
	c.Assert(result, jc.DeepEquals, utils.Gzip(cloudcfg.YAML))

	result, err = renderer.Render(cloudcfg, os.CentOS)
	c.Assert(err, jc.ErrorIsNil)
	c.Assert(result, jc.DeepEquals, utils.Gzip(cloudcfg.YAML))
}

func (s *UserdataSuite) TestOpenstackWindows(c *gc.C) {
	renderer := openstack.OpenstackRenderer{}
	cloudcfg := &cloudinittest.CloudConfig{YAML: []byte("yaml")}

	result, err := renderer.Render(cloudcfg, os.Windows)
	c.Assert(err, jc.ErrorIsNil)
	c.Assert(result, jc.DeepEquals, renderers.WinEmbedInScript(cloudcfg.YAML))
}

func (s *UserdataSuite) TestOpenstackUnknownOS(c *gc.C) {
	renderer := openstack.OpenstackRenderer{}
	cloudcfg := &cloudinittest.CloudConfig{}
	result, err := renderer.Render(cloudcfg, os.GenericLinux)
	c.Assert(result, gc.IsNil)
	c.Assert(err, gc.ErrorMatches, "Cannot encode userdata for OS: GenericLinux")
}<|MERGE_RESOLUTION|>--- conflicted
+++ resolved
@@ -5,10 +5,6 @@
 package openstack_test
 
 import (
-<<<<<<< HEAD
-	"github.com/juju/os/v2"
-=======
->>>>>>> 15810346
 	jc "github.com/juju/testing/checkers"
 	"github.com/juju/utils/v2"
 	gc "gopkg.in/check.v1"
