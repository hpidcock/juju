--- conflicted
+++ resolved
@@ -177,12 +177,7 @@
 	if err := st.runTransaction(ops); err != nil {
 		return nil, err
 	}
-	m := newMachine(st, mdoc)
-	// Refresh to pick the txn-revno.
-	if err := m.Refresh(); err != nil {
-		return nil, err
-	}
-	return m, nil
+	return newMachine(st, mdoc), nil
 }
 
 // effectiveMachineTemplate verifies that the given template is
@@ -297,7 +292,6 @@
 	if err != nil {
 		return nil, nil, err
 	}
-<<<<<<< HEAD
 
 	// If a parent machine is specified, make sure it exists
 	// and can support the requested container type.
@@ -323,9 +317,6 @@
 		st.insertNewContainerRefOp(mdoc.Id),
 	)
 	return mdoc, ops, nil
-=======
-	return newMachine(st, mdoc), nil
->>>>>>> 653a7b50
 }
 
 // newContainerId returns a new id for a machine within the machine
