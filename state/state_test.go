// Copyright 2012-2015 Canonical Ltd.
// Licensed under the AGPLv3, see LICENCE file for details.

package state_test

import (
	"fmt"
	"regexp"
	"sort"
	"strconv"
	"sync"
	"time"

	"github.com/juju/charm/v9"
	"github.com/juju/clock"
	"github.com/juju/clock/testclock"
	"github.com/juju/errors"
	"github.com/juju/loggo"
	"github.com/juju/mgo/v2"
	"github.com/juju/mgo/v2/bson"
	mgotxn "github.com/juju/mgo/v2/txn"
	"github.com/juju/names/v4"
	gitjujutesting "github.com/juju/testing"
	jc "github.com/juju/testing/checkers"
	"github.com/juju/txn/v2"
	"github.com/juju/utils/v2"
	"github.com/juju/utils/v2/arch"
	"github.com/juju/version/v2"
	gc "gopkg.in/check.v1"

	"github.com/juju/juju/agent"
	"github.com/juju/juju/cloud"
	"github.com/juju/juju/controller"
	"github.com/juju/juju/core/application"
	corearch "github.com/juju/juju/core/arch"
	"github.com/juju/juju/core/constraints"
	"github.com/juju/juju/core/instance"
	"github.com/juju/juju/core/model"
	"github.com/juju/juju/core/network"
	coreos "github.com/juju/juju/core/os"
	"github.com/juju/juju/core/permission"
	"github.com/juju/juju/core/status"
	"github.com/juju/juju/environs/config"
	"github.com/juju/juju/mongo"
	"github.com/juju/juju/mongo/mongotest"
	"github.com/juju/juju/state"
	stateerrors "github.com/juju/juju/state/errors"
	statetesting "github.com/juju/juju/state/testing"
	"github.com/juju/juju/storage"
	"github.com/juju/juju/storage/poolmanager"
	"github.com/juju/juju/storage/provider"
	"github.com/juju/juju/testing"
	"github.com/juju/juju/testing/factory"
	jujuversion "github.com/juju/juju/version"
)

var goodPassword = "foo-12345678901234567890"
var alternatePassword = "bar-12345678901234567890"

// preventUnitDestroyRemove sets a non-allocating status on the unit, and hence
// prevents it from being unceremoniously removed from state on Destroy. This
// is useful because several tests go through a unit's lifecycle step by step,
// asserting the behaviour of a given method in each state, and the unit quick-
// remove change caused many of these to fail.
func preventUnitDestroyRemove(c *gc.C, u *state.Unit) {
	// To have a non-allocating status, a unit needs to
	// be assigned to a machine.
	_, err := u.AssignedMachineId()
	if errors.IsNotAssigned(err) {
		err = u.AssignToNewMachine()
	}
	c.Assert(err, jc.ErrorIsNil)
	now := time.Now()
	sInfo := status.StatusInfo{
		Status:  status.Idle,
		Message: "",
		Since:   &now,
	}
	err = u.SetAgentStatus(sInfo)
	c.Assert(err, jc.ErrorIsNil)
}

type StateSuite struct {
	ConnSuite
}

var _ = gc.Suite(&StateSuite{})

func (s *StateSuite) SetUpTest(c *gc.C) {
	s.ConnSuite.SetUpTest(c)
	s.policy.GetConstraintsValidator = func() (constraints.Validator, error) {
		validator := constraints.NewValidator()
		validator.RegisterConflicts([]string{constraints.InstanceType}, []string{constraints.Mem})
		validator.RegisterUnsupported([]string{constraints.CpuPower})
		return validator, nil
	}

	s.WaitForModelWatchersIdle(c, s.Model.UUID())
}

func (s *StateSuite) TestOpenController(c *gc.C) {
	controller, err := state.OpenController(s.testOpenParams())
	c.Assert(err, jc.ErrorIsNil)
	c.Assert(controller.Close(), gc.IsNil)
}

func (s *StateSuite) TestOpenControllerTwice(c *gc.C) {
	for i := 0; i < 2; i++ {
		controller, err := state.OpenController(s.testOpenParams())
		c.Assert(err, jc.ErrorIsNil)
		c.Assert(controller.Close(), gc.IsNil)
	}
}

func (s *StateSuite) TestIsController(c *gc.C) {
	c.Assert(s.State.IsController(), jc.IsTrue)
	st2 := s.Factory.MakeModel(c, nil)
	defer st2.Close()
	c.Assert(st2.IsController(), jc.IsFalse)
}

func (s *StateSuite) TestControllerOwner(c *gc.C) {
	owner, err := s.State.ControllerOwner()
	c.Assert(err, jc.ErrorIsNil)
	c.Assert(owner, gc.Equals, s.Owner)

	// Check that other models return the same controller owner.
	otherSt := s.Factory.MakeModel(c, nil)
	defer otherSt.Close()

	owner2, err := otherSt.ControllerOwner()
	c.Assert(err, jc.ErrorIsNil)
	c.Assert(owner2, gc.Equals, s.Owner)
}

func (s *StateSuite) TestUserModelNameIndex(c *gc.C) {
	index := state.UserModelNameIndex("BoB", "testing")
	c.Assert(index, gc.Equals, "bob:testing")
}

func (s *StateSuite) TestDocID(c *gc.C) {
	id := "wordpress"
	docID := state.DocID(s.State, id)
	c.Assert(docID, gc.Equals, s.State.ModelUUID()+":"+id)

	// Ensure that the prefix isn't added if it's already there.
	docID2 := state.DocID(s.State, docID)
	c.Assert(docID2, gc.Equals, docID)
}

func (s *StateSuite) TestLocalID(c *gc.C) {
	id := s.State.ModelUUID() + ":wordpress"
	localID := state.LocalID(s.State, id)
	c.Assert(localID, gc.Equals, "wordpress")
}

func (s *StateSuite) TestIDHelpersAreReversible(c *gc.C) {
	id := "wordpress"
	docID := state.DocID(s.State, id)
	localID := state.LocalID(s.State, docID)
	c.Assert(localID, gc.Equals, id)
}

func (s *StateSuite) TestStrictLocalID(c *gc.C) {
	id := state.DocID(s.State, "wordpress")
	localID, err := state.StrictLocalID(s.State, id)
	c.Assert(localID, gc.Equals, "wordpress")
	c.Assert(err, jc.ErrorIsNil)
}

func (s *StateSuite) TestParseIDToTag(c *gc.C) {
	model := "42c4f770-86ed-4fcc-8e39-697063d082bc:e"
	machine := "42c4f770-86ed-4fcc-8e39-697063d082bc:m#0"
	application := "c9741ea1-0c2a-444d-82f5-787583a48557:a#mysql"
	unit := "c9741ea1-0c2a-444d-82f5-787583a48557:u#mysql/0"
	moTag := state.TagFromDocID(model)
	maTag := state.TagFromDocID(machine)
	unTag := state.TagFromDocID(unit)
	apTag := state.TagFromDocID(application)

	tag, err := names.ParseTag(moTag.String())
	c.Assert(err, jc.ErrorIsNil)
	c.Assert(tag.String(), gc.Equals, moTag.String())

	tag, err = names.ParseTag(maTag.String())
	c.Assert(err, jc.ErrorIsNil)
	c.Assert(tag.String(), gc.Equals, maTag.String())

	tag, err = names.ParseTag(unTag.String())
	c.Assert(err, jc.ErrorIsNil)
	c.Assert(tag.String(), gc.Equals, unTag.String())

	tag, err = names.ParseTag(apTag.String())
	c.Assert(err, jc.ErrorIsNil)
	c.Assert(tag.String(), gc.Equals, apTag.String())

	c.Assert(moTag.String(), gc.Equals, "model-42c4f770-86ed-4fcc-8e39-697063d082bc:e")
	c.Assert(maTag.String(), gc.Equals, "machine-0")
	c.Assert(unTag.String(), gc.Equals, "unit-mysql-0")
	c.Assert(apTag.String(), gc.Equals, "application-mysql")
}

func (s *StateSuite) TestStrictLocalIDWithWrongPrefix(c *gc.C) {
	localID, err := state.StrictLocalID(s.State, "foo:wordpress")
	c.Assert(localID, gc.Equals, "")
	c.Assert(err, gc.ErrorMatches, `unexpected id: "foo:wordpress"`)
}

func (s *StateSuite) TestStrictLocalIDWithNoPrefix(c *gc.C) {
	localID, err := state.StrictLocalID(s.State, "wordpress")
	c.Assert(localID, gc.Equals, "")
	c.Assert(err, gc.ErrorMatches, `unexpected id: "wordpress"`)
}

func (s *StateSuite) TestOpenControllerRequiresExtantModelTag(c *gc.C) {
	uuid := utils.MustNewUUID()
	params := s.testOpenParams()
	params.ControllerModelTag = names.NewModelTag(uuid.String())
	controller, err := state.OpenController(params)
	if !c.Check(controller, gc.IsNil) {
		c.Check(controller.Close(), jc.ErrorIsNil)
	}
	expect := fmt.Sprintf("cannot read model %s: model %q not found", uuid, uuid)
	c.Check(err, gc.ErrorMatches, expect)
}

func (s *StateSuite) TestOpenControllerSetsModelTag(c *gc.C) {
	controller, err := state.OpenController(s.testOpenParams())
	c.Assert(err, jc.ErrorIsNil)
	defer controller.Close()

	m, err := controller.SystemState().Model()
	c.Assert(err, jc.ErrorIsNil)

	c.Assert(m.ModelTag(), gc.Equals, s.modelTag)
}

func (s *StateSuite) TestModelUUID(c *gc.C) {
	c.Assert(s.State.ModelUUID(), gc.Equals, s.modelTag.Id())
}

func (s *StateSuite) TestNoModelDocs(c *gc.C) {
	// For example:
	// found documents for model with uuid 7bfe98b6-7282-48d4-8e37-9b90fb3da4f1: 1 constraints doc, 1 modelusers doc, 1 settings doc, 1 statuses doc
	c.Assert(s.State.EnsureModelRemoved(), gc.ErrorMatches,
		fmt.Sprintf(`found documents for model with uuid %s: (\d+ [a-z]+ doc, )*\d+ [a-z]+ doc`, s.State.ModelUUID()))
}

func (s *StateSuite) TestMongoSession(c *gc.C) {
	session := s.State.MongoSession()
	c.Assert(session.Ping(), gc.IsNil)
}

type MultiModelStateSuite struct {
	ConnSuite
	OtherState *state.State
	OtherModel *state.Model
}

func (s *MultiModelStateSuite) SetUpTest(c *gc.C) {
	s.ConnSuite.SetUpTest(c)
	s.policy.GetConstraintsValidator = func() (constraints.Validator, error) {
		validator := constraints.NewValidator()
		validator.RegisterConflicts([]string{constraints.InstanceType}, []string{constraints.Mem})
		validator.RegisterUnsupported([]string{constraints.CpuPower})
		return validator, nil
	}
	s.OtherState = s.Factory.MakeModel(c, nil)
	m, err := s.OtherState.Model()
	c.Assert(err, jc.ErrorIsNil)
	s.OtherModel = m
}

func (s *MultiModelStateSuite) TearDownTest(c *gc.C) {
	if s.OtherState != nil {
		s.OtherState.Close()
	}
	s.ConnSuite.TearDownTest(c)
}

func (s *MultiModelStateSuite) Reset(c *gc.C) {
	s.TearDownTest(c)
	s.SetUpTest(c)
}

var _ = gc.Suite(&MultiModelStateSuite{})

func (s *MultiModelStateSuite) TestWatchTwoModels(c *gc.C) {
	for i, test := range []struct {
		about        string
		getWatcher   func(*state.State) interface{}
		setUpState   func(*state.State) (assertChanges bool)
		triggerEvent func(*state.State)
	}{
		{
			about: "machines",
			getWatcher: func(st *state.State) interface{} {
				return st.WatchModelMachines()
			},
			triggerEvent: func(st *state.State) {
				f := factory.NewFactory(st, s.StatePool)
				m := f.MakeMachine(c, nil)
				c.Assert(m.Id(), gc.Equals, "0")
			},
		},
		{
			about: "containers",
			getWatcher: func(st *state.State) interface{} {
				f := factory.NewFactory(st, s.StatePool)
				m := f.MakeMachine(c, nil)
				c.Assert(m.Id(), gc.Equals, "0")
				return m.WatchAllContainers()
			},
			triggerEvent: func(st *state.State) {
				m, err := st.Machine("0")
				c.Assert(err, jc.ErrorIsNil)
				_, err = st.AddMachineInsideMachine(
					state.MachineTemplate{
						Series: "trusty",
						Jobs:   []state.MachineJob{state.JobHostUnits},
					},
					m.Id(),
					instance.KVM,
				)
				c.Assert(err, jc.ErrorIsNil)
			},
		}, {
			about: "lxd only containers",
			getWatcher: func(st *state.State) interface{} {
				f := factory.NewFactory(st, s.StatePool)
				m := f.MakeMachine(c, nil)
				c.Assert(m.Id(), gc.Equals, "0")
				return m.WatchContainers(instance.LXD)
			},
			triggerEvent: func(st *state.State) {
				m, err := st.Machine("0")
				c.Assert(err, jc.ErrorIsNil)
				_, err = st.AddMachineInsideMachine(
					state.MachineTemplate{
						Series: "trusty",
						Jobs:   []state.MachineJob{state.JobHostUnits},
					},
					m.Id(),
					instance.LXD,
				)
				c.Assert(err, jc.ErrorIsNil)
			},
		}, {
			about: "units",
			getWatcher: func(st *state.State) interface{} {
				f := factory.NewFactory(st, s.StatePool)
				m := f.MakeMachine(c, nil)
				c.Assert(m.Id(), gc.Equals, "0")
				return m.WatchUnits()
			},
			triggerEvent: func(st *state.State) {
				m, err := st.Machine("0")
				c.Assert(err, jc.ErrorIsNil)
				f := factory.NewFactory(st, s.StatePool)
				f.MakeUnit(c, &factory.UnitParams{Machine: m})
			},
		}, {
			about: "applications",
			getWatcher: func(st *state.State) interface{} {
				return st.WatchApplications()
			},
			triggerEvent: func(st *state.State) {
				f := factory.NewFactory(st, s.StatePool)
				f.MakeApplication(c, nil)
			},
		}, {
			about: "remote applications",
			getWatcher: func(st *state.State) interface{} {
				return st.WatchRemoteApplications()
			},
			triggerEvent: func(st *state.State) {
				_, err := st.AddRemoteApplication(state.AddRemoteApplicationParams{
					Name: "db2", SourceModel: s.Model.ModelTag()})
				c.Assert(err, jc.ErrorIsNil)
			},
		}, {
			about: "relations",
			getWatcher: func(st *state.State) interface{} {
				f := factory.NewFactory(st, s.StatePool)
				wordpressCharm := f.MakeCharm(c, &factory.CharmParams{Name: "wordpress"})
				wordpress := f.MakeApplication(c, &factory.ApplicationParams{Name: "wordpress", Charm: wordpressCharm})
				return wordpress.WatchRelations()
			},
			setUpState: func(st *state.State) bool {
				f := factory.NewFactory(st, s.StatePool)
				mysqlCharm := f.MakeCharm(c, &factory.CharmParams{Name: "mysql"})
				f.MakeApplication(c, &factory.ApplicationParams{Name: "mysql", Charm: mysqlCharm})
				return false
			},
			triggerEvent: func(st *state.State) {
				eps, err := st.InferEndpoints("wordpress", "mysql")
				c.Assert(err, jc.ErrorIsNil)
				_, err = st.AddRelation(eps...)
				c.Assert(err, jc.ErrorIsNil)
			},
		}, {
			about: "remote relations",
			getWatcher: func(st *state.State) interface{} {
				return st.WatchRemoteRelations()
			},
			setUpState: func(st *state.State) bool {
				_, err := st.AddRemoteApplication(state.AddRemoteApplicationParams{
					Name: "mysql", SourceModel: s.OtherModel.ModelTag(),
					Endpoints: []charm.Relation{{Name: "database", Interface: "mysql", Role: "provider", Scope: "global"}},
				})
				c.Assert(err, jc.ErrorIsNil)
				f := factory.NewFactory(st, s.StatePool)
				wpCharm := f.MakeCharm(c, &factory.CharmParams{Name: "wordpress"})
				f.MakeApplication(c, &factory.ApplicationParams{Name: "wordpress", Charm: wpCharm})
				return false
			},
			triggerEvent: func(st *state.State) {
				eps, err := st.InferEndpoints("wordpress", "mysql")
				c.Assert(err, jc.ErrorIsNil)
				_, err = st.AddRelation(eps...)
				c.Assert(err, jc.ErrorIsNil)
			},
		}, {
			about: "relation ingress networks",
			getWatcher: func(st *state.State) interface{} {
				_, err := st.AddRemoteApplication(state.AddRemoteApplicationParams{
					Name: "mysql", SourceModel: s.OtherModel.ModelTag(),
					Endpoints: []charm.Relation{{Name: "database", Interface: "mysql", Role: "provider", Scope: "global"}},
				})
				c.Assert(err, jc.ErrorIsNil)
				f := factory.NewFactory(st, s.StatePool)
				wpCharm := f.MakeCharm(c, &factory.CharmParams{Name: "wordpress"})
				f.MakeApplication(c, &factory.ApplicationParams{Name: "wordpress", Charm: wpCharm})
				eps, err := st.InferEndpoints("wordpress", "mysql")
				c.Assert(err, jc.ErrorIsNil)
				rel, err := st.AddRelation(eps...)
				c.Assert(err, jc.ErrorIsNil)
				return rel.WatchRelationIngressNetworks()
			},
			triggerEvent: func(st *state.State) {
				relIngress := state.NewRelationIngressNetworks(st)
				_, err := relIngress.Save("wordpress:db mysql:database", false, []string{"1.2.3.4/32", "4.3.2.1/16"})
				c.Assert(err, jc.ErrorIsNil)
			},
		}, {
			about: "relation egress networks",
			getWatcher: func(st *state.State) interface{} {
				_, err := st.AddRemoteApplication(state.AddRemoteApplicationParams{
					Name: "mysql", SourceModel: s.OtherModel.ModelTag(),
					Endpoints: []charm.Relation{{Name: "database", Interface: "mysql", Role: "provider", Scope: "global"}},
				})
				c.Assert(err, jc.ErrorIsNil)
				f := factory.NewFactory(st, s.StatePool)
				wpCharm := f.MakeCharm(c, &factory.CharmParams{Name: "wordpress"})
				f.MakeApplication(c, &factory.ApplicationParams{Name: "wordpress", Charm: wpCharm})
				eps, err := st.InferEndpoints("wordpress", "mysql")
				c.Assert(err, jc.ErrorIsNil)
				rel, err := st.AddRelation(eps...)
				c.Assert(err, jc.ErrorIsNil)
				return rel.WatchRelationEgressNetworks()
			},
			triggerEvent: func(st *state.State) {
				relIngress := state.NewRelationEgressNetworks(st)
				_, err := relIngress.Save("wordpress:db mysql:database", false, []string{"1.2.3.4/32", "4.3.2.1/16"})
				c.Assert(err, jc.ErrorIsNil)
			},
		}, {
			about: "open ports",
			getWatcher: func(st *state.State) interface{} {
				return st.WatchOpenedPorts()
			},
			setUpState: func(st *state.State) bool {
				f := factory.NewFactory(st, s.StatePool)
				mysql := f.MakeApplication(c, &factory.ApplicationParams{Name: "mysql"})
				f.MakeUnit(c, &factory.UnitParams{Application: mysql})
				return false
			},
			triggerEvent: func(st *state.State) {
				u, err := st.Unit("mysql/0")
				c.Assert(err, jc.ErrorIsNil)

				unitPortRange, err := u.OpenedPortRanges()
				c.Assert(err, jc.ErrorIsNil)
				unitPortRange.Open(allEndpoints, network.MustParsePortRange("100-200/tcp"))
				c.Assert(st.ApplyOperation(unitPortRange.Changes()), jc.ErrorIsNil)
			},
		}, {
			about: "cleanups",
			getWatcher: func(st *state.State) interface{} {
				return st.WatchCleanups()
			},
			setUpState: func(st *state.State) bool {
				f := factory.NewFactory(st, s.StatePool)
				wordpressCharm := f.MakeCharm(c, &factory.CharmParams{Name: "wordpress"})
				f.MakeApplication(c, &factory.ApplicationParams{Name: "wordpress", Charm: wordpressCharm})
				mysqlCharm := f.MakeCharm(c, &factory.CharmParams{Name: "mysql"})
				f.MakeApplication(c, &factory.ApplicationParams{Name: "mysql", Charm: mysqlCharm})

				// add and destroy a relation, so there is something to cleanup.
				eps, err := st.InferEndpoints("wordpress", "mysql")
				c.Assert(err, jc.ErrorIsNil)
				r := f.MakeRelation(c, &factory.RelationParams{Endpoints: eps})
				loggo.GetLogger("juju.state").SetLogLevel(loggo.TRACE)
				err = r.Destroy()
				c.Assert(err, jc.ErrorIsNil)
				loggo.GetLogger("juju.state").SetLogLevel(loggo.DEBUG)

				return false
			},
			triggerEvent: func(st *state.State) {
				loggo.GetLogger("juju.state").SetLogLevel(loggo.TRACE)
				err := st.Cleanup()
				c.Assert(err, jc.ErrorIsNil)
				loggo.GetLogger("juju.state").SetLogLevel(loggo.DEBUG)
			},
		}, {
			about: "reboots",
			getWatcher: func(st *state.State) interface{} {
				f := factory.NewFactory(st, s.StatePool)
				m := f.MakeMachine(c, &factory.MachineParams{})
				c.Assert(m.Id(), gc.Equals, "0")
				w := m.WatchForRebootEvent()
				return w
			},
			triggerEvent: func(st *state.State) {
				m, err := st.Machine("0")
				c.Assert(err, jc.ErrorIsNil)
				err = m.SetRebootFlag(true)
				c.Assert(err, jc.ErrorIsNil)
			},
		}, {
			about: "block devices",
			getWatcher: func(st *state.State) interface{} {
				f := factory.NewFactory(st, s.StatePool)
				m := f.MakeMachine(c, &factory.MachineParams{})
				c.Assert(m.Id(), gc.Equals, "0")
				sb, err := state.NewStorageBackend(st)
				c.Assert(err, jc.ErrorIsNil)
				return sb.WatchBlockDevices(m.MachineTag())
			},
			setUpState: func(st *state.State) bool {
				m, err := st.Machine("0")
				c.Assert(err, jc.ErrorIsNil)
				sdb := state.BlockDeviceInfo{DeviceName: "sdb"}
				err = m.SetMachineBlockDevices(sdb)
				c.Assert(err, jc.ErrorIsNil)
				return false
			},
			triggerEvent: func(st *state.State) {
				m, err := st.Machine("0")
				c.Assert(err, jc.ErrorIsNil)
				sdb := state.BlockDeviceInfo{DeviceName: "sdb", Label: "fatty"}
				err = m.SetMachineBlockDevices(sdb)
				c.Assert(err, jc.ErrorIsNil)
			},
		}, {
			about: "statuses",
			getWatcher: func(st *state.State) interface{} {
				m, err := st.AddMachine("trusty", state.JobHostUnits)
				c.Assert(err, jc.ErrorIsNil)
				c.Assert(m.Id(), gc.Equals, "0")
				// Ensure that all the creation events have flowed through the system.
				s.WaitForModelWatchersIdle(c, st.ModelUUID())
				return m.Watch()
			},
			setUpState: func(st *state.State) bool {
				m, err := st.Machine("0")
				c.Assert(err, jc.ErrorIsNil)
				m.SetProvisioned("inst-id", "", "fake_nonce", nil)
				return false
			},
			triggerEvent: func(st *state.State) {
				m, err := st.Machine("0")
				c.Assert(err, jc.ErrorIsNil)

				now := time.Now()
				sInfo := status.StatusInfo{
					Status:  status.Error,
					Message: "some status",
					Since:   &now,
				}
				err = m.SetStatus(sInfo)
				c.Assert(err, jc.ErrorIsNil)
			},
		}, {
			about: "settings",
			getWatcher: func(st *state.State) interface{} {
				return st.WatchApplications()
			},
			setUpState: func(st *state.State) bool {
				f := factory.NewFactory(st, s.StatePool)
				wordpressCharm := f.MakeCharm(c, &factory.CharmParams{Name: "wordpress"})
				f.MakeApplication(c, &factory.ApplicationParams{Name: "wordpress", Charm: wordpressCharm})
				return false
			},
			triggerEvent: func(st *state.State) {
				app, err := st.Application("wordpress")
				c.Assert(err, jc.ErrorIsNil)

				err = app.UpdateCharmConfig(model.GenerationMaster, charm.Settings{"blog-title": "awesome"})
				c.Assert(err, jc.ErrorIsNil)
			},
		}, {
			about: "action status",
			getWatcher: func(st *state.State) interface{} {
				f := factory.NewFactory(st, s.StatePool)
				dummyCharm := f.MakeCharm(c, &factory.CharmParams{Name: "dummy"})
				application := f.MakeApplication(c, &factory.ApplicationParams{Name: "dummy", Charm: dummyCharm})

				unit, err := application.AddUnit(state.AddUnitParams{})
				c.Assert(err, jc.ErrorIsNil)
				return unit.WatchPendingActionNotifications()
			},
			triggerEvent: func(st *state.State) {
				unit, err := st.Unit("dummy/0")
				c.Assert(err, jc.ErrorIsNil)
				m, err := st.Model()
				c.Assert(err, jc.ErrorIsNil)
				operationID, err := m.EnqueueOperation("a test")
				c.Assert(err, jc.ErrorIsNil)
<<<<<<< HEAD
				_, err = m.AddAction(unit, operationID, "snapshot", nil, nil, nil)
=======
				_, err = m.AddAction(unit, operationID, "snapshot", nil)
>>>>>>> 4d120ac5
				c.Assert(err, jc.ErrorIsNil)
			},
		}, {
			about: "min units",
			getWatcher: func(st *state.State) interface{} {
				return st.WatchMinUnits()
			},
			setUpState: func(st *state.State) bool {
				f := factory.NewFactory(st, s.StatePool)
				wordpressCharm := f.MakeCharm(c, &factory.CharmParams{Name: "wordpress"})
				_ = f.MakeApplication(c, &factory.ApplicationParams{Name: "wordpress", Charm: wordpressCharm})
				return false
			},
			triggerEvent: func(st *state.State) {
				wordpress, err := st.Application("wordpress")
				c.Assert(err, jc.ErrorIsNil)
				err = wordpress.SetMinUnits(2)
				c.Assert(err, jc.ErrorIsNil)
			},
		}, {
			about: "subnets",
			getWatcher: func(st *state.State) interface{} {
				return st.WatchSubnets(nil)
			},
			triggerEvent: func(st *state.State) {
				_, err := st.AddSubnet(network.SubnetInfo{
					CIDR: "10.0.0.0/24",
				})
				c.Assert(err, jc.ErrorIsNil)
			},
		},
	} {
		c.Logf("Test %d: %s", i, test.about)
		func() {
			getTestWatcher := func(st *state.State) TestWatcherC {
				var wc interface{}
				switch w := test.getWatcher(st).(type) {
				case statetesting.StringsWatcher:
					wc = statetesting.NewStringsWatcherC(c, st, w)
					swc := wc.(statetesting.StringsWatcherC)
					// consume initial event
					swc.AssertChange()
					swc.AssertNoChange()
				case statetesting.NotifyWatcher:
					wc = statetesting.NewNotifyWatcherC(c, st, w)
					nwc := wc.(statetesting.NotifyWatcherC)
					// consume initial event
					nwc.AssertOneChange()
					nwc.AssertNoChange()
				default:
					c.Fatalf("unknown watcher type %T", w)
				}
				return TestWatcherC{
					c:       c,
					State:   st,
					Watcher: wc,
				}
			}

			checkIsolationForModel := func(w1, w2 TestWatcherC) {
				c.Logf("Making changes to model %s", w1.State.ModelUUID())
				// switch on type of watcher here
				if test.setUpState != nil {

					assertChanges := test.setUpState(w1.State)
					if assertChanges {
						// Consume events from setup.
						w1.AssertChanges()
						w1.AssertNoChange()
						w2.AssertNoChange()
					}
				}
				c.Logf("triggering event")
				test.triggerEvent(w1.State)
				w1.AssertChanges()
				w1.AssertNoChange()
				w2.AssertNoChange()
			}

			wc1 := getTestWatcher(s.State)
			defer wc1.Stop()
			wc2 := getTestWatcher(s.OtherState)
			defer wc2.Stop()
			wc2.AssertNoChange()
			wc1.AssertNoChange()
			checkIsolationForModel(wc1, wc2)
			checkIsolationForModel(wc2, wc1)
		}()
		s.Reset(c)
	}
}

type TestWatcherC struct {
	c       *gc.C
	State   *state.State
	Watcher interface{}
}

func (tw *TestWatcherC) AssertChanges() {
	switch wc := tw.Watcher.(type) {
	case statetesting.StringsWatcherC:
		wc.AssertChanges()
	case statetesting.NotifyWatcherC:
		wc.AssertOneChange()
	default:
		tw.c.Fatalf("unknown watcher type %T", wc)
	}
}

func (tw *TestWatcherC) AssertNoChange() {
	switch wc := tw.Watcher.(type) {
	case statetesting.StringsWatcherC:
		wc.AssertNoChange()
	case statetesting.NotifyWatcherC:
		wc.AssertNoChange()
	default:
		tw.c.Fatalf("unknown watcher type %T", wc)
	}
}

func (tw *TestWatcherC) Stop() {
	switch wc := tw.Watcher.(type) {
	case statetesting.StringsWatcherC:
		statetesting.AssertStop(tw.c, wc.Watcher)
	case statetesting.NotifyWatcherC:
		statetesting.AssertStop(tw.c, wc.Watcher)
	default:
		tw.c.Fatalf("unknown watcher type %T", wc)
	}
}

func (s *StateSuite) TestAddresses(c *gc.C) {
	var err error
	machines := make([]*state.Machine, 4)
	machines[0], err = s.State.AddMachine("quantal", state.JobManageModel, state.JobHostUnits)
	c.Assert(err, jc.ErrorIsNil)
	machines[1], err = s.State.AddMachine("quantal", state.JobHostUnits)
	c.Assert(err, jc.ErrorIsNil)

	node, err := s.State.ControllerNode(machines[0].Id())
	c.Assert(err, jc.ErrorIsNil)
	err = node.SetHasVote(true)
	c.Assert(err, jc.ErrorIsNil)

	changes, err := s.State.EnableHA(3, constraints.Value{}, "quantal", nil)
	c.Assert(err, jc.ErrorIsNil)
	c.Assert(changes.Added, gc.DeepEquals, []string{"2", "3"})
	c.Assert(changes.Maintained, gc.DeepEquals, []string{machines[0].Id()})

	machines[2], err = s.State.Machine("2")
	c.Assert(err, jc.ErrorIsNil)
	machines[3], err = s.State.Machine("3")
	c.Assert(err, jc.ErrorIsNil)

	for i, m := range machines {
		err := m.SetProviderAddresses(
			network.NewSpaceAddress(fmt.Sprintf("10.0.0.%d", i), network.WithScope(network.ScopeCloudLocal)),
			network.NewSpaceAddress("::1", network.WithScope(network.ScopeCloudLocal)),
			network.NewSpaceAddress("127.0.0.1", network.WithScope(network.ScopeMachineLocal)),
			network.NewSpaceAddress("5.4.3.2", network.WithScope(network.ScopePublic)),
		)
		c.Assert(err, jc.ErrorIsNil)
	}
	cfg, err := s.State.ControllerConfig()
	c.Assert(err, jc.ErrorIsNil)

	addrs, err := s.State.Addresses()
	c.Assert(err, jc.ErrorIsNil)
	c.Assert(addrs, gc.HasLen, 3)
	c.Assert(addrs, jc.SameContents, []string{
		fmt.Sprintf("10.0.0.0:%d", cfg.StatePort()),
		fmt.Sprintf("10.0.0.2:%d", cfg.StatePort()),
		fmt.Sprintf("10.0.0.3:%d", cfg.StatePort()),
	})
}

func (s *StateSuite) TestPing(c *gc.C) {
	c.Assert(s.State.Ping(), gc.IsNil)
	gitjujutesting.MgoServer.Restart()
	c.Assert(s.State.Ping(), gc.NotNil)
}

func (s *StateSuite) TestIsNotFound(c *gc.C) {
	err1 := fmt.Errorf("unrelated error")
	err2 := errors.NotFoundf("foo")
	c.Assert(err1, gc.Not(jc.Satisfies), errors.IsNotFound)
	c.Assert(err2, jc.Satisfies, errors.IsNotFound)
}

func (s *StateSuite) AssertMachineCount(c *gc.C, expect int) {
	ms, err := s.State.AllMachines()
	c.Assert(err, jc.ErrorIsNil)
	c.Assert(len(ms), gc.Equals, expect)
}

var jobStringTests = []struct {
	job state.MachineJob
	s   string
}{
	{state.JobHostUnits, "JobHostUnits"},
	{state.JobManageModel, "JobManageModel"},
	{0, "<unknown job 0>"},
	{5, "<unknown job 5>"},
}

func (s *StateSuite) TestJobString(c *gc.C) {
	for _, t := range jobStringTests {
		c.Check(t.job.String(), gc.Equals, t.s)
	}
}

func (s *StateSuite) TestAddMachineErrors(c *gc.C) {
	_, err := s.State.AddMachine("")
	c.Assert(err, gc.ErrorMatches, "cannot add a new machine: no series specified")
	_, err = s.State.AddMachine("quantal")
	c.Assert(err, gc.ErrorMatches, "cannot add a new machine: no jobs specified")
	_, err = s.State.AddMachine("quantal", state.JobHostUnits, state.JobHostUnits)
	c.Assert(err, gc.ErrorMatches, "cannot add a new machine: duplicate job: .*")
}

func (s *StateSuite) TestAddMachine(c *gc.C) {
	allJobs := []state.MachineJob{
		state.JobHostUnits,
		state.JobManageModel,
	}
	m0, err := s.State.AddMachine("quantal", allJobs...)
	c.Assert(err, jc.ErrorIsNil)
	check := func(m *state.Machine, id, series string, jobs []state.MachineJob) {
		c.Assert(m.Id(), gc.Equals, id)
		c.Assert(m.Series(), gc.Equals, series)
		c.Assert(m.Jobs(), gc.DeepEquals, jobs)
		s.assertMachineContainers(c, m, nil)
	}
	check(m0, "0", "quantal", allJobs)
	m0, err = s.State.Machine("0")
	c.Assert(err, jc.ErrorIsNil)
	check(m0, "0", "quantal", allJobs)

	oneJob := []state.MachineJob{state.JobHostUnits}
	m1, err := s.State.AddMachine("blahblah", oneJob...)
	c.Assert(err, jc.ErrorIsNil)
	check(m1, "1", "blahblah", oneJob)

	m1, err = s.State.Machine("1")
	c.Assert(err, jc.ErrorIsNil)
	check(m1, "1", "blahblah", oneJob)

	m, err := s.State.AllMachines()
	c.Assert(err, jc.ErrorIsNil)
	c.Assert(m, gc.HasLen, 2)
	check(m[0], "0", "quantal", allJobs)
	check(m[1], "1", "blahblah", oneJob)

	st2 := s.Factory.MakeModel(c, nil)
	defer st2.Close()
	_, err = st2.AddMachine("quantal", state.JobManageModel)
	c.Assert(err, gc.ErrorMatches, "cannot add a new machine: controller jobs specified but not allowed")
}

func (s *StateSuite) TestAddMachines(c *gc.C) {
	oneJob := []state.MachineJob{state.JobHostUnits}
	cons := constraints.MustParse("mem=4G")
	hc := instance.MustParseHardware("mem=2G")
	machineTemplate := state.MachineTemplate{
		Series:                  "precise",
		Constraints:             cons,
		HardwareCharacteristics: hc,
		InstanceId:              "inst-id",
		Nonce:                   "nonce",
		Jobs:                    oneJob,
	}
	machines, err := s.State.AddMachines(machineTemplate)
	c.Assert(err, jc.ErrorIsNil)
	c.Assert(machines, gc.HasLen, 1)
	m, err := s.State.Machine(machines[0].Id())
	c.Assert(err, jc.ErrorIsNil)
	instId, err := m.InstanceId()
	c.Assert(err, jc.ErrorIsNil)
	c.Assert(string(instId), gc.Equals, "inst-id")
	c.Assert(m.CheckProvisioned("nonce"), jc.IsTrue)
	c.Assert(m.Series(), gc.Equals, "precise")
	mcons, err := m.Constraints()
	c.Assert(err, jc.ErrorIsNil)
	c.Assert(mcons, gc.DeepEquals, cons)
	mhc, err := m.HardwareCharacteristics()
	c.Assert(err, jc.ErrorIsNil)
	c.Assert(*mhc, gc.DeepEquals, hc)
	instId, err = m.InstanceId()
	c.Assert(err, jc.ErrorIsNil)
	c.Assert(string(instId), gc.Equals, "inst-id")
}

func (s *StateSuite) TestAddMachinesModelDying(c *gc.C) {
	err := s.Model.Destroy(state.DestroyModelParams{})
	c.Assert(err, jc.ErrorIsNil)
	// Check that machines cannot be added if the model is initially Dying.
	_, err = s.State.AddMachine("quantal", state.JobHostUnits)
	c.Assert(err, gc.ErrorMatches, `cannot add a new machine: model "testmodel" is dying`)
}

func (s *StateSuite) TestAddMachinesModelDyingAfterInitial(c *gc.C) {
	// Check that machines cannot be added if the model is initially
	// Alive but set to Dying immediately before the transaction is run.
	defer state.SetBeforeHooks(c, s.State, func() {
		c.Assert(s.Model.Life(), gc.Equals, state.Alive)
		c.Assert(s.Model.Destroy(state.DestroyModelParams{}), gc.IsNil)
	}).Check()
	_, err := s.State.AddMachine("quantal", state.JobHostUnits)
	c.Assert(err, gc.ErrorMatches, `cannot add a new machine: model "testmodel" is dying`)
}

func (s *StateSuite) TestAddMachinesModelMigrating(c *gc.C) {
	err := s.Model.SetMigrationMode(state.MigrationModeExporting)
	c.Assert(err, jc.ErrorIsNil)
	// Check that machines cannot be added if the model is initially Dying.
	_, err = s.State.AddMachine("quantal", state.JobHostUnits)
	c.Assert(err, gc.ErrorMatches, `cannot add a new machine: model "testmodel" is being migrated`)
}

func (s *StateSuite) TestAddMachineExtraConstraints(c *gc.C) {
	err := s.State.SetModelConstraints(constraints.MustParse("mem=4G"))
	c.Assert(err, jc.ErrorIsNil)
	oneJob := []state.MachineJob{state.JobHostUnits}
	extraCons := constraints.MustParse("cores=4")
	m, err := s.State.AddOneMachine(state.MachineTemplate{
		Series:      "quantal",
		Constraints: extraCons,
		Jobs:        oneJob,
	})
	c.Assert(err, jc.ErrorIsNil)
	c.Assert(m.Id(), gc.Equals, "0")
	c.Assert(m.Series(), gc.Equals, "quantal")
	c.Assert(m.Jobs(), gc.DeepEquals, oneJob)
	expectedCons := constraints.MustParse("cores=4 mem=4G")
	mcons, err := m.Constraints()
	c.Assert(err, jc.ErrorIsNil)
	c.Assert(mcons, gc.DeepEquals, expectedCons)
}

func (s *StateSuite) TestAddMachinePlacementIgnoresModelConstraints(c *gc.C) {
	err := s.State.SetModelConstraints(constraints.MustParse("mem=4G tags=foo"))
	c.Assert(err, jc.ErrorIsNil)
	oneJob := []state.MachineJob{state.JobHostUnits}
	m, err := s.State.AddOneMachine(state.MachineTemplate{
		Series:    "quantal",
		Jobs:      oneJob,
		Placement: "theplacement",
	})
	c.Assert(err, jc.ErrorIsNil)
	c.Assert(m.Id(), gc.Equals, "0")
	c.Assert(m.Series(), gc.Equals, "quantal")
	c.Assert(m.Placement(), gc.Equals, "theplacement")
	c.Assert(m.Jobs(), gc.DeepEquals, oneJob)
	expectedCons := constraints.MustParse("")
	mcons, err := m.Constraints()
	c.Assert(err, jc.ErrorIsNil)
	c.Assert(mcons, gc.DeepEquals, expectedCons)
}

func (s *StateSuite) TestAddMachineWithVolumes(c *gc.C) {
	pm := poolmanager.New(state.NewStateSettings(s.State), provider.CommonStorageProviders())
	_, err := pm.Create("loop-pool", provider.LoopProviderType, map[string]interface{}{})
	c.Assert(err, jc.ErrorIsNil)

	oneJob := []state.MachineJob{state.JobHostUnits}
	cons := constraints.MustParse("mem=4G")
	hc := instance.MustParseHardware("mem=2G")

	volume0 := state.VolumeParams{
		Pool: "loop-pool",
		Size: 123,
	}
	volume1 := state.VolumeParams{
		Pool: "", // use default
		Size: 456,
	}
	volumeAttachment0 := state.VolumeAttachmentParams{}
	volumeAttachment1 := state.VolumeAttachmentParams{
		ReadOnly: true,
	}

	machineTemplate := state.MachineTemplate{
		Series:                  "precise",
		Constraints:             cons,
		HardwareCharacteristics: hc,
		InstanceId:              "inst-id",
		Nonce:                   "nonce",
		Jobs:                    oneJob,
		Volumes: []state.HostVolumeParams{{
			volume0, volumeAttachment0,
		}, {
			volume1, volumeAttachment1,
		}},
	}
	machines, err := s.State.AddMachines(machineTemplate)
	c.Assert(err, jc.ErrorIsNil)
	c.Assert(machines, gc.HasLen, 1)
	m, err := s.State.Machine(machines[0].Id())
	c.Assert(err, jc.ErrorIsNil)

	// When adding the machine, the default pool should
	// have been set on the volume params.
	machineTemplate.Volumes[1].Volume.Pool = "loop"

	sb, err := state.NewStorageBackend(s.State)
	c.Assert(err, jc.ErrorIsNil)
	volumeAttachments, err := sb.MachineVolumeAttachments(m.MachineTag())
	c.Assert(err, jc.ErrorIsNil)
	c.Assert(volumeAttachments, gc.HasLen, 2)
	if volumeAttachments[0].Volume() == names.NewVolumeTag(m.Id()+"/1") {
		va := volumeAttachments
		va[0], va[1] = va[1], va[0]
	}
	for i, att := range volumeAttachments {
		_, err = att.Info()
		c.Assert(err, jc.Satisfies, errors.IsNotProvisioned)
		attachmentParams, ok := att.Params()
		c.Assert(ok, jc.IsTrue)
		c.Check(attachmentParams, gc.Equals, machineTemplate.Volumes[i].Attachment)
		volume, err := sb.Volume(att.Volume())
		c.Assert(err, jc.ErrorIsNil)
		_, err = volume.Info()
		c.Assert(err, jc.Satisfies, errors.IsNotProvisioned)
		volumeParams, ok := volume.Params()
		c.Assert(ok, jc.IsTrue)
		c.Check(volumeParams, gc.Equals, machineTemplate.Volumes[i].Volume)
	}
}

func (s *StateSuite) assertMachineContainers(c *gc.C, m *state.Machine, containers []string) {
	mc, err := m.Containers()
	c.Assert(err, jc.ErrorIsNil)
	c.Assert(mc, gc.DeepEquals, containers)
}

func (s *StateSuite) TestAddContainerToNewMachine(c *gc.C) {
	oneJob := []state.MachineJob{state.JobHostUnits}

	template := state.MachineTemplate{
		Series: "quantal",
		Jobs:   oneJob,
	}
	parentTemplate := state.MachineTemplate{
		Series: "raring",
		Jobs:   oneJob,
	}
	m, err := s.State.AddMachineInsideNewMachine(template, parentTemplate, instance.LXD)
	c.Assert(err, jc.ErrorIsNil)
	c.Assert(m.Id(), gc.Equals, "0/lxd/0")
	c.Assert(m.Series(), gc.Equals, "quantal")
	c.Assert(m.ContainerType(), gc.Equals, instance.LXD)
	mcons, err := m.Constraints()
	c.Assert(err, jc.ErrorIsNil)
	c.Assert(&mcons, jc.Satisfies, constraints.IsEmpty)
	c.Assert(m.Jobs(), gc.DeepEquals, oneJob)

	m, err = s.State.Machine("0")
	c.Assert(err, jc.ErrorIsNil)
	s.assertMachineContainers(c, m, []string{"0/lxd/0"})
	c.Assert(m.Series(), gc.Equals, "raring")

	m, err = s.State.Machine("0/lxd/0")
	c.Assert(err, jc.ErrorIsNil)
	s.assertMachineContainers(c, m, nil)
	c.Assert(m.Jobs(), gc.DeepEquals, oneJob)
}

func (s *StateSuite) TestAddContainerToExistingMachine(c *gc.C) {
	oneJob := []state.MachineJob{state.JobHostUnits}
	m0, err := s.State.AddMachine("quantal", oneJob...)
	c.Assert(err, jc.ErrorIsNil)
	m1, err := s.State.AddMachine("quantal", oneJob...)
	c.Assert(err, jc.ErrorIsNil)

	// Add first container.
	m, err := s.State.AddMachineInsideMachine(state.MachineTemplate{
		Series: "quantal",
		Jobs:   []state.MachineJob{state.JobHostUnits},
	}, "1", instance.LXD)
	c.Assert(err, jc.ErrorIsNil)
	c.Assert(m.Id(), gc.Equals, "1/lxd/0")
	c.Assert(m.Series(), gc.Equals, "quantal")
	c.Assert(m.ContainerType(), gc.Equals, instance.LXD)
	mcons, err := m.Constraints()
	c.Assert(err, jc.ErrorIsNil)
	c.Assert(&mcons, jc.Satisfies, constraints.IsEmpty)
	c.Assert(m.Jobs(), gc.DeepEquals, oneJob)
	s.assertMachineContainers(c, m1, []string{"1/lxd/0"})

	s.assertMachineContainers(c, m0, nil)
	s.assertMachineContainers(c, m1, []string{"1/lxd/0"})
	m, err = s.State.Machine("1/lxd/0")
	c.Assert(err, jc.ErrorIsNil)
	s.assertMachineContainers(c, m, nil)

	// Add second container.
	m, err = s.State.AddMachineInsideMachine(state.MachineTemplate{
		Series: "quantal",
		Jobs:   []state.MachineJob{state.JobHostUnits},
	}, "1", instance.LXD)
	c.Assert(err, jc.ErrorIsNil)
	c.Assert(m.Id(), gc.Equals, "1/lxd/1")
	c.Assert(m.Series(), gc.Equals, "quantal")
	c.Assert(m.ContainerType(), gc.Equals, instance.LXD)
	c.Assert(m.Jobs(), gc.DeepEquals, oneJob)
	s.assertMachineContainers(c, m1, []string{"1/lxd/0", "1/lxd/1"})
}

func (s *StateSuite) TestAddContainerToMachineWithKnownSupportedContainers(c *gc.C) {
	oneJob := []state.MachineJob{state.JobHostUnits}
	host, err := s.State.AddMachine("quantal", oneJob...)
	c.Assert(err, jc.ErrorIsNil)
	err = host.SetSupportedContainers([]instance.ContainerType{instance.KVM})
	c.Assert(err, jc.ErrorIsNil)

	m, err := s.State.AddMachineInsideMachine(state.MachineTemplate{
		Series: "quantal",
		Jobs:   []state.MachineJob{state.JobHostUnits},
	}, "0", instance.KVM)
	c.Assert(err, jc.ErrorIsNil)
	c.Assert(m.Id(), gc.Equals, "0/kvm/0")
	s.assertMachineContainers(c, host, []string{"0/kvm/0"})
}

func (s *StateSuite) TestAddInvalidContainerToMachineWithKnownSupportedContainers(c *gc.C) {
	oneJob := []state.MachineJob{state.JobHostUnits}
	host, err := s.State.AddMachine("quantal", oneJob...)
	c.Assert(err, jc.ErrorIsNil)
	err = host.SetSupportedContainers([]instance.ContainerType{instance.KVM})
	c.Assert(err, jc.ErrorIsNil)

	_, err = s.State.AddMachineInsideMachine(state.MachineTemplate{
		Series: "quantal",
		Jobs:   []state.MachineJob{state.JobHostUnits},
	}, "0", instance.LXD)
	c.Assert(err, gc.ErrorMatches, "cannot add a new machine: machine 0 cannot host lxd containers")
	s.assertMachineContainers(c, host, nil)
}

func (s *StateSuite) TestAddContainerToMachineSupportingNoContainers(c *gc.C) {
	oneJob := []state.MachineJob{state.JobHostUnits}
	host, err := s.State.AddMachine("quantal", oneJob...)
	c.Assert(err, jc.ErrorIsNil)
	err = host.SupportsNoContainers()
	c.Assert(err, jc.ErrorIsNil)

	_, err = s.State.AddMachineInsideMachine(state.MachineTemplate{
		Series: "quantal",
		Jobs:   []state.MachineJob{state.JobHostUnits},
	}, "0", instance.LXD)
	c.Assert(err, gc.ErrorMatches, "cannot add a new machine: machine 0 cannot host lxd containers")
	s.assertMachineContainers(c, host, nil)
}

func (s *StateSuite) TestAddContainerToMachineLockedForSeriesUpgrade(c *gc.C) {
	oneJob := []state.MachineJob{state.JobHostUnits}
	host, err := s.State.AddMachine("xenial", oneJob...)
	c.Assert(err, jc.ErrorIsNil)
	err = host.CreateUpgradeSeriesLock(nil, "bionic")
	c.Assert(err, jc.ErrorIsNil)

	_, err = s.State.AddMachineInsideMachine(state.MachineTemplate{
		Series: "xenial",
		Jobs:   []state.MachineJob{state.JobHostUnits},
	}, "0", instance.LXD)
	c.Assert(err, gc.ErrorMatches, "cannot add a new machine: machine 0 is locked for series upgrade")
	s.assertMachineContainers(c, host, nil)
}

func (s *StateSuite) TestInvalidAddMachineParams(c *gc.C) {
	instIdTemplate := state.MachineTemplate{
		Series:     "quantal",
		Jobs:       []state.MachineJob{state.JobHostUnits},
		InstanceId: "i-foo",
	}
	normalTemplate := state.MachineTemplate{
		Series: "quantal",
		Jobs:   []state.MachineJob{state.JobHostUnits},
	}
	_, err := s.State.AddMachineInsideMachine(instIdTemplate, "0", instance.LXD)
	c.Check(err, gc.ErrorMatches, "cannot add a new machine: cannot specify instance id for a new container")

	_, err = s.State.AddMachineInsideNewMachine(instIdTemplate, normalTemplate, instance.LXD)
	c.Check(err, gc.ErrorMatches, "cannot add a new machine: cannot specify instance id for a new container")

	_, err = s.State.AddMachineInsideNewMachine(normalTemplate, instIdTemplate, instance.LXD)
	c.Check(err, gc.ErrorMatches, "cannot add a new machine: cannot specify instance id for a new container")

	_, err = s.State.AddOneMachine(instIdTemplate)
	c.Check(err, gc.ErrorMatches, "cannot add a new machine: cannot add a machine with an instance id and no nonce")

	_, err = s.State.AddOneMachine(state.MachineTemplate{
		Series:     "quantal",
		Jobs:       []state.MachineJob{state.JobHostUnits, state.JobHostUnits},
		InstanceId: "i-foo",
		Nonce:      "nonce",
	})
	c.Check(err, gc.ErrorMatches, fmt.Sprintf("cannot add a new machine: duplicate job: %s", state.JobHostUnits))

	noSeriesTemplate := state.MachineTemplate{
		Jobs: []state.MachineJob{state.JobHostUnits, state.JobHostUnits},
	}
	_, err = s.State.AddOneMachine(noSeriesTemplate)
	c.Check(err, gc.ErrorMatches, "cannot add a new machine: no series specified")

	_, err = s.State.AddMachineInsideNewMachine(noSeriesTemplate, normalTemplate, instance.LXD)
	c.Check(err, gc.ErrorMatches, "cannot add a new machine: no series specified")

	_, err = s.State.AddMachineInsideNewMachine(normalTemplate, noSeriesTemplate, instance.LXD)
	c.Check(err, gc.ErrorMatches, "cannot add a new machine: no series specified")

	_, err = s.State.AddMachineInsideMachine(noSeriesTemplate, "0", instance.LXD)
	c.Check(err, gc.ErrorMatches, "cannot add a new machine: no series specified")
}

func (s *StateSuite) TestAddContainerErrors(c *gc.C) {
	template := state.MachineTemplate{
		Series: "quantal",
		Jobs:   []state.MachineJob{state.JobHostUnits},
	}
	_, err := s.State.AddMachineInsideMachine(template, "10", instance.LXD)
	c.Assert(err, gc.ErrorMatches, "cannot add a new machine: machine 10 not found")
	_, err = s.State.AddMachineInsideMachine(template, "10", "")
	c.Assert(err, gc.ErrorMatches, "cannot add a new machine: no container type specified")
}

func (s *StateSuite) TestInjectMachineErrors(c *gc.C) {
	injectMachine := func(series string, instanceId instance.Id, nonce string, jobs ...state.MachineJob) error {
		_, err := s.State.AddOneMachine(state.MachineTemplate{
			Series:     series,
			Jobs:       jobs,
			InstanceId: instanceId,
			Nonce:      nonce,
		})
		return err
	}
	err := injectMachine("", "i-minvalid", agent.BootstrapNonce, state.JobHostUnits)
	c.Assert(err, gc.ErrorMatches, "cannot add a new machine: no series specified")
	err = injectMachine("quantal", "", agent.BootstrapNonce, state.JobHostUnits)
	c.Assert(err, gc.ErrorMatches, "cannot add a new machine: cannot specify a nonce without an instance id")
	err = injectMachine("quantal", "i-minvalid", "", state.JobHostUnits)
	c.Assert(err, gc.ErrorMatches, "cannot add a new machine: cannot add a machine with an instance id and no nonce")
	err = injectMachine("quantal", agent.BootstrapNonce, "i-mlazy")
	c.Assert(err, gc.ErrorMatches, "cannot add a new machine: no jobs specified")
}

func (s *StateSuite) TestInjectMachine(c *gc.C) {
	cons := constraints.MustParse("mem=4G")
	arch := corearch.DefaultArchitecture
	mem := uint64(1024)
	disk := uint64(1024)
	source := "loveshack"
	tags := []string{"foo", "bar"}
	template := state.MachineTemplate{
		Series:      "quantal",
		Jobs:        []state.MachineJob{state.JobHostUnits, state.JobManageModel},
		Constraints: cons,
		InstanceId:  "i-mindustrious",
		Nonce:       agent.BootstrapNonce,
		HardwareCharacteristics: instance.HardwareCharacteristics{
			Arch:           &arch,
			Mem:            &mem,
			RootDisk:       &disk,
			RootDiskSource: &source,
			Tags:           &tags,
		},
	}
	m, err := s.State.AddOneMachine(template)
	c.Assert(err, jc.ErrorIsNil)
	c.Assert(m.Jobs(), gc.DeepEquals, template.Jobs)
	instanceId, err := m.InstanceId()
	c.Assert(err, jc.ErrorIsNil)
	c.Assert(instanceId, gc.Equals, template.InstanceId)
	mcons, err := m.Constraints()
	c.Assert(err, jc.ErrorIsNil)
	c.Assert(cons, gc.DeepEquals, mcons)
	characteristics, err := m.HardwareCharacteristics()
	c.Assert(err, jc.ErrorIsNil)
	c.Assert(*characteristics, gc.DeepEquals, template.HardwareCharacteristics)

	// Make sure the bootstrap nonce value is set.
	c.Assert(m.CheckProvisioned(template.Nonce), jc.IsTrue)
}

func (s *StateSuite) TestAddContainerToInjectedMachine(c *gc.C) {
	oneJob := []state.MachineJob{state.JobHostUnits}
	template := state.MachineTemplate{
		Series:     "quantal",
		InstanceId: "i-mindustrious",
		Nonce:      agent.BootstrapNonce,
		Jobs:       []state.MachineJob{state.JobHostUnits, state.JobManageModel},
	}
	m0, err := s.State.AddOneMachine(template)
	c.Assert(err, jc.ErrorIsNil)

	// Add first container.
	template = state.MachineTemplate{
		Series: "quantal",
		Jobs:   []state.MachineJob{state.JobHostUnits},
	}
	m, err := s.State.AddMachineInsideMachine(template, "0", instance.LXD)
	c.Assert(err, jc.ErrorIsNil)
	c.Assert(m.Id(), gc.Equals, "0/lxd/0")
	c.Assert(m.Series(), gc.Equals, "quantal")
	c.Assert(m.ContainerType(), gc.Equals, instance.LXD)
	mcons, err := m.Constraints()
	c.Assert(err, jc.ErrorIsNil)
	c.Assert(&mcons, jc.Satisfies, constraints.IsEmpty)
	c.Assert(m.Jobs(), gc.DeepEquals, oneJob)
	s.assertMachineContainers(c, m0, []string{"0/lxd/0"})

	// Add second container.
	m, err = s.State.AddMachineInsideMachine(template, "0", instance.LXD)
	c.Assert(err, jc.ErrorIsNil)
	c.Assert(m.Id(), gc.Equals, "0/lxd/1")
	c.Assert(m.Series(), gc.Equals, "quantal")
	c.Assert(m.ContainerType(), gc.Equals, instance.LXD)
	c.Assert(m.Jobs(), gc.DeepEquals, oneJob)
	s.assertMachineContainers(c, m0, []string{"0/lxd/0", "0/lxd/1"})
}

func (s *StateSuite) TestAddMachineCanOnlyAddControllerForMachine0(c *gc.C) {
	template := state.MachineTemplate{
		Series: "quantal",
		Jobs:   []state.MachineJob{state.JobManageModel},
	}
	// Check that we can add the bootstrap machine.
	m, err := s.State.AddOneMachine(template)
	c.Assert(err, jc.ErrorIsNil)
	c.Assert(m.Id(), gc.Equals, "0")
	node, err := s.State.ControllerNode(m.Id())
	c.Assert(err, jc.ErrorIsNil)
	c.Assert(node.HasVote(), jc.IsFalse)
	c.Assert(m.Jobs(), gc.DeepEquals, []state.MachineJob{state.JobManageModel})

	// Check that the controller information is correct.
	controllerIds, err := s.State.ControllerIds()
	c.Assert(err, jc.ErrorIsNil)
	c.Assert(controllerIds, gc.DeepEquals, []string{"0"})

	const errCannotAdd = "cannot add a new machine: controller jobs specified but not allowed"
	m, err = s.State.AddOneMachine(template)
	c.Assert(err, gc.ErrorMatches, errCannotAdd)

	m, err = s.State.AddMachineInsideMachine(template, "0", instance.LXD)
	c.Assert(err, gc.ErrorMatches, errCannotAdd)

	m, err = s.State.AddMachineInsideNewMachine(template, template, instance.LXD)
	c.Assert(err, gc.ErrorMatches, errCannotAdd)
}

func (s *StateSuite) TestReadMachine(c *gc.C) {
	machine, err := s.State.AddMachine("quantal", state.JobHostUnits)
	c.Assert(err, jc.ErrorIsNil)
	expectedId := machine.Id()
	machine, err = s.State.Machine(expectedId)
	c.Assert(err, jc.ErrorIsNil)
	c.Assert(machine.Id(), gc.Equals, expectedId)
}

func (s *StateSuite) TestMachineNotFound(c *gc.C) {
	_, err := s.State.Machine("0")
	c.Assert(err, gc.ErrorMatches, "machine 0 not found")
	c.Assert(err, jc.Satisfies, errors.IsNotFound)
}

func (s *StateSuite) TestMachineIdLessThan(c *gc.C) {
	c.Assert(state.MachineIdLessThan("0", "0"), jc.IsFalse)
	c.Assert(state.MachineIdLessThan("0", "1"), jc.IsTrue)
	c.Assert(state.MachineIdLessThan("1", "0"), jc.IsFalse)
	c.Assert(state.MachineIdLessThan("10", "2"), jc.IsFalse)
	c.Assert(state.MachineIdLessThan("0", "0/lxd/0"), jc.IsTrue)
	c.Assert(state.MachineIdLessThan("0/lxd/0", "0"), jc.IsFalse)
	c.Assert(state.MachineIdLessThan("1", "0/lxd/0"), jc.IsFalse)
	c.Assert(state.MachineIdLessThan("0/lxd/0", "1"), jc.IsTrue)
	c.Assert(state.MachineIdLessThan("0/lxd/0/lxd/1", "0/lxd/0"), jc.IsFalse)
	c.Assert(state.MachineIdLessThan("0/kvm/0", "0/lxd/0"), jc.IsTrue)
}

func (s *StateSuite) TestAllMachines(c *gc.C) {
	numInserts := 42
	for i := 0; i < numInserts; i++ {
		m, err := s.State.AddMachine("quantal", state.JobHostUnits)
		c.Assert(err, jc.ErrorIsNil)
		err = m.SetProvisioned(instance.Id(fmt.Sprintf("foo-%d", i)), "", "fake_nonce", nil)
		c.Assert(err, jc.ErrorIsNil)
		err = m.SetAgentVersion(version.MustParseBinary("7.8.9-ubuntu-amd64"))
		c.Assert(err, jc.ErrorIsNil)
		err = m.Destroy()
		c.Assert(err, jc.ErrorIsNil)
	}
	s.AssertMachineCount(c, numInserts)
	ms, _ := s.State.AllMachines()
	for i, m := range ms {
		c.Assert(m.Id(), gc.Equals, strconv.Itoa(i))
		instId, err := m.InstanceId()
		c.Assert(err, jc.ErrorIsNil)
		c.Assert(string(instId), gc.Equals, fmt.Sprintf("foo-%d", i))
		tools, err := m.AgentTools()
		c.Check(err, jc.ErrorIsNil)
		c.Check(tools.Version, gc.DeepEquals, version.MustParseBinary("7.8.9-ubuntu-amd64"))
		c.Assert(m.Life(), gc.Equals, state.Dying)
	}
}

func (s *StateSuite) TestAllRelations(c *gc.C) {
	const numRelations = 32
	_, err := s.State.AddMachine("quantal", state.JobHostUnits)
	c.Assert(err, jc.ErrorIsNil)
	mysql := s.AddTestingApplication(c, "mysql", s.AddTestingCharm(c, "mysql"))
	_, err = mysql.AddUnit(state.AddUnitParams{})
	c.Assert(err, jc.ErrorIsNil)
	wordpressCharm := s.AddTestingCharm(c, "wordpress")
	for i := 0; i < numRelations; i++ {
		applicationname := fmt.Sprintf("wordpress%d", i)
		wordpress := s.AddTestingApplication(c, applicationname, wordpressCharm)
		_, err = wordpress.AddUnit(state.AddUnitParams{})
		c.Assert(err, jc.ErrorIsNil)
		eps, err := s.State.InferEndpoints(applicationname, "mysql")
		c.Assert(err, jc.ErrorIsNil)
		_, err = s.State.AddRelation(eps...)
		c.Assert(err, jc.ErrorIsNil)
	}

	relations, _ := s.State.AllRelations()

	c.Assert(len(relations), gc.Equals, numRelations)
	for i, relation := range relations {
		c.Assert(relation.Id(), gc.Equals, i)
		c.Assert(relation, gc.Matches, fmt.Sprintf("wordpress%d:.+ mysql:.+", i))
	}
}

func (s *StateSuite) TestSaveCloudService(c *gc.C) {
	svc, err := s.State.SaveCloudService(
		state.SaveCloudServiceArgs{
			Id:         "cloud-svc-ID",
			ProviderId: "provider-id",
			Addresses:  network.NewSpaceAddresses("1.1.1.1"),
		},
	)
	c.Assert(err, jc.ErrorIsNil)
	c.Assert(svc.Refresh(), jc.ErrorIsNil)
	c.Assert(svc.Id(), gc.Equals, "a#cloud-svc-ID")
	c.Assert(svc.ProviderId(), gc.Equals, "provider-id")
	c.Assert(svc.Addresses(), gc.DeepEquals, network.NewSpaceAddresses("1.1.1.1"))

	getResult, err := s.State.CloudService("cloud-svc-ID")
	c.Assert(err, jc.ErrorIsNil)
	c.Assert(getResult.Id(), gc.Equals, "a#cloud-svc-ID")
	c.Assert(getResult.ProviderId(), gc.Equals, "provider-id")
	c.Assert(getResult.Addresses(), gc.DeepEquals, network.NewSpaceAddresses("1.1.1.1"))
}

func (s *StateSuite) TestSaveCloudServiceChangeAddressesAllGood(c *gc.C) {
	defer state.SetBeforeHooks(c, s.State, func() {
		_, err := s.State.SaveCloudService(
			state.SaveCloudServiceArgs{
				Id:         "cloud-svc-ID",
				ProviderId: "provider-id",
				Addresses:  network.NewSpaceAddresses("1.1.1.1"),
			},
		)
		c.Assert(err, jc.ErrorIsNil)
	}).Check()
	svc, err := s.State.SaveCloudService(
		state.SaveCloudServiceArgs{
			Id:         "cloud-svc-ID",
			ProviderId: "provider-id",
			Addresses:  network.NewSpaceAddresses("2.2.2.2"),
		},
	)
	c.Assert(err, jc.ErrorIsNil)
	c.Assert(svc.Refresh(), jc.ErrorIsNil)
	c.Assert(svc.Id(), gc.Equals, "a#cloud-svc-ID")
	c.Assert(svc.ProviderId(), gc.Equals, "provider-id")
	c.Assert(svc.Addresses(), gc.DeepEquals, network.NewSpaceAddresses("2.2.2.2"))
}

func (s *StateSuite) TestSaveCloudServiceChangeProviderId(c *gc.C) {
	defer state.SetBeforeHooks(c, s.State, func() {
		_, err := s.State.SaveCloudService(
			state.SaveCloudServiceArgs{
				Id:         "cloud-svc-ID",
				ProviderId: "provider-id-existing",
				Addresses:  network.NewSpaceAddresses("1.1.1.1"),
			},
		)
		c.Assert(err, jc.ErrorIsNil)
	}).Check()
	svc, err := s.State.SaveCloudService(
		state.SaveCloudServiceArgs{
			Id:         "cloud-svc-ID",
			ProviderId: "provider-id-new", // ProviderId is immutable, changing this will get assert error.
			Addresses:  network.NewSpaceAddresses("1.1.1.1"),
		},
	)
	c.Assert(err, jc.ErrorIsNil)
	c.Assert(svc.Refresh(), jc.ErrorIsNil)
	c.Assert(svc.Id(), gc.Equals, "a#cloud-svc-ID")
	c.Assert(svc.ProviderId(), gc.Equals, "provider-id-new")
	c.Assert(svc.Addresses(), gc.DeepEquals, network.NewSpaceAddresses("1.1.1.1"))
}

func (s *StateSuite) TestAddApplication(c *gc.C) {
	ch := s.AddTestingCharm(c, "dummy")
	_, err := s.State.AddApplication(state.AddApplicationArgs{Name: "haha/borken", Charm: ch})
	c.Assert(err, gc.ErrorMatches, `cannot add application "haha/borken": invalid name`)
	_, err = s.State.Application("haha/borken")
	c.Assert(err, gc.ErrorMatches, `"haha/borken" is not a valid application name`)

	// set that a nil charm is handled correctly
	_, err = s.State.AddApplication(state.AddApplicationArgs{Name: "umadbro"})
	c.Assert(err, gc.ErrorMatches, `cannot add application "umadbro": charm is nil`)

	insettings := charm.Settings{"tuning": "optimized"}
	inconfig, err := application.NewConfig(application.ConfigAttributes{"outlook": "good"}, sampleApplicationConfigSchema(), nil)
	c.Assert(err, jc.ErrorIsNil)

	wordpress, err := s.State.AddApplication(
		state.AddApplicationArgs{Name: "wordpress", Charm: ch, CharmConfig: insettings, ApplicationConfig: inconfig})
	c.Assert(err, jc.ErrorIsNil)
	c.Assert(wordpress.Name(), gc.Equals, "wordpress")
	c.Assert(state.GetApplicationHasResources(wordpress), jc.IsFalse)
	outsettings, err := wordpress.CharmConfig(model.GenerationMaster)
	c.Assert(err, jc.ErrorIsNil)
	expected := ch.Config().DefaultSettings()
	for name, value := range insettings {
		expected[name] = value
	}
	c.Assert(outsettings, gc.DeepEquals, expected)
	outconfig, err := wordpress.ApplicationConfig()
	c.Assert(err, jc.ErrorIsNil)
	c.Assert(outconfig, gc.DeepEquals, inconfig.Attributes())

	mysql, err := s.State.AddApplication(state.AddApplicationArgs{Name: "mysql", Charm: ch})
	c.Assert(err, jc.ErrorIsNil)
	c.Assert(mysql.Name(), gc.Equals, "mysql")
	sInfo, err := mysql.Status()
	c.Assert(err, jc.ErrorIsNil)
	c.Assert(sInfo.Status, gc.Equals, status.Unset)
	c.Assert(sInfo.Message, gc.Equals, "")

	// Check that retrieving the new created applications works correctly.
	wordpress, err = s.State.Application("wordpress")
	c.Assert(err, jc.ErrorIsNil)
	c.Assert(wordpress.Name(), gc.Equals, "wordpress")
	ch, _, err = wordpress.Charm()
	c.Assert(err, jc.ErrorIsNil)
	c.Assert(ch.URL(), gc.DeepEquals, ch.URL())
	mysql, err = s.State.Application("mysql")
	c.Assert(err, jc.ErrorIsNil)
	c.Assert(mysql.Name(), gc.Equals, "mysql")
	ch, _, err = mysql.Charm()
	c.Assert(err, jc.ErrorIsNil)
	c.Assert(ch.URL(), gc.DeepEquals, ch.URL())
}

func (s *StateSuite) TestAddCAASApplication(c *gc.C) {
	st := s.Factory.MakeCAASModel(c, nil)
	defer func() { _ = st.Close() }()
	f := factory.NewFactory(st, s.StatePool)
	ch := f.MakeCharm(c, &factory.CharmParams{Name: "gitlab", Series: "kubernetes"})

	insettings := charm.Settings{"tuning": "optimized"}
	inconfig, err := application.NewConfig(application.ConfigAttributes{"outlook": "good"}, sampleApplicationConfigSchema(), nil)
	c.Assert(err, jc.ErrorIsNil)

	gitlab, err := st.AddApplication(
		state.AddApplicationArgs{Name: "gitlab", Charm: ch, CharmConfig: insettings, ApplicationConfig: inconfig})
	c.Assert(err, jc.ErrorIsNil)
	c.Assert(gitlab.Name(), gc.Equals, "gitlab")
	c.Assert(gitlab.GetScale(), gc.Equals, 0)
	c.Assert(state.GetApplicationHasResources(gitlab), jc.IsTrue)
	outsettings, err := gitlab.CharmConfig(model.GenerationMaster)
	c.Assert(err, jc.ErrorIsNil)
	expected := ch.Config().DefaultSettings()
	for name, value := range insettings {
		expected[name] = value
	}
	c.Assert(outsettings, gc.DeepEquals, expected)
	outconfig, err := gitlab.ApplicationConfig()
	c.Assert(err, jc.ErrorIsNil)
	c.Assert(outconfig, gc.DeepEquals, inconfig.Attributes())

	sInfo, err := gitlab.Status()
	c.Assert(err, jc.ErrorIsNil)
	c.Assert(sInfo.Status, gc.Equals, status.Unset)
	c.Assert(sInfo.Message, gc.Equals, "")

	// Check that retrieving the newly created application works correctly.
	gitlab, err = st.Application("gitlab")
	c.Assert(err, jc.ErrorIsNil)
	c.Assert(gitlab.Name(), gc.Equals, "gitlab")
	ch, _, err = gitlab.Charm()
	c.Assert(err, jc.ErrorIsNil)
	c.Assert(ch.URL(), gc.DeepEquals, ch.URL())
}

func (s *StateSuite) TestAddApplicationKubernetesFormatV2(c *gc.C) {
	st := s.Factory.MakeModel(c, &factory.ModelParams{
		Name: "caas-model",
		Type: state.ModelTypeCAAS,
	})
	defer func() { _ = st.Close() }()
	charmDef := `
name: cockroachdb
description: foo
summary: foo
containers:
  redis:
    resource: redis-container-resource
resources:
  redis-container-resource:
    name: redis-container
    type: oci-image
`
	ch := state.AddCustomCharmWithManifest(c, st, "cockroach", "metadata.yaml", charmDef, "focal", 1)
	// A charm with supported series can only be force-deployed to series
	// of the same operating systems as the supported series.
	_, err := st.AddApplication(state.AddApplicationArgs{
		Name: "mysql", Charm: ch,
	})
	c.Assert(err, jc.ErrorIsNil)
}

func (s *StateSuite) TestAddCAASApplicationPlacementNotAllowed(c *gc.C) {
	st := s.Factory.MakeCAASModel(c, nil)
	defer st.Close()
	f := factory.NewFactory(st, s.StatePool)
	ch := f.MakeCharm(c, &factory.CharmParams{Name: "gitlab", Series: "kubernetes"})

	placement := []*instance.Placement{instance.MustParsePlacement("#:2")}
	_, err := st.AddApplication(
		state.AddApplicationArgs{Name: "gitlab", Charm: ch, Placement: placement})
	c.Assert(err, gc.ErrorMatches, ".*"+regexp.QuoteMeta(`cannot add application "gitlab": placement directives on k8s models not valid`))
}

func (s *StateSuite) TestAddApplicationWithNilCharmConfigValues(c *gc.C) {
	ch := s.AddTestingCharm(c, "dummy")
	insettings := charm.Settings{"tuning": nil}

	wordpress, err := s.State.AddApplication(state.AddApplicationArgs{Name: "wordpress", Charm: ch, CharmConfig: insettings})
	c.Assert(err, jc.ErrorIsNil)
	outsettings, err := wordpress.CharmConfig(model.GenerationMaster)
	c.Assert(err, jc.ErrorIsNil)
	expected := ch.Config().DefaultSettings()
	for name, value := range insettings {
		expected[name] = value
	}
	c.Assert(outsettings, gc.DeepEquals, expected)

	// Ensure that during creation, application settings with nil config values
	// were stripped and not written into database.
	dbSettings := state.GetApplicationCharmConfig(s.State, wordpress)
	_, dbFound := dbSettings.Get("tuning")
	c.Assert(dbFound, jc.IsFalse)
}

func (s *StateSuite) TestAddApplicationModelDying(c *gc.C) {
	charm := s.AddTestingCharm(c, "dummy")
	// Check that applications cannot be added if the model is initially Dying.
	model, err := s.State.Model()
	c.Assert(err, jc.ErrorIsNil)
	err = model.Destroy(state.DestroyModelParams{})
	c.Assert(err, jc.ErrorIsNil)
	_, err = s.State.AddApplication(state.AddApplicationArgs{Name: "s1", Charm: charm})
	c.Assert(err, gc.ErrorMatches, `cannot add application "s1": model "testmodel" is dying`)
}

func (s *StateSuite) TestAddApplicationModelMigrating(c *gc.C) {
	charm := s.AddTestingCharm(c, "dummy")
	// Check that applications cannot be added if the model is initially Dying.
	err := s.Model.SetMigrationMode(state.MigrationModeExporting)
	c.Assert(err, jc.ErrorIsNil)
	_, err = s.State.AddApplication(state.AddApplicationArgs{Name: "s1", Charm: charm})
	c.Assert(err, gc.ErrorMatches, `cannot add application "s1": model "testmodel" is being migrated`)
}

func (s *StateSuite) TestAddApplicationSameRemoteExists(c *gc.C) {
	charm := s.AddTestingCharm(c, "dummy")
	_, err := s.State.AddRemoteApplication(state.AddRemoteApplicationParams{
		Name: "s1", SourceModel: s.Model.ModelTag()})
	c.Assert(err, jc.ErrorIsNil)
	_, err = s.State.AddApplication(state.AddApplicationArgs{Name: "s1", Charm: charm})
	c.Assert(err, gc.ErrorMatches, `cannot add application "s1": remote application with same name already exists`)
}

func (s *StateSuite) TestAddApplicationRemoteAddedAfterInitial(c *gc.C) {
	charm := s.AddTestingCharm(c, "dummy")
	// Check that a application with a name conflict cannot be added if
	// there is no conflict initially but a remote application is added
	// before the transaction is run.
	defer state.SetBeforeHooks(c, s.State, func() {
		_, err := s.State.AddRemoteApplication(state.AddRemoteApplicationParams{
			Name: "s1", SourceModel: s.Model.ModelTag()})
		c.Assert(err, jc.ErrorIsNil)
	}).Check()
	_, err := s.State.AddApplication(state.AddApplicationArgs{Name: "s1", Charm: charm})
	c.Assert(err, gc.ErrorMatches, `cannot add application "s1": remote application with same name already exists`)
}

func (s *StateSuite) TestAddApplicationSameLocalExists(c *gc.C) {
	charm := s.AddTestingCharm(c, "dummy")
	s.AddTestingApplication(c, "s0", charm)
	_, err := s.State.AddApplication(state.AddApplicationArgs{Name: "s0", Charm: charm})
	c.Assert(err, gc.ErrorMatches, `cannot add application "s0": application already exists`)
}

func (s *StateSuite) TestAddApplicationLocalAddedAfterInitial(c *gc.C) {
	charm := s.AddTestingCharm(c, "dummy")
	// Check that a application with a name conflict cannot be added if
	// there is no conflict initially but a local application is added
	// before the transaction is run.
	defer state.SetBeforeHooks(c, s.State, func() {
		s.AddTestingApplication(c, "s1", charm)
	}).Check()
	_, err := s.State.AddApplication(state.AddApplicationArgs{Name: "s1", Charm: charm})
	c.Assert(err, gc.ErrorMatches, `cannot add application "s1": application already exists`)
}

func (s *StateSuite) TestAddApplicationModelDyingAfterInitial(c *gc.C) {
	charm := s.AddTestingCharm(c, "dummy")
	s.AddTestingApplication(c, "s0", charm)
	// Check that applications cannot be added if the model is initially
	// Alive but set to Dying immediately before the transaction is run.
	defer state.SetBeforeHooks(c, s.State, func() {
		c.Assert(s.Model.Life(), gc.Equals, state.Alive)
		c.Assert(s.Model.Destroy(state.DestroyModelParams{}), gc.IsNil)
	}).Check()
	_, err := s.State.AddApplication(state.AddApplicationArgs{Name: "s1", Charm: charm})
	c.Assert(err, gc.ErrorMatches, `cannot add application "s1": model "testmodel" is dying`)
}

func (s *StateSuite) TestApplicationNotFound(c *gc.C) {
	_, err := s.State.Application("bummer")
	c.Assert(err, gc.ErrorMatches, `application "bummer" not found`)
	c.Assert(err, jc.Satisfies, errors.IsNotFound)
}

func (s *StateSuite) TestAddApplicationWithDefaultBindings(c *gc.C) {
	ch := s.AddMetaCharm(c, "mysql", metaBase, 42)
	app, err := s.State.AddApplication(state.AddApplicationArgs{
		Name:  "yoursql",
		Charm: ch,
	})
	c.Assert(err, jc.ErrorIsNil)

	// Read them back to verify defaults and given bindings got merged as
	// expected.
	bindings, err := app.EndpointBindings()
	c.Assert(err, jc.ErrorIsNil)
	c.Assert(bindings.Map(), jc.DeepEquals, map[string]string{
		"":        network.AlphaSpaceId,
		"server":  network.AlphaSpaceId,
		"client":  network.AlphaSpaceId,
		"cluster": network.AlphaSpaceId,
	})

	// Removing the application also removes its bindings.
	err = app.Destroy()
	c.Assert(err, jc.ErrorIsNil)
	err = app.Refresh()
	c.Assert(err, jc.Satisfies, errors.IsNotFound)
	state.AssertEndpointBindingsNotFoundForApplication(c, app)
}

func (s *StateSuite) TestAddApplicationWithSpecifiedBindings(c *gc.C) {
	// Add extra spaces to use in bindings.
	dbSpace, err := s.State.AddSpace("db", "", nil, false)
	c.Assert(err, jc.ErrorIsNil)
	clientSpace, err := s.State.AddSpace("client", "", nil, true)
	c.Assert(err, jc.ErrorIsNil)

	// Specify some bindings, but not all when adding the application.
	ch := s.AddMetaCharm(c, "mysql", metaBase, 43)
	app, err := s.State.AddApplication(state.AddApplicationArgs{
		Name:  "yoursql",
		Charm: ch,
		EndpointBindings: map[string]string{
			"client":  clientSpace.Id(),
			"cluster": dbSpace.Id(),
		},
	})
	c.Assert(err, jc.ErrorIsNil)

	// Read them back to verify defaults and given bindings got merged as
	// expected.
	bindings, err := app.EndpointBindings()
	c.Assert(err, jc.ErrorIsNil)
	c.Assert(bindings.Map(), jc.DeepEquals, map[string]string{
		"":        network.AlphaSpaceId,
		"server":  network.AlphaSpaceId, // inherited from defaults.
		"client":  clientSpace.Id(),
		"cluster": dbSpace.Id(),
	})
}

func (s *StateSuite) TestAddApplicationWithInvalidBindings(c *gc.C) {
	charm := s.AddMetaCharm(c, "mysql", metaBase, 44)
	// Add extra spaces to use in bindings.
	dbSpace, err := s.State.AddSpace("db", "", nil, false)
	c.Assert(err, jc.ErrorIsNil)
	clientSpace, err := s.State.AddSpace("client", "", nil, true)
	c.Assert(err, jc.ErrorIsNil)

	for i, test := range []struct {
		about         string
		bindings      map[string]string
		expectedError string
		errorType     func(error) bool
	}{{ // 0
		about:         "extra endpoint bound to unknown space",
		bindings:      map[string]string{"extra": "4"},
		expectedError: `space not found`,
		errorType:     errors.IsNotFound,
	}, { // 1
		about:         "extra endpoint not bound to a space",
		bindings:      map[string]string{"extra": ""},
		expectedError: `unknown endpoint "extra" not valid`,
		errorType:     errors.IsNotValid,
	}, { // 2
		about:         "two extra endpoints, both bound to known spaces",
		bindings:      map[string]string{"ex1": dbSpace.Id(), "ex2": clientSpace.Id()},
		expectedError: `unknown endpoint "ex(1|2)" not valid`,
		errorType:     errors.IsNotValid,
	}, { // 3
		about:         "empty endpoint bound to unknown space",
		bindings:      map[string]string{"": "anything"},
		expectedError: `space not found`,
		errorType:     errors.IsNotFound,
	}, { // 4
		about:         "known endpoint bound to unknown space",
		bindings:      map[string]string{"server": "invalid"},
		expectedError: `space not found`,
		errorType:     errors.IsNotFound,
	}, { // 5
		about:         "known endpoint bound correctly and an extra endpoint",
		bindings:      map[string]string{"server": dbSpace.Id(), "foo": "public"},
		expectedError: `space not found`,
		errorType:     errors.IsNotFound,
	}} {
		c.Logf("test #%d: %s", i, test.about)

		_, err := s.State.AddApplication(state.AddApplicationArgs{
			Name:             "yoursql",
			Charm:            charm,
			EndpointBindings: test.bindings,
		})
		c.Check(err, gc.ErrorMatches, `cannot add application "yoursql": `+test.expectedError)
		c.Check(err, jc.Satisfies, test.errorType)
	}
}

func (s *StateSuite) TestAddApplicationMachinePlacementInvalidSeries(c *gc.C) {
	m, err := s.State.AddMachine("trusty", state.JobHostUnits)
	c.Assert(err, jc.ErrorIsNil)

	charm := s.AddTestingCharm(c, "dummy")
	_, err = s.State.AddApplication(state.AddApplicationArgs{
		Name: "wordpress", Charm: charm,
		Placement: []*instance.Placement{
			{instance.MachineScope, m.Id()},
		},
	})
	c.Assert(err, gc.ErrorMatches, "cannot add application \"wordpress\": cannot deploy to machine .*: series does not match")
}

func (s *StateSuite) TestAddApplicationIncompatibleOSWithSeriesInURL(c *gc.C) {
	charm := s.AddTestingCharm(c, "dummy")
	// A charm with a series in its URL is implicitly supported by that
	// series only.
	_, err := s.State.AddApplication(state.AddApplicationArgs{
		Name: "wordpress", Charm: charm,
		Series: "centos7",
	})
	c.Assert(err, gc.ErrorMatches, `cannot add application "wordpress": series "centos7" \(OS \"CentOS"\) not supported by charm, supported series are "quantal"`)
}

func (s *StateSuite) TestAddApplicationCompatibleOSWithSeriesInURL(c *gc.C) {
	charm := s.AddTestingCharm(c, "dummy")
	// A charm with a series in its URL is implicitly supported by that
	// series only.
	_, err := s.State.AddApplication(state.AddApplicationArgs{
		Name: "wordpress", Charm: charm,
		Series: charm.URL().Series,
	})
	c.Assert(err, jc.ErrorIsNil)
}

func (s *StateSuite) TestAddApplicationCompatibleOSWithNoExplicitSupportedSeries(c *gc.C) {
	// If a charm doesn't declare any series, we can add it with any series we choose.
	charm := s.AddSeriesCharm(c, "dummy", "bionic")
	_, err := s.State.AddApplication(state.AddApplicationArgs{
		Name: "wordpress", Charm: charm,
		Series: "quantal",
	})
	c.Assert(err, jc.ErrorIsNil)
}

func (s *StateSuite) TestAddApplicationOSIncompatibleWithSupportedSeries(c *gc.C) {
	charm := state.AddTestingCharmMultiSeries(c, s.State, "multi-series")
	// A charm with supported series can only be force-deployed to series
	// of the same operating systems as the supported series.
	_, err := s.State.AddApplication(state.AddApplicationArgs{
		Name: "wordpress", Charm: charm,
		Series: "centos7",
	})
	c.Assert(err, gc.ErrorMatches, `cannot add application "wordpress": series "centos7" \(OS "CentOS"\) not supported by charm, supported series are "precise, trusty, xenial, yakkety"`)
}

func (s *StateSuite) TestAllApplications(c *gc.C) {
	charm := s.AddTestingCharm(c, "dummy")
	applications, err := s.State.AllApplications()
	c.Assert(err, jc.ErrorIsNil)
	c.Assert(len(applications), gc.Equals, 0)

	// Check that after adding applications the result is ok.
	_, err = s.State.AddApplication(state.AddApplicationArgs{Name: "wordpress", Charm: charm})
	c.Assert(err, jc.ErrorIsNil)
	applications, err = s.State.AllApplications()
	c.Assert(err, jc.ErrorIsNil)
	c.Assert(len(applications), gc.Equals, 1)

	_, err = s.State.AddApplication(state.AddApplicationArgs{Name: "mysql", Charm: charm})
	c.Assert(err, jc.ErrorIsNil)
	applications, err = s.State.AllApplications()
	c.Assert(err, jc.ErrorIsNil)
	c.Assert(applications, gc.HasLen, 2)

	// Check the returned application, order is defined by sorted keys.
	names := make([]string, len(applications))
	for i, app := range applications {
		names[i] = app.Name()
	}
	sort.Strings(names)
	c.Assert(names[0], gc.Equals, "mysql")
	c.Assert(names[1], gc.Equals, "wordpress")
}

var inferEndpointsTests = []struct {
	summary string
	inputs  [][]string
	eps     []state.Endpoint
	err     string
}{
	{
		summary: "insane args",
		inputs:  [][]string{nil},
		err:     `cannot relate 0 endpoints`,
	}, {
		summary: "insane args",
		inputs:  [][]string{{"blah", "blur", "bleurgh"}},
		err:     `cannot relate 3 endpoints`,
	}, {
		summary: "invalid args",
		inputs: [][]string{
			{"ping:"},
			{":pong"},
			{":"},
		},
		err: `invalid endpoint ".*"`,
	}, {
		summary: "unknown application",
		inputs:  [][]string{{"wooble"}},
		err:     `application "wooble" not found`,
	}, {
		summary: "invalid relations",
		inputs: [][]string{
			{"ms", "ms"},
			{"wp", "wp"},
			{"rk1", "rk1"},
			{"rk1", "rk2"},
		},
		err: `no relations found`,
	}, {
		summary: "container scoped relation not possible when there's no subordinate",
		inputs: [][]string{
			{"lg-p", "wp"},
		},
		err: `no relations found`,
	}, {
		summary: "container scoped relations between 2 subordinates is ok",
		inputs:  [][]string{{"lg:logging-directory", "lg2:logging-client"}},
		eps: []state.Endpoint{{
			ApplicationName: "lg",
			Relation: charm.Relation{
				Name:      "logging-directory",
				Role:      "requirer",
				Interface: "logging",
				Scope:     charm.ScopeContainer,
			}}, {
			ApplicationName: "lg2",
			Relation: charm.Relation{
				Name:      "logging-client",
				Role:      "provider",
				Interface: "logging",
				Scope:     charm.ScopeGlobal,
			}},
		},
	},
	{
		summary: "valid peer relation",
		inputs: [][]string{
			{"rk1"},
			{"rk1:ring"},
		},
		eps: []state.Endpoint{{
			ApplicationName: "rk1",
			Relation: charm.Relation{
				Name:      "ring",
				Interface: "riak",
				Role:      charm.RolePeer,
				Scope:     charm.ScopeGlobal,
			},
		}},
	}, {
		summary: "ambiguous provider/requirer relation",
		inputs: [][]string{
			{"ms", "wp"},
			{"ms", "wp:db"},
		},
		err: `ambiguous relation: ".*" could refer to "wp:db ms:dev"; "wp:db ms:prod"`,
	}, {
		summary: "unambiguous provider/requirer relation",
		inputs: [][]string{
			{"ms:dev", "wp"},
			{"ms:dev", "wp:db"},
		},
		eps: []state.Endpoint{{
			ApplicationName: "ms",
			Relation: charm.Relation{
				Interface: "mysql",
				Name:      "dev",
				Role:      charm.RoleProvider,
				Scope:     charm.ScopeGlobal,
				Limit:     2,
			},
		}, {
			ApplicationName: "wp",
			Relation: charm.Relation{
				Interface: "mysql",
				Name:      "db",
				Role:      charm.RoleRequirer,
				Scope:     charm.ScopeGlobal,
				Limit:     1,
			},
		}},
	}, {
		summary: "explicit logging relation is preferred over implicit juju-info",
		inputs:  [][]string{{"lg", "wp"}},
		eps: []state.Endpoint{{
			ApplicationName: "lg",
			Relation: charm.Relation{
				Interface: "logging",
				Name:      "logging-directory",
				Role:      charm.RoleRequirer,
				Scope:     charm.ScopeContainer,
			},
		}, {
			ApplicationName: "wp",
			Relation: charm.Relation{
				Interface: "logging",
				Name:      "logging-dir",
				Role:      charm.RoleProvider,
				Scope:     charm.ScopeContainer,
			},
		}},
	}, {
		summary: "implicit relations can be chosen explicitly",
		inputs: [][]string{
			{"lg:info", "wp"},
			{"lg", "wp:juju-info"},
			{"lg:info", "wp:juju-info"},
		},
		eps: []state.Endpoint{{
			ApplicationName: "lg",
			Relation: charm.Relation{
				Interface: "juju-info",
				Name:      "info",
				Role:      charm.RoleRequirer,
				Scope:     charm.ScopeContainer,
			},
		}, {
			ApplicationName: "wp",
			Relation: charm.Relation{
				Interface: "juju-info",
				Name:      "juju-info",
				Role:      charm.RoleProvider,
				Scope:     charm.ScopeGlobal,
			},
		}},
	}, {
		summary: "implicit relations will be chosen if there are no other options",
		inputs:  [][]string{{"lg", "ms"}},
		eps: []state.Endpoint{{
			ApplicationName: "lg",
			Relation: charm.Relation{
				Interface: "juju-info",
				Name:      "info",
				Role:      charm.RoleRequirer,
				Scope:     charm.ScopeContainer,
			},
		}, {
			ApplicationName: "ms",
			Relation: charm.Relation{
				Interface: "juju-info",
				Name:      "juju-info",
				Role:      charm.RoleProvider,
				Scope:     charm.ScopeGlobal,
			},
		}},
	},
}

func (s *StateSuite) TestInferEndpoints(c *gc.C) {
	s.AddTestingApplication(c, "ms", s.AddTestingCharm(c, "mysql-alternative"))
	s.AddTestingApplication(c, "wp", s.AddTestingCharm(c, "wordpress"))
	loggingCh := s.AddTestingCharm(c, "logging")
	s.AddTestingApplication(c, "lg", loggingCh)
	s.AddTestingApplication(c, "lg2", loggingCh)
	riak := s.AddTestingCharm(c, "riak")
	s.AddTestingApplication(c, "rk1", riak)
	s.AddTestingApplication(c, "rk2", riak)
	s.AddTestingApplication(c, "lg-p", s.AddTestingCharm(c, "logging-principal"))

	for i, t := range inferEndpointsTests {
		c.Logf("test %d: %s", i, t.summary)
		for j, input := range t.inputs {
			c.Logf("  input %d: %+v", j, input)
			eps, err := s.State.InferEndpoints(input...)
			if t.err == "" {
				c.Assert(err, jc.ErrorIsNil)
				c.Assert(eps, gc.DeepEquals, t.eps)
			} else {
				c.Assert(err, gc.ErrorMatches, t.err)
			}
		}
	}
}

func (s *StateSuite) TestModelConstraints(c *gc.C) {
	// Environ constraints start out empty (for now).
	cons, err := s.State.ModelConstraints()
	c.Assert(err, jc.ErrorIsNil)
	c.Assert(&cons, jc.Satisfies, constraints.IsEmpty)

	// Environ constraints can be set.
	cons2 := constraints.Value{Mem: uint64p(1024)}
	err = s.State.SetModelConstraints(cons2)
	c.Assert(err, jc.ErrorIsNil)
	cons3, err := s.State.ModelConstraints()
	c.Assert(err, jc.ErrorIsNil)
	c.Assert(cons3, gc.DeepEquals, cons2)

	// Environ constraints are completely overwritten when re-set.
	cons4 := constraints.Value{CpuPower: uint64p(250)}
	err = s.State.SetModelConstraints(cons4)
	c.Assert(err, jc.ErrorIsNil)
	cons5, err := s.State.ModelConstraints()
	c.Assert(err, jc.ErrorIsNil)
	c.Assert(cons5, gc.DeepEquals, cons4)
}

func (s *StateSuite) TestSetInvalidConstraints(c *gc.C) {
	cons := constraints.MustParse("mem=4G instance-type=foo")
	err := s.State.SetModelConstraints(cons)
	c.Assert(err, gc.ErrorMatches, `ambiguous constraints: "instance-type" overlaps with "mem"`)
}

func (s *StateSuite) TestSetUnsupportedConstraintsWarning(c *gc.C) {
	defer loggo.ResetWriters()
	logger := loggo.GetLogger("test")
	logger.SetLogLevel(loggo.DEBUG)
	tw := &loggo.TestWriter{}
	c.Assert(loggo.RegisterWriter("constraints-tester", tw), gc.IsNil)

	cons := constraints.MustParse("mem=4G cpu-power=10")
	err := s.State.SetModelConstraints(cons)
	c.Assert(err, jc.ErrorIsNil)
	c.Assert(tw.Log(), jc.LogMatches, jc.SimpleMessages{{
		loggo.WARNING,
		`setting model constraints: unsupported constraints: cpu-power`},
	})
	econs, err := s.State.ModelConstraints()
	c.Assert(err, jc.ErrorIsNil)
	c.Assert(econs, gc.DeepEquals, cons)
}

func (s *StateSuite) TestWatchModelsBulkEvents(c *gc.C) {
	// Alive model...
	alive := s.Model

	// Dying model...
	st1 := s.Factory.MakeModel(c, nil)
	defer st1.Close()
	// Add a application so Destroy doesn't advance to Dead.
	app := factory.NewFactory(st1, s.StatePool).MakeApplication(c, nil)
	dying, err := st1.Model()
	c.Assert(err, jc.ErrorIsNil)
	err = dying.Destroy(state.DestroyModelParams{})
	c.Assert(err, jc.ErrorIsNil)

	// Add an empty model, destroy and remove it; we should
	// never see it reported.
	st2 := s.Factory.MakeModel(c, nil)
	defer st2.Close()
	model2, err := st2.Model()
	c.Assert(err, jc.ErrorIsNil)
	c.Assert(model2.Destroy(state.DestroyModelParams{}), jc.ErrorIsNil)
	err = st2.RemoveDyingModel()
	c.Assert(err, jc.ErrorIsNil)

	// Ensure that all the creation events have flowed through the system.
	s.WaitForModelWatchersIdle(c, s.Model.UUID())

	// All except the removed model are reported in initial event.
	w := s.State.WatchModels()
	defer statetesting.AssertStop(c, w)
	wc := statetesting.NewStringsWatcherC(c, s.State, w)
	wc.AssertChangeInSingleEvent(alive.UUID(), dying.UUID())

	// Progress dying to dead, alive to dying; and see changes reported.
	err = app.Destroy()
	c.Assert(err, jc.ErrorIsNil)
	c.Assert(st1.ProcessDyingModel(), jc.ErrorIsNil)
	c.Assert(st1.RemoveDyingModel(), jc.ErrorIsNil)
	c.Assert(alive.Destroy(state.DestroyModelParams{}), jc.ErrorIsNil)
	c.Assert(alive.Refresh(), jc.ErrorIsNil)
	c.Assert(alive.Life(), gc.Equals, state.Dying)
	c.Assert(dying.Refresh(), jc.Satisfies, errors.IsNotFound)
	wc.AssertChangeInSingleEvent(alive.UUID())
}

func (s *StateSuite) TestWatchModelsLifecycle(c *gc.C) {
	// Initial event reports the controller model.
	w := s.State.WatchModelLives()
	defer statetesting.AssertStop(c, w)
	wc := statetesting.NewStringsWatcherC(c, s.State, w)
	wc.AssertChange(s.State.ModelUUID())
	wc.AssertNoChange()

	// Add a non-empty model: reported.
	st1 := s.Factory.MakeModel(c, nil)
	defer st1.Close()
	app := factory.NewFactory(st1, s.StatePool).MakeApplication(c, nil)
	model, err := st1.Model()
	c.Assert(err, jc.ErrorIsNil)
	wc.AssertChange(model.UUID())
	wc.AssertNoChange()

	// Make it Dying: reported.
	err = model.Destroy(state.DestroyModelParams{})
	c.Assert(err, jc.ErrorIsNil)
	wc.AssertChange(model.UUID())
	wc.AssertNoChange()

	// Remove the model: reported.
	c.Assert(app.Destroy(), jc.ErrorIsNil)
	c.Assert(st1.ProcessDyingModel(), jc.ErrorIsNil)
	c.Assert(st1.RemoveDyingModel(), jc.ErrorIsNil)
	wc.AssertChange(model.UUID())
	wc.AssertNoChange()
	c.Assert(model.Refresh(), jc.Satisfies, errors.IsNotFound)
}

func (s *StateSuite) TestWatchApplicationsBulkEvents(c *gc.C) {
	// Alive application...
	dummyCharm := s.AddTestingCharm(c, "dummy")
	alive := s.AddTestingApplication(c, "application0", dummyCharm)

	// Dying application...
	dying := s.AddTestingApplication(c, "application1", dummyCharm)
	keepDying, err := dying.AddUnit(state.AddUnitParams{})
	c.Assert(err, jc.ErrorIsNil)
	err = dying.Destroy()
	c.Assert(err, jc.ErrorIsNil)

	// Dead application (actually, gone, Dead == removed in this case).
	gone := s.AddTestingApplication(c, "application2", dummyCharm)
	err = gone.Destroy()
	c.Assert(err, jc.ErrorIsNil)

	s.WaitForModelWatchersIdle(c, s.Model.UUID())
	// All except gone are reported in initial event.
	w := s.State.WatchApplications()
	defer statetesting.AssertStop(c, w)
	wc := statetesting.NewStringsWatcherC(c, s.State, w)
	wc.AssertChange(alive.Name(), dying.Name())
	wc.AssertNoChange()

	// Remove them all; alive/dying changes reported.
	err = alive.Destroy()
	c.Assert(err, jc.ErrorIsNil)
	err = keepDying.Destroy()
	c.Assert(err, jc.ErrorIsNil)
	c.Assert(s.State.Cleanup(), jc.ErrorIsNil)
	wc.AssertChange(alive.Name(), dying.Name())
	wc.AssertNoChange()
}

func (s *StateSuite) TestWatchApplicationsLifecycle(c *gc.C) {
	// Initial event is empty when no applications.
	w := s.State.WatchApplications()
	defer statetesting.AssertStop(c, w)
	wc := statetesting.NewStringsWatcherC(c, s.State, w)
	wc.AssertChange()
	wc.AssertNoChange()

	// Add a application: reported.
	application := s.AddTestingApplication(c, "application", s.AddTestingCharm(c, "dummy"))
	wc.AssertChange("application")
	wc.AssertNoChange()

	// Change the application: not reported.
	keepDying, err := application.AddUnit(state.AddUnitParams{})
	c.Assert(err, jc.ErrorIsNil)
	wc.AssertNoChange()

	// Make it Dying: reported.
	c.Assert(application.Destroy(), jc.ErrorIsNil)
	wc.AssertChange("application")
	wc.AssertNoChange()

	c.Assert(application.Refresh(), jc.ErrorIsNil)
	c.Check(application.Life(), gc.Equals, state.Dying)

	// Make it Dead(/removed): reported.
	c.Assert(keepDying.Destroy(), jc.ErrorIsNil)
	needs, err := s.State.NeedsCleanup()
	c.Assert(err, jc.ErrorIsNil)
	c.Check(needs, jc.IsTrue)
	c.Assert(s.State.Cleanup(), jc.ErrorIsNil)
	wc.AssertChange("application")
	wc.AssertNoChange()
}

func (s *StateSuite) TestWatchApplicationsDiesOnStateClose(c *gc.C) {
	// This test is testing logic in watcher.lifecycleWatcher,
	// which is also used by:
	//     State.WatchModels
	//     Application.WatchUnits
	//     Application.WatchRelations
	//     Machine.WatchContainers
	testWatcherDiesWhenStateCloses(c, s.Session, s.modelTag, s.State.ControllerTag(), func(c *gc.C, st *state.State) waiter {
		w := st.WatchApplications()
		<-w.Changes()
		return w
	})
}

func (s *StateSuite) TestWatchMachinesBulkEvents(c *gc.C) {
	// Alive machine...
	alive, err := s.State.AddMachine("quantal", state.JobHostUnits)
	c.Assert(err, jc.ErrorIsNil)

	// Dying machine...
	dying, err := s.State.AddMachine("quantal", state.JobHostUnits)
	c.Assert(err, jc.ErrorIsNil)
	err = dying.SetProvisioned(instance.Id("i-blah"), "", "fake-nonce", nil)
	c.Assert(err, jc.ErrorIsNil)
	err = dying.Destroy()
	c.Assert(err, jc.ErrorIsNil)

	// Dead machine...
	dead, err := s.State.AddMachine("quantal", state.JobHostUnits)
	c.Assert(err, jc.ErrorIsNil)
	err = dead.EnsureDead()
	c.Assert(err, jc.ErrorIsNil)

	// Gone machine.
	gone, err := s.State.AddMachine("quantal", state.JobHostUnits)
	c.Assert(err, jc.ErrorIsNil)
	err = gone.EnsureDead()
	c.Assert(err, jc.ErrorIsNil)
	err = gone.Remove()
	c.Assert(err, jc.ErrorIsNil)

	s.WaitForModelWatchersIdle(c, s.Model.UUID())
	// All except gone machine are reported in initial event.
	w := s.State.WatchModelMachines()
	defer statetesting.AssertStop(c, w)
	wc := statetesting.NewStringsWatcherC(c, s.State, w)
	wc.AssertChange(alive.Id(), dying.Id(), dead.Id())
	wc.AssertNoChange()

	// Remove them all; alive/dying changes reported; dead never mentioned again.
	err = alive.Destroy()
	c.Assert(err, jc.ErrorIsNil)
	err = dying.EnsureDead()
	c.Assert(err, jc.ErrorIsNil)
	err = dying.Remove()
	c.Assert(err, jc.ErrorIsNil)
	err = dead.Remove()
	c.Assert(err, jc.ErrorIsNil)
	wc.AssertChange(alive.Id(), dying.Id())
	wc.AssertNoChange()
}

func (s *StateSuite) TestWatchMachinesLifecycle(c *gc.C) {
	// Initial event is empty when no machines.
	w := s.State.WatchModelMachines()
	defer statetesting.AssertStop(c, w)
	wc := statetesting.NewStringsWatcherC(c, s.State, w)
	wc.AssertChange()
	wc.AssertNoChange()

	// Add a machine: reported.
	machine, err := s.State.AddMachine("quantal", state.JobHostUnits)
	c.Assert(err, jc.ErrorIsNil)
	wc.AssertChange("0")
	wc.AssertNoChange()

	// Change the machine: not reported.
	err = machine.SetProvisioned(instance.Id("i-blah"), "", "fake-nonce", nil)
	c.Assert(err, jc.ErrorIsNil)
	wc.AssertNoChange()

	// Make it Dying: reported.
	err = machine.Destroy()
	c.Assert(err, jc.ErrorIsNil)
	wc.AssertChange("0")
	wc.AssertNoChange()

	// Make it Dead: reported.
	err = machine.EnsureDead()
	c.Assert(err, jc.ErrorIsNil)
	wc.AssertChange("0")
	wc.AssertNoChange()

	// Remove it: not reported.
	err = machine.Remove()
	c.Assert(err, jc.ErrorIsNil)
	wc.AssertNoChange()
}

func (s *StateSuite) TestWatchMachinesIncludesOldMachines(c *gc.C) {
	// Older versions of juju do not write the "containertype" field.
	// This has caused machines to not be detected in the initial event.
	machine, err := s.State.AddMachine("quantal", state.JobHostUnits)
	c.Assert(err, jc.ErrorIsNil)
	err = s.machines.Update(
		bson.D{{"_id", state.DocID(s.State, machine.Id())}},
		bson.D{{"$unset", bson.D{{"containertype", 1}}}},
	)
	c.Assert(err, jc.ErrorIsNil)

	w := s.State.WatchModelMachines()
	defer statetesting.AssertStop(c, w)
	wc := statetesting.NewStringsWatcherC(c, s.State, w)
	wc.AssertChange(machine.Id())
	wc.AssertNoChange()
}

func (s *StateSuite) TestWatchMachinesIgnoresContainers(c *gc.C) {
	// Initial event is empty when no machines.
	w := s.State.WatchModelMachines()
	defer statetesting.AssertStop(c, w)
	wc := statetesting.NewStringsWatcherC(c, s.State, w)
	wc.AssertChange()
	wc.AssertNoChange()

	// Add a machine: reported.
	template := state.MachineTemplate{
		Series: "quantal",
		Jobs:   []state.MachineJob{state.JobHostUnits},
	}
	machines, err := s.State.AddMachines(template)
	c.Assert(err, jc.ErrorIsNil)
	c.Assert(machines, gc.HasLen, 1)
	machine := machines[0]
	wc.AssertChange("0")
	wc.AssertNoChange()

	// Add a container: not reported.
	m, err := s.State.AddMachineInsideMachine(template, machine.Id(), instance.LXD)
	c.Assert(err, jc.ErrorIsNil)
	wc.AssertNoChange()

	// Make the container Dying: not reported.
	err = m.Destroy()
	c.Assert(err, jc.ErrorIsNil)
	wc.AssertNoChange()

	// Make the container Dead: not reported.
	err = m.EnsureDead()
	c.Assert(err, jc.ErrorIsNil)
	wc.AssertNoChange()

	// Remove the container: not reported.
	err = m.Remove()
	c.Assert(err, jc.ErrorIsNil)
	wc.AssertNoChange()
}

func (s *StateSuite) TestWatchContainerLifecycle(c *gc.C) {
	// Add a host machine.
	template := state.MachineTemplate{
		Series: "quantal",
		Jobs:   []state.MachineJob{state.JobHostUnits},
	}
	machine, err := s.State.AddOneMachine(template)
	c.Assert(err, jc.ErrorIsNil)

	otherMachine, err := s.State.AddOneMachine(template)
	c.Assert(err, jc.ErrorIsNil)

	// Initial event is empty when no containers.
	w := machine.WatchContainers(instance.LXD)
	defer statetesting.AssertStop(c, w)
	wAll := machine.WatchAllContainers()
	defer statetesting.AssertStop(c, wAll)

	wc := statetesting.NewStringsWatcherC(c, s.State, w)
	wc.AssertChange()
	wc.AssertNoChange()

	wcAll := statetesting.NewStringsWatcherC(c, s.State, wAll)
	wcAll.AssertChange()
	wcAll.AssertNoChange()

	// Add a container of the required type: reported.
	m, err := s.State.AddMachineInsideMachine(template, machine.Id(), instance.LXD)
	c.Assert(err, jc.ErrorIsNil)
	wc.AssertChange("0/lxd/0")
	wc.AssertNoChange()
	wcAll.AssertChange("0/lxd/0")
	wcAll.AssertNoChange()

	// Add a container of a different type: not reported.
	m1, err := s.State.AddMachineInsideMachine(template, machine.Id(), instance.KVM)
	c.Assert(err, jc.ErrorIsNil)
	wc.AssertNoChange()
	// But reported by the all watcher.
	wcAll.AssertChange("0/kvm/0")
	wcAll.AssertNoChange()

	// Add a nested container of the right type: not reported.
	mchild, err := s.State.AddMachineInsideMachine(template, m.Id(), instance.LXD)
	c.Assert(err, jc.ErrorIsNil)
	wc.AssertNoChange()
	wcAll.AssertNoChange()

	// Add a container of a different machine: not reported.
	m2, err := s.State.AddMachineInsideMachine(template, otherMachine.Id(), instance.LXD)
	c.Assert(err, jc.ErrorIsNil)
	wc.AssertNoChange()
	statetesting.AssertStop(c, w)
	wcAll.AssertNoChange()
	statetesting.AssertStop(c, wAll)

	w = machine.WatchContainers(instance.LXD)
	defer statetesting.AssertStop(c, w)
	wc = statetesting.NewStringsWatcherC(c, s.State, w)
	wAll = machine.WatchAllContainers()
	defer statetesting.AssertStop(c, wAll)
	wcAll = statetesting.NewStringsWatcherC(c, s.State, wAll)
	wc.AssertChange("0/lxd/0")
	wc.AssertNoChange()
	wcAll.AssertChange("0/kvm/0", "0/lxd/0")
	wcAll.AssertNoChange()

	// Make the container Dying: cannot because of nested container.
	err = m.Destroy()
	c.Assert(err, gc.ErrorMatches, `machine .* is hosting containers ".*"`)

	err = mchild.EnsureDead()
	c.Assert(err, jc.ErrorIsNil)
	err = mchild.Remove()
	c.Assert(err, jc.ErrorIsNil)

	// Make the container Dying: reported.
	err = m.Destroy()
	c.Assert(err, jc.ErrorIsNil)
	wc.AssertChange("0/lxd/0")
	wc.AssertNoChange()
	wcAll.AssertChange("0/lxd/0")
	wcAll.AssertNoChange()

	// Make the other containers Dying: not reported.
	err = m1.Destroy()
	c.Assert(err, jc.ErrorIsNil)
	err = m2.Destroy()
	c.Assert(err, jc.ErrorIsNil)
	wc.AssertNoChange()
	// But reported by the all watcher.
	wcAll.AssertChange("0/kvm/0")
	wcAll.AssertNoChange()

	// Make the container Dead: reported.
	err = m.EnsureDead()
	c.Assert(err, jc.ErrorIsNil)
	wc.AssertChange("0/lxd/0")
	wc.AssertNoChange()
	wcAll.AssertChange("0/lxd/0")
	wcAll.AssertNoChange()

	// Make the other containers Dead: not reported.
	err = m1.EnsureDead()
	c.Assert(err, jc.ErrorIsNil)
	err = m2.EnsureDead()
	c.Assert(err, jc.ErrorIsNil)
	wc.AssertNoChange()
	// But reported by the all watcher.
	wcAll.AssertChange("0/kvm/0")
	wcAll.AssertNoChange()

	// Remove the container: not reported.
	err = m.Remove()
	c.Assert(err, jc.ErrorIsNil)
	wc.AssertNoChange()
	wcAll.AssertNoChange()
}

func (s *StateSuite) TestWatchMachineHardwareCharacteristics(c *gc.C) {
	// Add a machine: reported.
	machine, err := s.State.AddMachine("quantal", state.JobHostUnits)
	c.Assert(err, jc.ErrorIsNil)
	s.WaitForModelWatchersIdle(c, s.Model.UUID())
	w := machine.WatchInstanceData()
	defer statetesting.AssertStop(c, w)

	// Initial event.
	wc := statetesting.NewNotifyWatcherC(c, s.State, w)
	wc.AssertOneChange()

	// Provision a machine: reported.
	err = machine.SetProvisioned(instance.Id("i-blah"), "", "fake-nonce", nil)
	c.Assert(err, jc.ErrorIsNil)
	wc.AssertOneChange()

	// Alter the machine: not reported.
	vers := version.MustParseBinary("1.2.3-ubuntu-ppc")
	err = machine.SetAgentVersion(vers)
	c.Assert(err, jc.ErrorIsNil)
	wc.AssertNoChange()
}

func (s *StateSuite) TestWatchControllerConfig(c *gc.C) {
	w := s.State.WatchControllerConfig()
	defer statetesting.AssertStop(c, w)

	// Initial event.
	wc := statetesting.NewNotifyWatcherC(c, s.State, w)
	wc.AssertOneChange()

	cfg, err := s.State.ControllerConfig()
	c.Assert(err, jc.ErrorIsNil)
	expectedCfg := testing.FakeControllerConfig()
	c.Assert(cfg, jc.DeepEquals, expectedCfg)

	settings := state.GetControllerSettings(s.State)
	settings.Set("model-logs-size", "5M")
	_, err = settings.Write()
	c.Assert(err, jc.ErrorIsNil)

	wc.AssertOneChange()

	cfg, err = s.State.ControllerConfig()
	c.Assert(err, jc.ErrorIsNil)
	expectedCfg["model-logs-size"] = "5M"
	c.Assert(cfg, jc.DeepEquals, expectedCfg)
}

func (s *StateSuite) insertFakeModelDocs(c *gc.C, st *state.State) string {
	// insert one doc for each multiModelCollection
	var ops []mgotxn.Op
	modelUUID := st.ModelUUID()
	for _, collName := range state.MultiModelCollections() {
		// skip adding constraints, modelUser and settings as they were added when the
		// model was created
		if collName == "constraints" || collName == "modelusers" || collName == "settings" {
			continue
		}
		if state.HasRawAccess(collName) {
			coll, closer := state.GetRawCollection(st, collName)
			defer closer()

			err := coll.Insert(bson.M{
				"_id":        state.DocID(st, "arbitraryid"),
				"model-uuid": modelUUID,
			})
			c.Assert(err, jc.ErrorIsNil)
		} else {
			ops = append(ops, mgotxn.Op{
				C:      collName,
				Id:     state.DocID(st, "arbitraryid"),
				Insert: bson.M{"model-uuid": modelUUID},
			})
		}
	}

	state.RunTransaction(c, st, ops)

	// test that we can find each doc in state
	for _, collName := range state.MultiModelCollections() {
		coll, closer := state.GetRawCollection(st, collName)
		defer closer()
		n, err := coll.Find(bson.D{{"model-uuid", st.ModelUUID()}}).Count()
		c.Assert(err, jc.ErrorIsNil)
		c.Assert(n, gc.Not(gc.Equals), 0)
	}

	// Add a model user whose permissions should get removed
	// when the model is.
	_, err := s.Model.AddUser(
		state.UserAccessSpec{
			User:      names.NewUserTag("amelia@external"),
			CreatedBy: s.Owner,
			Access:    permission.ReadAccess,
		})
	c.Assert(err, jc.ErrorIsNil)

	return state.UserModelNameIndex(s.Model.Owner().Id(), s.Model.Name())
}

type checkUserModelNameArgs struct {
	st     *state.State
	id     string
	exists bool
}

func (s *StateSuite) checkUserModelNameExists(c *gc.C, args checkUserModelNameArgs) {
	indexColl, closer := state.GetCollection(args.st, "usermodelname")
	defer closer()
	n, err := indexColl.FindId(args.id).Count()
	c.Assert(err, jc.ErrorIsNil)
	if args.exists {
		c.Assert(n, gc.Equals, 1)
	} else {
		c.Assert(n, gc.Equals, 0)
	}
}

func (s *StateSuite) AssertModelDeleted(c *gc.C, st *state.State) {
	// check to see if the model itself is gone
	_, err := st.Model()
	c.Assert(err, gc.ErrorMatches, `model "`+st.ModelUUID()+`" not found`)

	// ensure all docs for all MultiModelCollections are removed
	for _, collName := range state.MultiModelCollections() {
		coll, closer := state.GetRawCollection(st, collName)
		defer closer()
		n, err := coll.Find(bson.D{{"model-uuid", st.ModelUUID()}}).Count()
		c.Assert(err, jc.ErrorIsNil)
		c.Assert(n, gc.Equals, 0)
	}

	// ensure user permissions for the model are removed
	permPattern := fmt.Sprintf("^%s#%s#", state.ModelGlobalKey, st.ModelUUID())
	permissions, closer := state.GetCollection(st, "permissions")
	defer closer()
	permCount, err := permissions.Find(bson.M{"_id": bson.M{"$regex": permPattern}}).Count()
	c.Assert(err, jc.ErrorIsNil)
	c.Check(permCount, gc.Equals, 0)
}

func (s *StateSuite) TestRemoveModel(c *gc.C) {
	st := s.State

	userModelKey := s.insertFakeModelDocs(c, st)
	s.checkUserModelNameExists(c, checkUserModelNameArgs{st: st, id: userModelKey, exists: true})

	model, err := st.Model()
	c.Assert(err, jc.ErrorIsNil)
	err = model.SetDead()
	c.Assert(err, jc.ErrorIsNil)

	cloud, err := s.State.Cloud(model.CloudName())
	c.Assert(err, jc.ErrorIsNil)
	refCount, err := state.CloudModelRefCount(st, cloud.Name)
	c.Assert(err, jc.ErrorIsNil)
	c.Assert(refCount, gc.Equals, 1)

	err = st.RemoveDyingModel()
	c.Assert(err, jc.ErrorIsNil)

	cloud, err = s.State.Cloud(model.CloudName())
	c.Assert(err, jc.ErrorIsNil)
	_, err = state.CloudModelRefCount(st, cloud.Name)
	c.Assert(err, jc.Satisfies, errors.IsNotFound)

	// test that we can not find the user:envName unique index
	s.checkUserModelNameExists(c, checkUserModelNameArgs{st: st, id: userModelKey, exists: false})
	s.AssertModelDeleted(c, st)
}

func (s *StateSuite) TestRemoveDyingModelAliveModelFails(c *gc.C) {
	st := s.Factory.MakeModel(c, nil)
	defer st.Close()
	err := st.RemoveDyingModel()
	c.Assert(errors.Cause(err), gc.ErrorMatches, "can't remove model: model still alive")
}

func (s *StateSuite) TestRemoveDyingModelForDyingModel(c *gc.C) {
	st := s.Factory.MakeModel(c, nil)
	defer st.Close()

	model, err := st.Model()
	c.Assert(err, jc.ErrorIsNil)

	c.Assert(model.Destroy(state.DestroyModelParams{}), jc.ErrorIsNil)
	c.Assert(st.SetDyingModelToDead(), jc.ErrorIsNil)
	c.Assert(model.Refresh(), jc.ErrorIsNil)
	c.Assert(model.Life(), jc.DeepEquals, state.Dead)

	c.Assert(st.RemoveDyingModel(), jc.ErrorIsNil)
	c.Assert(model.Refresh(), jc.Satisfies, errors.IsNotFound)
}

func (s *StateSuite) TestRemoveDyingModelForDeadModel(c *gc.C) {
	st := s.Factory.MakeModel(c, nil)
	defer st.Close()

	model, err := st.Model()
	c.Assert(err, jc.ErrorIsNil)

	c.Assert(model.Destroy(state.DestroyModelParams{}), jc.ErrorIsNil)
	c.Assert(model.Refresh(), jc.ErrorIsNil)
	c.Assert(model.Life(), jc.DeepEquals, state.Dying)

	c.Assert(st.RemoveDyingModel(), jc.ErrorIsNil)
	c.Assert(model.Refresh(), jc.Satisfies, errors.IsNotFound)
}

func (s *StateSuite) TestSetDyingModelToDeadRequiresDyingModel(c *gc.C) {
	st := s.Factory.MakeModel(c, nil)
	defer st.Close()

	model, err := st.Model()
	c.Assert(err, jc.ErrorIsNil)

	err = st.SetDyingModelToDead()
	c.Assert(errors.Cause(err), gc.Equals, state.ErrModelNotDying)

	c.Assert(model.Destroy(state.DestroyModelParams{}), jc.ErrorIsNil)
	c.Assert(model.Refresh(), jc.ErrorIsNil)
	c.Assert(model.Life(), jc.DeepEquals, state.Dying)
	c.Assert(st.SetDyingModelToDead(), jc.ErrorIsNil)
	c.Assert(model.Refresh(), jc.ErrorIsNil)
	c.Assert(model.Life(), jc.DeepEquals, state.Dead)

	err = st.SetDyingModelToDead()
	c.Assert(errors.Cause(err), gc.Equals, state.ErrModelNotDying)
}

func (s *StateSuite) TestRemoveImportingModelDocsFailsActive(c *gc.C) {
	st := s.Factory.MakeModel(c, nil)
	defer st.Close()

	err := st.RemoveImportingModelDocs()
	c.Assert(err, gc.ErrorMatches, "can't remove model: model not being imported for migration")
}

func (s *StateSuite) TestRemoveImportingModelDocsFailsExporting(c *gc.C) {
	st := s.Factory.MakeModel(c, nil)
	defer st.Close()
	model, err := st.Model()
	c.Assert(err, jc.ErrorIsNil)
	err = model.SetMigrationMode(state.MigrationModeExporting)
	c.Assert(err, jc.ErrorIsNil)

	err = st.RemoveImportingModelDocs()
	c.Assert(err, gc.ErrorMatches, "can't remove model: model not being imported for migration")
}

func (s *StateSuite) TestRemoveImportingModelDocsImporting(c *gc.C) {
	st := s.Factory.MakeModel(c, nil)
	defer st.Close()
	userModelKey := s.insertFakeModelDocs(c, st)
	c.Assert(state.HostedModelCount(c, st), gc.Equals, 1)

	m, err := st.Model()
	c.Assert(err, jc.ErrorIsNil)

	err = m.SetMigrationMode(state.MigrationModeImporting)
	c.Assert(err, jc.ErrorIsNil)

	err = s.Model.SetMigrationMode(state.MigrationModeImporting)
	c.Assert(err, jc.ErrorIsNil)

	err = st.RemoveImportingModelDocs()
	c.Assert(err, jc.ErrorIsNil)

	// remove suite state
	err = s.State.RemoveImportingModelDocs()
	c.Assert(err, jc.ErrorIsNil)

	// test that we can not find the user:envName unique index
	s.checkUserModelNameExists(c, checkUserModelNameArgs{st: st, id: userModelKey, exists: false})
	s.AssertModelDeleted(c, st)
	c.Assert(state.HostedModelCount(c, st), gc.Equals, 0)
}

func (s *StateSuite) TestRemoveExportingModelDocsFailsActive(c *gc.C) {
	st := s.Factory.MakeModel(c, nil)
	defer st.Close()

	err := st.RemoveExportingModelDocs()
	c.Assert(err, gc.ErrorMatches, "can't remove model: model not being exported for migration")
}

func (s *StateSuite) TestRemoveExportingModelDocsFailsImporting(c *gc.C) {
	st := s.Factory.MakeModel(c, nil)
	defer st.Close()

	model, err := st.Model()
	c.Assert(err, jc.ErrorIsNil)

	err = model.SetMigrationMode(state.MigrationModeImporting)
	c.Assert(err, jc.ErrorIsNil)

	err = st.RemoveExportingModelDocs()
	c.Assert(err, gc.ErrorMatches, "can't remove model: model not being exported for migration")
}

func (s *StateSuite) TestRemoveExportingModelDocsExporting(c *gc.C) {
	st := s.Factory.MakeModel(c, nil)
	defer st.Close()
	userModelKey := s.insertFakeModelDocs(c, st)
	c.Assert(state.HostedModelCount(c, s.State), gc.Equals, 1)

	model, err := st.Model()
	c.Assert(err, jc.ErrorIsNil)

	err = model.SetMigrationMode(state.MigrationModeExporting)
	c.Assert(err, jc.ErrorIsNil)

	err = st.RemoveExportingModelDocs()
	c.Assert(err, jc.ErrorIsNil)

	err = s.Model.SetMigrationMode(state.MigrationModeExporting)
	c.Assert(err, jc.ErrorIsNil)

	err = s.State.RemoveExportingModelDocs()
	c.Assert(err, jc.ErrorIsNil)

	// test that we can not find the user:envName unique index
	s.checkUserModelNameExists(c, checkUserModelNameArgs{st: st, id: userModelKey, exists: false})
	s.AssertModelDeleted(c, st)
	c.Assert(state.HostedModelCount(c, s.State), gc.Equals, 0)
}

func (s *StateSuite) TestRemoveExportingModelDocsRemovesLogs(c *gc.C) {
	st := s.Factory.MakeModel(c, nil)
	defer st.Close()

	model, err := st.Model()
	c.Assert(err, jc.ErrorIsNil)

	err = model.SetMigrationMode(state.MigrationModeExporting)
	c.Assert(err, jc.ErrorIsNil)

	writeLogs(c, st, 5)
	writeLogs(c, s.State, 5)

	err = st.RemoveExportingModelDocs()
	c.Assert(err, jc.ErrorIsNil)

	assertLogCount(c, s.State, 5)
	assertLogCount(c, st, 0)
}

func (s *StateSuite) TestRemoveImportingModelDocsRemovesLogs(c *gc.C) {
	st := s.Factory.MakeModel(c, nil)
	defer st.Close()

	model, err := st.Model()
	c.Assert(err, jc.ErrorIsNil)

	err = model.SetMigrationMode(state.MigrationModeImporting)
	c.Assert(err, jc.ErrorIsNil)

	writeLogs(c, st, 5)
	writeLogs(c, s.State, 5)

	err = st.RemoveImportingModelDocs()
	c.Assert(err, jc.ErrorIsNil)

	assertLogCount(c, s.State, 5)
	assertLogCount(c, st, 0)
}

func (s *StateSuite) TestRemoveModelRemovesLogs(c *gc.C) {
	st := s.Factory.MakeModel(c, nil)
	defer st.Close()

	model, err := st.Model()
	c.Assert(err, jc.ErrorIsNil)
	err = model.SetDead()
	c.Assert(err, jc.ErrorIsNil)

	writeLogs(c, st, 5)
	writeLogs(c, s.State, 5)

	err = st.RemoveDyingModel()
	c.Assert(err, jc.ErrorIsNil)

	assertLogCount(c, s.State, 5)
	assertLogCount(c, st, 0)
}

func (s *StateSuite) TestRemoveExportingModelDocsRemovesLogTrackers(c *gc.C) {
	st := s.Factory.MakeModel(c, nil)
	defer st.Close()

	model, err := st.Model()
	c.Assert(err, jc.ErrorIsNil)

	err = model.SetMigrationMode(state.MigrationModeExporting)
	c.Assert(err, jc.ErrorIsNil)

	t1 := state.NewLastSentLogTracker(st, model.UUID(), "go-away")
	defer t1.Close()
	t2 := state.NewLastSentLogTracker(st, s.State.ModelUUID(), "stay")
	defer t2.Close()

	c.Assert(t1.Set(100, 100), jc.ErrorIsNil)
	c.Assert(t2.Set(100, 100), jc.ErrorIsNil)

	err = st.RemoveExportingModelDocs()
	c.Assert(err, jc.ErrorIsNil)

	_, _, err = t1.Get()
	c.Check(errors.Cause(err), gc.Equals, state.ErrNeverForwarded)

	id, count, err := t2.Get()
	c.Assert(err, jc.ErrorIsNil)
	c.Check(id, gc.Equals, int64(100))
	c.Check(count, gc.Equals, int64(100))
}

func writeLogs(c *gc.C, st *state.State, n int) {
	dbLogger := state.NewDbLogger(st)
	defer dbLogger.Close()
	for i := 0; i < n; i++ {
		err := dbLogger.Log([]state.LogRecord{{
			Time:     time.Now(),
			Entity:   "application-van-occupanther",
			Module:   "chasing after deer",
			Location: "in a log house",
			Level:    loggo.INFO,
			Message:  "why are your fingers like that of a hedge in winter?",
		}})
		c.Assert(err, jc.ErrorIsNil)
	}
}

func assertLogCount(c *gc.C, st *state.State, expected int) {
	logColl := st.MongoSession().DB("logs").C("logs." + st.ModelUUID())
	actual, err := logColl.Count()
	c.Assert(err, jc.ErrorIsNil)
	c.Assert(actual, gc.Equals, expected)
}

func (s *StateSuite) TestWatchForModelConfigChanges(c *gc.C) {
	cur := jujuversion.Current
	err := statetesting.SetAgentVersion(s.State, cur)
	c.Assert(err, jc.ErrorIsNil)
	s.WaitForModelWatchersIdle(c, s.Model.UUID())
	w := s.Model.WatchForModelConfigChanges()
	defer statetesting.AssertStop(c, w)

	wc := statetesting.NewNotifyWatcherC(c, s.State, w)
	// Initially we get one change notification
	wc.AssertOneChange()

	// Multiple changes will only result in a single change notification
	newVersion := cur
	newVersion.Minor++
	err = statetesting.SetAgentVersion(s.State, newVersion)
	c.Assert(err, jc.ErrorIsNil)

	newerVersion := newVersion
	newerVersion.Minor++
	err = statetesting.SetAgentVersion(s.State, newerVersion)
	c.Assert(err, jc.ErrorIsNil)
	wc.AssertOneChange()

	// Setting it to the same value does not trigger a change notification
	err = statetesting.SetAgentVersion(s.State, newerVersion)
	c.Assert(err, jc.ErrorIsNil)
	wc.AssertNoChange()
}

func (s *StateSuite) TestWatchForModelConfigControllerChanges(c *gc.C) {
	w := s.Model.WatchForModelConfigChanges()
	defer statetesting.AssertStop(c, w)

	wc := statetesting.NewNotifyWatcherC(c, s.State, w)
	wc.AssertOneChange()
}

func (s *StateSuite) TestWatchCloudSpecChanges(c *gc.C) {
	w := s.Model.WatchCloudSpecChanges()
	defer statetesting.AssertStop(c, w)

	wc := statetesting.NewNotifyWatcherC(c, s.State, w)
	// Initially we get one change notification
	wc.AssertOneChange()

	cloud, err := s.State.Cloud(s.Model.CloudName())
	c.Assert(err, jc.ErrorIsNil)

	// Multiple changes will only result in a single change notification
	cloud.StorageEndpoint = "https://storage"
	err = s.State.UpdateCloud(cloud)
	c.Assert(err, jc.ErrorIsNil)
	cloud.StorageEndpoint = "https://storage1"
	err = s.State.UpdateCloud(cloud)
	c.Assert(err, jc.ErrorIsNil)
	wc.AssertOneChange()
}

func (s *StateSuite) TestAddAndGetEquivalence(c *gc.C) {
	// The equivalence tested here isn't necessarily correct, and
	// comparing private details is discouraged in the project.
	// The implementation might choose to cache information, or
	// to have different logic when adding or removing, and the
	// comparison might fail despite it being correct.
	// That said, we've had bugs with txn-revno being incorrect
	// before, so this testing at least ensures we're conscious
	// about such changes.

	m1, err := s.State.AddMachine("quantal", state.JobHostUnits)
	c.Assert(err, jc.ErrorIsNil)
	m2, err := s.State.Machine(m1.Id())
	c.Assert(err, jc.ErrorIsNil)
	c.Assert(m1, jc.DeepEquals, m2)

	charm1 := s.AddTestingCharm(c, "wordpress")
	charm2, err := s.State.Charm(charm1.URL())
	c.Assert(err, jc.ErrorIsNil)
	c.Assert(charm1, jc.DeepEquals, charm2)

	wordpress1 := s.AddTestingApplication(c, "wordpress", charm1)
	wordpress2, err := s.State.Application("wordpress")
	c.Assert(err, jc.ErrorIsNil)
	c.Assert(wordpress1, jc.DeepEquals, wordpress2)

	unit1, err := wordpress1.AddUnit(state.AddUnitParams{})
	c.Assert(err, jc.ErrorIsNil)
	unit2, err := s.State.Unit("wordpress/0")
	c.Assert(err, jc.ErrorIsNil)
	c.Assert(unit1, jc.DeepEquals, unit2)

	s.AddTestingApplication(c, "mysql", s.AddTestingCharm(c, "mysql"))
	c.Assert(err, jc.ErrorIsNil)
	eps, err := s.State.InferEndpoints("wordpress", "mysql")
	c.Assert(err, jc.ErrorIsNil)
	relation1, err := s.State.AddRelation(eps...)
	c.Assert(err, jc.ErrorIsNil)
	relation2, err := s.State.EndpointsRelation(eps...)
	c.Assert(err, jc.ErrorIsNil)
	c.Assert(relation1, jc.DeepEquals, relation2)
	relation3, err := s.State.Relation(relation1.Id())
	c.Assert(err, jc.ErrorIsNil)
	c.Assert(relation1, jc.DeepEquals, relation3)
}

func tryOpenState(modelTag names.ModelTag, controllerTag names.ControllerTag, info *mongo.MongoInfo) error {
	session, err := mongo.DialWithInfo(*info, mongotest.DialOpts())
	if err != nil {
		return err
	}
	defer session.Close()
	pool, err := state.OpenStatePool(state.OpenParams{
		Clock:              clock.WallClock,
		ControllerTag:      controllerTag,
		ControllerModelTag: modelTag,
		MongoSession:       session,
	})
	if err == nil {
		err = pool.Close()
	}
	return err
}

func (s *StateSuite) TestOpenWithoutSetMongoPassword(c *gc.C) {
	info := statetesting.NewMongoInfo()
	info.Tag, info.Password = names.NewUserTag("arble"), "bar"
	err := tryOpenState(s.modelTag, s.State.ControllerTag(), info)
	c.Check(errors.Cause(err), jc.Satisfies, errors.IsUnauthorized)
	c.Check(err, gc.ErrorMatches, `cannot log in to admin database as "user-arble": unauthorized mongo access: .*`)

	info.Tag, info.Password = names.NewUserTag("arble"), ""
	err = tryOpenState(s.modelTag, s.State.ControllerTag(), info)
	c.Check(errors.Cause(err), jc.Satisfies, errors.IsUnauthorized)
	c.Check(err, gc.ErrorMatches, `cannot log in to admin database as "user-arble": unauthorized mongo access: .*`)

	info.Tag, info.Password = nil, ""
	err = tryOpenState(s.modelTag, s.State.ControllerTag(), info)
	c.Check(err, jc.ErrorIsNil)
}

func testSetPassword(c *gc.C, getEntity func() (state.Authenticator, error)) {
	e, err := getEntity()
	c.Assert(err, jc.ErrorIsNil)

	c.Assert(e.PasswordValid(goodPassword), jc.IsFalse)
	err = e.SetPassword(goodPassword)
	c.Assert(err, jc.ErrorIsNil)
	c.Assert(e.PasswordValid(goodPassword), jc.IsTrue)

	// Check a newly-fetched entity has the same password.
	e2, err := getEntity()
	c.Assert(err, jc.ErrorIsNil)
	c.Assert(e2.PasswordValid(goodPassword), jc.IsTrue)

	err = e.SetPassword(alternatePassword)
	c.Assert(err, jc.ErrorIsNil)
	c.Assert(e.PasswordValid(goodPassword), jc.IsFalse)
	c.Assert(e.PasswordValid(alternatePassword), jc.IsTrue)

	// Check that refreshing fetches the new password
	err = e2.Refresh()
	c.Assert(err, jc.ErrorIsNil)
	c.Assert(e2.PasswordValid(alternatePassword), jc.IsTrue)

	if le, ok := e.(lifer); ok {
		testWhenDying(c, le, noErr, deadErr, func() error {
			return e.SetPassword("arble-farble-dying-yarble")
		})
	}
}

type findEntityTest struct {
	tag names.Tag
	err string
}

var findEntityTests = []findEntityTest{{
	tag: names.NewRelationTag("app1:rel1 app2:rel2"),
	err: `relation "app1:rel1 app2:rel2" not found`,
}, {
	tag: names.NewModelTag("9f484882-2f18-4fd2-967d-db9663db7bea"),
	err: `model "9f484882-2f18-4fd2-967d-db9663db7bea" not found`,
}, {
	tag: names.NewMachineTag("0"),
}, {
	tag: names.NewControllerAgentTag("0"),
}, {
	tag: names.NewApplicationTag("ser-vice2"),
}, {
	tag: names.NewRelationTag("wordpress:db ser-vice2:server"),
}, {
	tag: names.NewUnitTag("ser-vice2/0"),
}, {
	tag: names.NewUserTag("arble"),
}, {
	tag: names.NewActionTag("fedcba98-7654-4321-ba98-76543210beef"),
	err: `action "fedcba98-7654-4321-ba98-76543210beef" not found`,
}, {
	tag: names.NewOperationTag("666"),
	err: `operation "666" not found`,
}, {
	tag: names.NewUserTag("eric"),
}, {
	tag: names.NewUserTag("eric@local"),
}, {
	tag: names.NewUserTag("eric@remote"),
	err: `user "eric@remote" not found`,
}}

var entityTypes = map[string]interface{}{
	names.UserTagKind:            (*state.User)(nil),
	names.ModelTagKind:           (*state.Model)(nil),
	names.ApplicationTagKind:     (*state.Application)(nil),
	names.UnitTagKind:            (*state.Unit)(nil),
	names.MachineTagKind:         (*state.Machine)(nil),
	names.ControllerAgentTagKind: (*state.ControllerNodeInstance)(nil),
	names.RelationTagKind:        (*state.Relation)(nil),
	names.ActionTagKind:          (state.Action)(nil),
	names.OperationTagKind:       (state.Operation)(nil),
}

func (s *StateSuite) TestFindEntity(c *gc.C) {
	s.Factory.MakeUser(c, &factory.UserParams{Name: "eric"})
	_, err := s.State.AddMachine("quantal", state.JobHostUnits)
	c.Assert(err, jc.ErrorIsNil)
	_, err = s.State.AddControllerNode()
	c.Assert(err, jc.ErrorIsNil)
	app := s.AddTestingApplication(c, "ser-vice2", s.AddTestingCharm(c, "mysql"))
	unit, err := app.AddUnit(state.AddUnitParams{})
	c.Assert(err, jc.ErrorIsNil)
	operationID, err := s.Model.EnqueueOperation("something")
	c.Assert(err, jc.ErrorIsNil)
<<<<<<< HEAD
	_, err = s.Model.AddAction(unit, operationID, "fakeaction", nil, nil, nil)
=======
	_, err = s.Model.AddAction(unit, operationID, "fakeaction", nil)
>>>>>>> 4d120ac5
	c.Assert(err, jc.ErrorIsNil)
	s.Factory.MakeUser(c, &factory.UserParams{Name: "arble"})
	c.Assert(err, jc.ErrorIsNil)
	s.AddTestingApplication(c, "wordpress", s.AddTestingCharm(c, "wordpress"))
	eps, err := s.State.InferEndpoints("wordpress", "ser-vice2")
	c.Assert(err, jc.ErrorIsNil)
	rel, err := s.State.AddRelation(eps...)
	c.Assert(err, jc.ErrorIsNil)
	c.Assert(rel.String(), gc.Equals, "wordpress:db ser-vice2:server")

	findEntityTests = append([]findEntityTest{}, findEntityTests...)
	findEntityTests = append(findEntityTests, findEntityTest{
		tag: names.NewModelTag(s.Model.UUID()),
	})

	for i, test := range findEntityTests {
		c.Logf("test %d: %q", i, test.tag)
		e, err := s.State.FindEntity(test.tag)
		if test.err != "" {
			c.Assert(err, gc.ErrorMatches, test.err)
		} else {
			c.Assert(err, jc.ErrorIsNil)
			kind := test.tag.Kind()
			c.Assert(e, gc.FitsTypeOf, entityTypes[kind])
			if kind == names.ModelTagKind {
				// TODO(axw) 2013-12-04 #1257587
				// We *should* only be able to get the entity with its tag, but
				// for backwards-compatibility we accept any non-UUID tag.
				c.Assert(e.Tag(), gc.Equals, s.Model.Tag())
			} else if kind == names.UserTagKind {
				// Test the fully qualified username rather than the tag structure itself.
				expected := test.tag.(names.UserTag).Id()
				c.Assert(e.Tag().(names.UserTag).Id(), gc.Equals, expected)
			} else {
				c.Assert(e.Tag(), gc.Equals, test.tag)
			}
		}
	}
}

func (s *StateSuite) TestParseNilTagReturnsAnError(c *gc.C) {
	coll, id, err := state.ConvertTagToCollectionNameAndId(s.State, nil)
	c.Assert(err, gc.ErrorMatches, "tag is nil")
	c.Assert(coll, gc.Equals, "")
	c.Assert(id, gc.IsNil)
}

func (s *StateSuite) TestParseMachineTag(c *gc.C) {
	m, err := s.State.AddMachine("quantal", state.JobHostUnits)
	c.Assert(err, jc.ErrorIsNil)
	coll, id, err := state.ConvertTagToCollectionNameAndId(s.State, m.Tag())
	c.Assert(err, jc.ErrorIsNil)
	c.Assert(coll, gc.Equals, "machines")
	c.Assert(id, gc.Equals, state.DocID(s.State, m.Id()))
}

func (s *StateSuite) TestParseApplicationTag(c *gc.C) {
	app := s.AddTestingApplication(c, "ser-vice2", s.AddTestingCharm(c, "dummy"))
	coll, id, err := state.ConvertTagToCollectionNameAndId(s.State, app.Tag())
	c.Assert(err, jc.ErrorIsNil)
	c.Assert(coll, gc.Equals, "applications")
	c.Assert(id, gc.Equals, state.DocID(s.State, app.Name()))
}

func (s *StateSuite) TestParseUnitTag(c *gc.C) {
	app := s.AddTestingApplication(c, "application2", s.AddTestingCharm(c, "dummy"))
	u, err := app.AddUnit(state.AddUnitParams{})
	c.Assert(err, jc.ErrorIsNil)
	coll, id, err := state.ConvertTagToCollectionNameAndId(s.State, u.Tag())
	c.Assert(err, jc.ErrorIsNil)
	c.Assert(coll, gc.Equals, "units")
	c.Assert(id, gc.Equals, state.DocID(s.State, u.Name()))
}

func (s *StateSuite) TestParseActionTag(c *gc.C) {
	app := s.AddTestingApplication(c, "application2", s.AddTestingCharm(c, "dummy"))
	u, err := app.AddUnit(state.AddUnitParams{})
	c.Assert(err, jc.ErrorIsNil)
	operationID, err := s.Model.EnqueueOperation("a test")
	c.Assert(err, jc.ErrorIsNil)
<<<<<<< HEAD
	f, err := s.Model.AddAction(u, operationID, "snapshot", nil, nil, nil)
=======
	f, err := s.Model.AddAction(u, operationID, "snapshot", nil)
>>>>>>> 4d120ac5
	c.Assert(err, jc.ErrorIsNil)

	action, err := s.Model.Action(f.Id())
	c.Assert(err, jc.ErrorIsNil)
	c.Assert(action.Tag(), gc.Equals, names.NewActionTag(action.Id()))
	coll, id, err := state.ConvertTagToCollectionNameAndId(s.State, action.Tag())
	c.Assert(err, jc.ErrorIsNil)
	c.Assert(coll, gc.Equals, "actions")
	c.Assert(id, gc.Equals, action.Id())
}

func (s *StateSuite) TestParseUserTag(c *gc.C) {
	user := s.Factory.MakeUser(c, nil)
	coll, id, err := state.ConvertTagToCollectionNameAndId(s.State, user.Tag())
	c.Assert(err, jc.ErrorIsNil)
	c.Assert(coll, gc.Equals, "users")
	c.Assert(id, gc.Equals, user.Name())
}

func (s *StateSuite) TestParseModelTag(c *gc.C) {
	coll, id, err := state.ConvertTagToCollectionNameAndId(s.State, s.Model.Tag())
	c.Assert(err, jc.ErrorIsNil)
	c.Assert(coll, gc.Equals, "models")
	c.Assert(id, gc.Equals, s.Model.UUID())
}

func (s *StateSuite) TestWatchCleanups(c *gc.C) {
	// Check initial event.
	w := s.State.WatchCleanups()
	defer statetesting.AssertStop(c, w)
	wc := statetesting.NewNotifyWatcherC(c, s.State, w)
	wc.AssertOneChange()

	// Set up two relations for later use, check no events.
	s.AddTestingApplication(c, "wordpress", s.AddTestingCharm(c, "wordpress"))
	s.AddTestingApplication(c, "mysql", s.AddTestingCharm(c, "mysql"))
	eps, err := s.State.InferEndpoints("wordpress", "mysql")
	c.Assert(err, jc.ErrorIsNil)
	relM, err := s.State.AddRelation(eps...)
	c.Assert(err, jc.ErrorIsNil)
	s.AddTestingApplication(c, "varnish", s.AddTestingCharm(c, "varnish"))
	c.Assert(err, jc.ErrorIsNil)
	eps, err = s.State.InferEndpoints("wordpress", "varnish")
	c.Assert(err, jc.ErrorIsNil)
	relV, err := s.State.AddRelation(eps...)
	c.Assert(err, jc.ErrorIsNil)
	wc.AssertNoChange()

	// Destroy one relation, check one change.
	err = relM.Destroy()
	c.Assert(err, jc.ErrorIsNil)
	wc.AssertOneChange()

	// Handle that cleanup doc and create another, check one change.
	err = s.State.Cleanup()
	c.Assert(err, jc.ErrorIsNil)
	err = relV.Destroy()
	c.Assert(err, jc.ErrorIsNil)
	wc.AssertOneChange()

	// Clean up final doc, check change.
	err = s.State.Cleanup()
	c.Assert(err, jc.ErrorIsNil)
	wc.AssertOneChange()

	// Stop watcher, check closed.
	statetesting.AssertStop(c, w)
	wc.AssertClosed()
}

func (s *StateSuite) TestWatchCleanupsDiesOnStateClose(c *gc.C) {
	testWatcherDiesWhenStateCloses(c, s.Session, s.modelTag, s.State.ControllerTag(), func(c *gc.C, st *state.State) waiter {
		w := st.WatchCleanups()
		<-w.Changes()
		return w
	})
}

func (s *StateSuite) TestWatchCleanupsBulk(c *gc.C) {
	// Check initial event.
	w := s.State.WatchCleanups()
	defer statetesting.AssertStop(c, w)
	wc := statetesting.NewNotifyWatcherC(c, s.State, w)
	wc.AssertOneChange()

	// Create two peer relations by creating their applications.
	riak := s.AddTestingApplication(c, "riak", s.AddTestingCharm(c, "riak"))
	_, err := riak.Endpoint("ring")
	c.Assert(err, jc.ErrorIsNil)
	allHooks := s.AddTestingApplication(c, "all-hooks", s.AddTestingCharm(c, "all-hooks"))
	_, err = allHooks.Endpoint("self")
	c.Assert(err, jc.ErrorIsNil)
	wc.AssertNoChange()

	// Destroy them both, check one change.
	err = riak.Destroy()
	c.Assert(err, jc.ErrorIsNil)
	err = allHooks.Destroy()
	c.Assert(err, jc.ErrorIsNil)
	wc.AssertOneChange()

	// Clean them both up, check one change.
	err = s.State.Cleanup()
	c.Assert(err, jc.ErrorIsNil)
	wc.AssertOneChange()
}

func (s *StateSuite) TestWatchMinUnits(c *gc.C) {
	// Check initial event.
	w := s.State.WatchMinUnits()
	defer statetesting.AssertStop(c, w)
	wc := statetesting.NewStringsWatcherC(c, s.State, w)
	wc.AssertChange()
	wc.AssertNoChange()

	// Set up applications for later use.
	wordpress := s.AddTestingApplication(c,
		"wordpress", s.AddTestingCharm(c, "wordpress"))
	mysql := s.AddTestingApplication(c, "mysql", s.AddTestingCharm(c, "mysql"))
	wordpressName := wordpress.Name()

	// Add application units for later use.
	wordpress0, err := wordpress.AddUnit(state.AddUnitParams{})
	c.Assert(err, jc.ErrorIsNil)
	wordpress1, err := wordpress.AddUnit(state.AddUnitParams{})
	c.Assert(err, jc.ErrorIsNil)
	mysql0, err := mysql.AddUnit(state.AddUnitParams{})
	c.Assert(err, jc.ErrorIsNil)
	// No events should occur.
	wc.AssertNoChange()

	// Add minimum units to a application; a single change should occur.
	err = wordpress.SetMinUnits(2)
	c.Assert(err, jc.ErrorIsNil)
	wc.AssertChange(wordpressName)
	wc.AssertNoChange()

	// Decrease minimum units for a application; expect no changes.
	err = wordpress.SetMinUnits(1)
	c.Assert(err, jc.ErrorIsNil)
	wc.AssertNoChange()

	// Increase minimum units for two applications; a single change should occur.
	err = mysql.SetMinUnits(1)
	c.Assert(err, jc.ErrorIsNil)
	err = wordpress.SetMinUnits(3)
	c.Assert(err, jc.ErrorIsNil)
	wc.AssertChange(mysql.Name(), wordpressName)
	wc.AssertNoChange()

	// Remove minimum units for a application; expect no changes.
	err = mysql.SetMinUnits(0)
	c.Assert(err, jc.ErrorIsNil)
	wc.AssertNoChange()

	// Destroy a unit of a application with required minimum units.
	// Also avoid the unit removal. A single change should occur.
	preventUnitDestroyRemove(c, wordpress0)
	err = wordpress0.Destroy()
	c.Assert(err, jc.ErrorIsNil)
	wc.AssertChange(wordpressName)
	wc.AssertNoChange()

	// Two actions: destroy a unit and increase minimum units for a application.
	// A single change should occur, and the application name should appear only
	// one time in the change.
	err = wordpress.SetMinUnits(5)
	c.Assert(err, jc.ErrorIsNil)
	err = wordpress1.Destroy()
	c.Assert(err, jc.ErrorIsNil)
	wc.AssertChange(wordpressName)
	wc.AssertNoChange()

	// Destroy a unit of a application not requiring minimum units; expect no changes.
	err = mysql0.Destroy()
	c.Assert(err, jc.ErrorIsNil)
	wc.AssertNoChange()

	// Destroy a application with required minimum units; expect no changes.
	err = wordpress.Destroy()
	c.Assert(err, jc.ErrorIsNil)
	wc.AssertNoChange()

	// Destroy a application not requiring minimum units; expect no changes.
	err = mysql.Destroy()
	c.Assert(err, jc.ErrorIsNil)
	wc.AssertNoChange()

	// Stop watcher, check closed.
	statetesting.AssertStop(c, w)
	wc.AssertClosed()
}

func (s *StateSuite) TestWatchMinUnitsDiesOnStateClose(c *gc.C) {
	testWatcherDiesWhenStateCloses(c, s.Session, s.modelTag, s.State.ControllerTag(), func(c *gc.C, st *state.State) waiter {
		w := st.WatchMinUnits()
		<-w.Changes()
		return w
	})
}

func (s *StateSuite) TestWatchSubnets(c *gc.C) {
	filter := func(id interface{}) bool {
		return id != "0"
	}
	w := s.State.WatchSubnets(filter)
	defer statetesting.AssertStop(c, w)
	wc := statetesting.NewStringsWatcherC(c, s.State, w)

	// Check initial event.
	wc.AssertChange()
	wc.AssertNoChange()

	_, err := s.State.AddSubnet(network.SubnetInfo{CIDR: "10.20.0.0/24"})
	c.Assert(err, jc.ErrorIsNil)
	_, err = s.State.AddSubnet(network.SubnetInfo{CIDR: "10.0.0.0/24"})
	c.Assert(err, jc.ErrorIsNil)
	wc.AssertChange("1")
	wc.AssertNoChange()
}

func (s *StateSuite) TestWatchSubnetsDiesOnStateClose(c *gc.C) {
	testWatcherDiesWhenStateCloses(c, s.Session, s.modelTag, s.State.ControllerTag(), func(c *gc.C, st *state.State) waiter {
		w := st.WatchSubnets(nil)
		<-w.Changes()
		return w
	})
}

func (s *StateSuite) setupWatchRemoteRelations(c *gc.C, wc statetesting.StringsWatcherC) (*state.RemoteApplication, *state.Application, *state.Relation) {
	// Check initial event.
	wc.AssertChange()
	wc.AssertNoChange()

	remoteApp, err := s.State.AddRemoteApplication(state.AddRemoteApplicationParams{
		Name: "mysql", SourceModel: s.Model.ModelTag(),
		Endpoints: []charm.Relation{{Name: "database", Interface: "mysql", Role: "provider", Scope: "global"}},
	})
	c.Assert(err, jc.ErrorIsNil)
	app := s.AddTestingApplication(c, "wordpress", s.AddTestingCharm(c, "wordpress"))

	// Add a remote relation, single change should occur.
	eps, err := s.State.InferEndpoints("wordpress", "mysql")
	c.Assert(err, jc.ErrorIsNil)
	rel, err := s.State.AddRelation(eps...)
	c.Assert(err, jc.ErrorIsNil)
	c.Assert(remoteApp.Refresh(), jc.ErrorIsNil)
	c.Assert(app.Refresh(), jc.ErrorIsNil)

	wc.AssertChange("wordpress:db mysql:database")
	wc.AssertNoChange()
	return remoteApp, app, rel
}

func (s *StateSuite) TestWatchRemoteRelationsIgnoresLocal(c *gc.C) {
	// Set up a non-remote relation to ensure it is properly filtered out.
	s.AddTestingApplication(c, "wplocal", s.AddTestingCharm(c, "wordpress"))
	s.AddTestingApplication(c, "mysqllocal", s.AddTestingCharm(c, "mysql"))
	eps, err := s.State.InferEndpoints("wplocal", "mysqllocal")
	c.Assert(err, jc.ErrorIsNil)
	_, err = s.State.AddRelation(eps...)
	c.Assert(err, jc.ErrorIsNil)

	w := s.State.WatchRemoteRelations()
	defer statetesting.AssertStop(c, w)
	wc := statetesting.NewStringsWatcherC(c, s.State, w)
	// Check initial event.
	wc.AssertChange()
	// No change for local relation.
	wc.AssertNoChange()
}

func (s *StateSuite) TestWatchRemoteRelationsDestroyRelation(c *gc.C) {
	w := s.State.WatchRemoteRelations()
	defer statetesting.AssertStop(c, w)
	wc := statetesting.NewStringsWatcherC(c, s.State, w)

	_, _, rel := s.setupWatchRemoteRelations(c, wc)

	// Destroy the remote relation.
	// A single change should occur.
	err := rel.Destroy()
	c.Assert(err, jc.ErrorIsNil)
	wc.AssertChange("wordpress:db mysql:database")
	wc.AssertNoChange()

	// Stop watcher, check closed.
	statetesting.AssertStop(c, w)
	wc.AssertClosed()
}

func (s *StateSuite) TestWatchRemoteRelationsDestroyRemoteApplication(c *gc.C) {
	w := s.State.WatchRemoteRelations()
	defer statetesting.AssertStop(c, w)
	wc := statetesting.NewStringsWatcherC(c, s.State, w)

	remoteApp, _, _ := s.setupWatchRemoteRelations(c, wc)

	// Destroy the remote application.
	// A single change should occur.
	err := remoteApp.Destroy()
	c.Assert(err, jc.ErrorIsNil)
	wc.AssertChange("wordpress:db mysql:database")
	wc.AssertNoChange()

	// Stop watcher, check closed.
	statetesting.AssertStop(c, w)
	wc.AssertClosed()
}

func (s *StateSuite) TestWatchRemoteRelationsDestroyLocalApplication(c *gc.C) {
	w := s.State.WatchRemoteRelations()
	defer statetesting.AssertStop(c, w)
	wc := statetesting.NewStringsWatcherC(c, s.State, w)

	_, app, _ := s.setupWatchRemoteRelations(c, wc)

	// Destroy the local application.
	// A single change should occur.
	err := app.Destroy()
	c.Assert(err, jc.ErrorIsNil)
	wc.AssertChange("wordpress:db mysql:database")
	wc.AssertNoChange()

	// Stop watcher, check closed.
	statetesting.AssertStop(c, w)
	wc.AssertClosed()
}

func (s *StateSuite) TestWatchRemoteRelationsDiesOnStateClose(c *gc.C) {
	testWatcherDiesWhenStateCloses(c, s.Session, s.modelTag, s.State.ControllerTag(), func(c *gc.C, st *state.State) waiter {
		w := st.WatchRemoteRelations()
		<-w.Changes()
		return w
	})
}

func (s *StateSuite) TestIsUpgradeInProgressError(c *gc.C) {
	c.Assert(stateerrors.IsUpgradeInProgressError(errors.New("foo")), jc.IsFalse)
	c.Assert(stateerrors.IsUpgradeInProgressError(stateerrors.ErrUpgradeInProgress), jc.IsTrue)
	c.Assert(stateerrors.IsUpgradeInProgressError(errors.Trace(stateerrors.ErrUpgradeInProgress)), jc.IsTrue)
}

func (s *StateSuite) TestSetModelAgentVersionErrors(c *gc.C) {
	// Get the agent-version set in the model.
	modelConfig, err := s.Model.ModelConfig()
	c.Assert(err, jc.ErrorIsNil)
	agentVersion, ok := modelConfig.AgentVersion()
	c.Assert(ok, jc.IsTrue)
	stringVersion := agentVersion.String()

	// Add 4 machines: one with a different version, one with an
	// empty version, one with the current version, and one with
	// the new version.
	machine0, err := s.State.AddMachine("series", state.JobHostUnits)
	c.Assert(err, jc.ErrorIsNil)
	err = machine0.SetAgentVersion(version.MustParseBinary("9.9.9-ubuntu-amd64"))
	c.Assert(err, jc.ErrorIsNil)
	machine1, err := s.State.AddMachine("series", state.JobHostUnits)
	c.Assert(err, jc.ErrorIsNil)
	machine2, err := s.State.AddMachine("series", state.JobHostUnits)
	c.Assert(err, jc.ErrorIsNil)
	err = machine2.SetAgentVersion(version.MustParseBinary(stringVersion + "-ubuntu-amd64"))
	c.Assert(err, jc.ErrorIsNil)
	machine3, err := s.State.AddMachine("series", state.JobHostUnits)
	c.Assert(err, jc.ErrorIsNil)
	err = machine3.SetAgentVersion(version.MustParseBinary("4.5.6-ubuntu-amd64"))
	c.Assert(err, jc.ErrorIsNil)

	// Verify machine0 and machine1 are reported as error.
	err = s.State.SetModelAgentVersion(version.MustParse("4.5.6"), false)
	expectErr := fmt.Sprintf("some agents have not upgraded to the current model version %s: machine-0, machine-1", stringVersion)
	c.Assert(err, gc.ErrorMatches, expectErr)
	c.Assert(err, jc.Satisfies, state.IsVersionInconsistentError)

	// Add a application and 4 units: one with a different version, one
	// with an empty version, one with the current version, and one
	// with the new version.
	application, err := s.State.AddApplication(state.AddApplicationArgs{Name: "wordpress", Charm: s.AddTestingCharm(c, "wordpress")})
	c.Assert(err, jc.ErrorIsNil)
	unit0, err := application.AddUnit(state.AddUnitParams{})
	c.Assert(err, jc.ErrorIsNil)
	err = unit0.SetAgentVersion(version.MustParseBinary("6.6.6-ubuntu-amd64"))
	c.Assert(err, jc.ErrorIsNil)
	_, err = application.AddUnit(state.AddUnitParams{})
	c.Assert(err, jc.ErrorIsNil)
	unit2, err := application.AddUnit(state.AddUnitParams{})
	c.Assert(err, jc.ErrorIsNil)
	err = unit2.SetAgentVersion(version.MustParseBinary(stringVersion + "-ubuntu-amd64"))
	c.Assert(err, jc.ErrorIsNil)
	unit3, err := application.AddUnit(state.AddUnitParams{})
	c.Assert(err, jc.ErrorIsNil)
	err = unit3.SetAgentVersion(version.MustParseBinary("4.5.6-ubuntu-amd64"))
	c.Assert(err, jc.ErrorIsNil)

	// Verify unit0 and unit1 are reported as error, along with the
	// machines from before.
	err = s.State.SetModelAgentVersion(version.MustParse("4.5.6"), false)
	expectErr = fmt.Sprintf("some agents have not upgraded to the current model version %s: machine-0, machine-1, unit-wordpress-0, unit-wordpress-1", stringVersion)
	c.Assert(err, gc.ErrorMatches, expectErr)
	c.Assert(err, jc.Satisfies, state.IsVersionInconsistentError)

	// Now remove the machines.
	for _, machine := range []*state.Machine{machine0, machine1, machine2} {
		err = machine.EnsureDead()
		c.Assert(err, jc.ErrorIsNil)
		err = machine.Remove()
		c.Assert(err, jc.ErrorIsNil)
	}

	// Verify only the units are reported as error.
	err = s.State.SetModelAgentVersion(version.MustParse("4.5.6"), false)
	expectErr = fmt.Sprintf("some agents have not upgraded to the current model version %s: unit-wordpress-0, unit-wordpress-1", stringVersion)
	c.Assert(err, gc.ErrorMatches, expectErr)
	c.Assert(err, jc.Satisfies, state.IsVersionInconsistentError)
}

func (s *StateSuite) prepareAgentVersionTests(c *gc.C, st *state.State) (*config.Config, string) {
	// Get the agent-version set in the model.
	m, err := st.Model()
	c.Assert(err, jc.ErrorIsNil)
	modelConfig, err := m.ModelConfig()
	c.Assert(err, jc.ErrorIsNil)
	agentVersion, ok := modelConfig.AgentVersion()
	c.Assert(ok, jc.IsTrue)
	currentVersion := agentVersion.String()

	// Add a machine and a unit with the current version.
	machine, err := st.AddMachine("series", state.JobHostUnits)
	c.Assert(err, jc.ErrorIsNil)
	application, err := st.AddApplication(state.AddApplicationArgs{Name: "wordpress", Charm: s.AddTestingCharm(c, "wordpress")})
	c.Assert(err, jc.ErrorIsNil)
	unit, err := application.AddUnit(state.AddUnitParams{})
	c.Assert(err, jc.ErrorIsNil)

	err = machine.SetAgentVersion(version.MustParseBinary(currentVersion + "-ubuntu-amd64"))
	c.Assert(err, jc.ErrorIsNil)
	err = unit.SetAgentVersion(version.MustParseBinary(currentVersion + "-ubuntu-amd64"))
	c.Assert(err, jc.ErrorIsNil)

	return modelConfig, currentVersion
}

func (s *StateSuite) changeEnviron(c *gc.C, modelConfig *config.Config, name string, value interface{}) {
	attrs := modelConfig.AllAttrs()
	attrs[name] = value
	c.Assert(s.Model.UpdateModelConfig(attrs, nil), gc.IsNil)
}

func assertAgentVersion(c *gc.C, st *state.State, vers string) {
	m, err := st.Model()
	c.Assert(err, jc.ErrorIsNil)
	modelConfig, err := m.ModelConfig()
	c.Assert(err, jc.ErrorIsNil)
	agentVersion, ok := modelConfig.AgentVersion()
	c.Assert(ok, jc.IsTrue)
	c.Assert(agentVersion.String(), gc.Equals, vers)
}

func (s *StateSuite) TestSetModelAgentVersionRetriesOnConfigChange(c *gc.C) {
	modelConfig, _ := s.prepareAgentVersionTests(c, s.State)

	// Set up a transaction hook to change something
	// other than the version, and make sure it retries
	// and passes.
	defer state.SetBeforeHooks(c, s.State, func() {
		s.changeEnviron(c, modelConfig, "default-series", "foo")
	}).Check()

	// Change the agent-version and ensure it has changed.
	err := s.State.SetModelAgentVersion(version.MustParse("4.5.6"), false)
	c.Assert(err, jc.ErrorIsNil)
	assertAgentVersion(c, s.State, "4.5.6")
}

func (s *StateSuite) TestSetModelAgentVersionSucceedsWithSameVersion(c *gc.C) {
	modelConfig, _ := s.prepareAgentVersionTests(c, s.State)

	// Set up a transaction hook to change the version
	// to the new one, and make sure it retries
	// and passes.
	defer state.SetBeforeHooks(c, s.State, func() {
		s.changeEnviron(c, modelConfig, "agent-version", "4.5.6")
	}).Check()

	// Change the agent-version and verify.
	err := s.State.SetModelAgentVersion(version.MustParse("4.5.6"), false)
	c.Assert(err, jc.ErrorIsNil)
	assertAgentVersion(c, s.State, "4.5.6")
}

func (s *StateSuite) TestSetModelAgentVersionOnOtherModel(c *gc.C) {
	current := version.MustParseBinary("1.24.7-ubuntu-amd64")
	s.PatchValue(&jujuversion.Current, current.Number)
	s.PatchValue(&arch.HostArch, func() string { return current.Arch })
	s.PatchValue(&coreos.HostOS, func() coreos.OSType { return coreos.Ubuntu })

	otherSt := s.Factory.MakeModel(c, nil)
	defer otherSt.Close()

	higher := version.MustParseBinary("1.25.0-ubuntu-amd64")
	lower := version.MustParseBinary("1.24.6-ubuntu-amd64")

	// Set other model version to < controller model version
	err := otherSt.SetModelAgentVersion(lower.Number, false)
	c.Assert(err, jc.ErrorIsNil)
	assertAgentVersion(c, otherSt, lower.Number.String())

	// Set other model version == controller version
	err = otherSt.SetModelAgentVersion(jujuversion.Current, false)
	c.Assert(err, jc.ErrorIsNil)
	assertAgentVersion(c, otherSt, jujuversion.Current.String())

	// Set other model version to > server version
	err = otherSt.SetModelAgentVersion(higher.Number, false)
	expected := fmt.Sprintf("model cannot be upgraded to %s while the controller is %s: upgrade 'controller' model first",
		higher.Number,
		jujuversion.Current,
	)
	c.Assert(err, gc.ErrorMatches, expected)
}

func (s *StateSuite) TestSetModelAgentVersionExcessiveContention(c *gc.C) {
	modelConfig, currentVersion := s.prepareAgentVersionTests(c, s.State)

	// Set a hook to change the config 3 times
	// to test we return ErrExcessiveContention.
	changeFuncs := []func(){
		func() { s.changeEnviron(c, modelConfig, "default-series", "1") },
		func() { s.changeEnviron(c, modelConfig, "default-series", "2") },
		func() { s.changeEnviron(c, modelConfig, "default-series", "3") },
	}
	defer state.SetBeforeHooks(c, s.State, changeFuncs...).Check()
	err := s.State.SetModelAgentVersion(version.MustParse("4.5.6"), false)
	c.Assert(errors.Cause(err), gc.Equals, txn.ErrExcessiveContention)
	// Make sure the version remained the same.
	assertAgentVersion(c, s.State, currentVersion)
}

func (s *StateSuite) TestSetModelAgentVersionMixedVersions(c *gc.C) {
	_, currentVersion := s.prepareAgentVersionTests(c, s.State)
	machine, err := s.State.Machine("0")
	c.Assert(err, jc.ErrorIsNil)
	// Force this to something old that should not match current versions
	err = machine.SetAgentVersion(version.MustParseBinary("1.0.1-ubuntu-amd64"))
	c.Assert(err, jc.ErrorIsNil)
	// This should be refused because an agent doesn't match "currentVersion"
	err = s.State.SetModelAgentVersion(version.MustParse("4.5.6"), false)
	c.Check(err, gc.ErrorMatches, "some agents have not upgraded to the current model version .*: machine-0")
	// Version hasn't changed
	assertAgentVersion(c, s.State, currentVersion)
	// But we can force it
	err = s.State.SetModelAgentVersion(version.MustParse("4.5.6"), true)
	c.Assert(err, jc.ErrorIsNil)
	assertAgentVersion(c, s.State, "4.5.6")
}

func (s *StateSuite) TestSetModelAgentVersionFailsIfUpgrading(c *gc.C) {
	// Get the agent-version set in the model.
	modelConfig, err := s.Model.ModelConfig()
	c.Assert(err, jc.ErrorIsNil)
	agentVersion, ok := modelConfig.AgentVersion()
	c.Assert(ok, jc.IsTrue)

	machine, err := s.State.AddMachine("series", state.JobManageModel)
	c.Assert(err, jc.ErrorIsNil)
	err = machine.SetAgentVersion(version.MustParseBinary(agentVersion.String() + "-ubuntu-amd64"))
	c.Assert(err, jc.ErrorIsNil)
	err = machine.SetProvisioned(instance.Id("i-blah"), "", "fake-nonce", nil)
	c.Assert(err, jc.ErrorIsNil)

	nextVersion := agentVersion
	nextVersion.Minor++

	// Create an unfinished UpgradeInfo instance.
	_, err = s.State.EnsureUpgradeInfo(machine.Tag().Id(), agentVersion, nextVersion)
	c.Assert(err, jc.ErrorIsNil)

	err = s.State.SetModelAgentVersion(nextVersion, false)
	c.Assert(err, jc.Satisfies, stateerrors.IsUpgradeInProgressError)
}

func (s *StateSuite) TestSetModelAgentVersionFailsReportsCorrectError(c *gc.C) {
	// Ensure that the correct error is reported if an upgrade is
	// progress but that isn't the reason for the
	// SetModelAgentVersion call failing.

	// Get the agent-version set in the model.
	modelConfig, err := s.Model.ModelConfig()
	c.Assert(err, jc.ErrorIsNil)
	agentVersion, ok := modelConfig.AgentVersion()
	c.Assert(ok, jc.IsTrue)

	machine, err := s.State.AddMachine("series", state.JobManageModel)
	c.Assert(err, jc.ErrorIsNil)
	err = machine.SetAgentVersion(version.MustParseBinary("9.9.9-ubuntu-amd64"))
	c.Assert(err, jc.ErrorIsNil)
	err = machine.SetProvisioned(instance.Id("i-blah"), "", "fake-nonce", nil)
	c.Assert(err, jc.ErrorIsNil)

	nextVersion := agentVersion
	nextVersion.Minor++

	// Create an unfinished UpgradeInfo instance.
	_, err = s.State.EnsureUpgradeInfo(machine.Tag().Id(), agentVersion, nextVersion)
	c.Assert(err, jc.ErrorIsNil)

	err = s.State.SetModelAgentVersion(nextVersion, false)
	c.Assert(err, gc.ErrorMatches, "some agents have not upgraded to the current model version.+")
}

type waiter interface {
	Wait() error
}

// testWatcherDiesWhenStateCloses calls the given function to start a watcher,
// closes the state and checks that the watcher dies with the expected error.
// The watcher should already have consumed the first
// event, otherwise the watcher's initialisation logic may
// interact with the closed state, causing it to return an
// unexpected error (often "Closed explicitly").
func testWatcherDiesWhenStateCloses(
	c *gc.C,
	session *mgo.Session,
	modelTag names.ModelTag,
	controllerTag names.ControllerTag,
	startWatcher func(c *gc.C, st *state.State) waiter,
) {
	controller, err := state.OpenController(state.OpenParams{
		Clock:              clock.WallClock,
		ControllerTag:      controllerTag,
		ControllerModelTag: modelTag,
		MongoSession:       session,
	})
	c.Assert(err, jc.ErrorIsNil)
	watcher := startWatcher(c, controller.SystemState())
	err = controller.Close()
	c.Assert(err, jc.ErrorIsNil)
	done := make(chan error)
	go func() {
		done <- watcher.Wait()
	}()
	select {
	case err := <-done:
		c.Assert(err, gc.ErrorMatches, state.ErrStateClosed.Error())
	case <-time.After(testing.LongWait):
		c.Fatalf("watcher %T did not exit when state closed", watcher)
	}
}

func (s *StateSuite) TestControllerInfo(c *gc.C) {
	ids, err := s.State.ControllerInfo()
	c.Assert(err, jc.ErrorIsNil)
	c.Assert(ids.CloudName, gc.Equals, "dummy")
	c.Assert(ids.ModelTag, gc.Equals, s.modelTag)
	c.Assert(ids.ControllerIds, gc.HasLen, 0)

	// TODO(rog) more testing here when we can actually add
	// controllers.
}

func (s *StateSuite) TestReopenWithNoMachines(c *gc.C) {
	expected := &state.ControllerInfo{
		CloudName: "dummy",
		ModelTag:  s.modelTag,
	}
	info, err := s.State.ControllerInfo()
	c.Assert(err, jc.ErrorIsNil)
	c.Assert(info, jc.DeepEquals, expected)

	controller, err := state.OpenController(s.testOpenParams())
	c.Assert(err, jc.ErrorIsNil)
	defer controller.Close()

	info, err = controller.SystemState().ControllerInfo()
	c.Assert(err, jc.ErrorIsNil)
	c.Assert(info, jc.DeepEquals, expected)
}

func (s *StateSuite) TestStateServingInfo(c *gc.C) {
	_, err := s.State.StateServingInfo()
	c.Assert(err, gc.ErrorMatches, "state serving info not found")
	c.Assert(err, jc.Satisfies, errors.IsNotFound)

	data := controller.StateServingInfo{
		APIPort:      69,
		StatePort:    80,
		Cert:         "Some cert",
		PrivateKey:   "Some key",
		SharedSecret: "Some Keyfile",
	}
	err = s.State.SetStateServingInfo(data)
	c.Assert(err, jc.ErrorIsNil)

	info, err := s.State.StateServingInfo()
	c.Assert(err, jc.ErrorIsNil)
	c.Assert(info, jc.DeepEquals, data)
}

func (s *StateSuite) TestSetAPIHostPortsNoMgmtSpace(c *gc.C) {
	addrs, err := s.State.APIHostPortsForClients()
	c.Assert(err, jc.ErrorIsNil)
	c.Assert(addrs, gc.HasLen, 0)

	newHostPorts := []network.SpaceHostPorts{{{
		SpaceAddress: network.NewSpaceAddress("0.2.4.6", network.WithScope(network.ScopeCloudLocal)),
		NetPort:      1,
	}, {
		SpaceAddress: network.NewSpaceAddress("0.4.8.16", network.WithScope(network.ScopePublic)),
		NetPort:      2,
	}}, {{
		SpaceAddress: network.NewSpaceAddress("0.6.1.2", network.WithScope(network.ScopeCloudLocal)),
		NetPort:      5,
	}}}
	err = s.State.SetAPIHostPorts(newHostPorts)
	c.Assert(err, jc.ErrorIsNil)

	ctrlSt := s.StatePool.SystemState()
	gotHostPorts, err := ctrlSt.APIHostPortsForClients()
	c.Assert(err, jc.ErrorIsNil)
	c.Assert(gotHostPorts, jc.DeepEquals, newHostPorts)

	gotHostPorts, err = ctrlSt.APIHostPortsForAgents()
	c.Assert(err, jc.ErrorIsNil)
	c.Assert(gotHostPorts, jc.DeepEquals, newHostPorts)

	newHostPorts = []network.SpaceHostPorts{{{
		SpaceAddress: network.NewSpaceAddress("0.2.4.6", network.WithScope(network.ScopeCloudLocal)),
		NetPort:      13,
	}}}
	err = s.State.SetAPIHostPorts(newHostPorts)
	c.Assert(err, jc.ErrorIsNil)

	gotHostPorts, err = ctrlSt.APIHostPortsForClients()
	c.Assert(err, jc.ErrorIsNil)
	c.Assert(gotHostPorts, jc.DeepEquals, newHostPorts)

	gotHostPorts, err = ctrlSt.APIHostPortsForAgents()
	c.Assert(err, jc.ErrorIsNil)
	c.Assert(gotHostPorts, jc.DeepEquals, newHostPorts)
}

func (s *StateSuite) TestSetAPIHostPortsNoMgmtSpaceConcurrentSame(c *gc.C) {
	hostPorts := []network.SpaceHostPorts{{{
		SpaceAddress: network.NewSpaceAddress("0.4.8.16", network.WithScope(network.ScopePublic)),
		NetPort:      2,
	}}, {{
		SpaceAddress: network.NewSpaceAddress("0.2.4.6", network.WithScope(network.ScopeCloudLocal)),
		NetPort:      1,
	}}}

	// API host ports are concurrently changed to the same
	// desired value; second arrival will fail its assertion,
	// refresh finding nothing to do, and then issue a
	// read-only assertion that succeeds.
	ctrC := state.ControllersC
	var prevRevno int64
	var prevAgentsRevno int64
	defer state.SetBeforeHooks(c, s.State, func() {
		err := s.State.SetAPIHostPorts(hostPorts)
		c.Assert(err, jc.ErrorIsNil)
		revno, err := state.TxnRevno(s.State, ctrC, "apiHostPorts")
		c.Assert(err, jc.ErrorIsNil)
		prevRevno = revno
		revno, err = state.TxnRevno(s.State, ctrC, "apiHostPortsForAgents")
		c.Assert(err, jc.ErrorIsNil)
		prevAgentsRevno = revno
	}).Check()

	err := s.State.SetAPIHostPorts(hostPorts)
	c.Assert(err, jc.ErrorIsNil)
	c.Assert(prevRevno, gc.Not(gc.Equals), 0)

	revno, err := state.TxnRevno(s.State, ctrC, "apiHostPorts")
	c.Assert(err, jc.ErrorIsNil)
	c.Assert(revno, gc.Equals, prevRevno)

	revno, err = state.TxnRevno(s.State, ctrC, "apiHostPortsForAgents")
	c.Assert(err, jc.ErrorIsNil)
	c.Assert(revno, gc.Equals, prevAgentsRevno)
}

func (s *StateSuite) TestSetAPIHostPortsNoMgmtSpaceConcurrentDifferent(c *gc.C) {
	hostPorts0 := network.SpaceHostPorts{{
		SpaceAddress: network.NewSpaceAddress("0.4.8.16", network.WithScope(network.ScopePublic)),
		NetPort:      2,
	}}
	hostPorts1 := network.SpaceHostPorts{{
		SpaceAddress: network.NewSpaceAddress("0.2.4.6", network.WithScope(network.ScopeCloudLocal)),
		NetPort:      1,
	}}

	// API host ports are concurrently changed to different
	// values; second arrival will fail its assertion, refresh
	// finding and reattempt.

	ctrC := state.ControllersC
	var prevRevno int64
	var prevAgentsRevno int64
	defer state.SetBeforeHooks(c, s.State, func() {
		err := s.State.SetAPIHostPorts([]network.SpaceHostPorts{hostPorts0})
		c.Assert(err, jc.ErrorIsNil)
		revno, err := state.TxnRevno(s.State, ctrC, "apiHostPorts")
		c.Assert(err, jc.ErrorIsNil)
		prevRevno = revno
		revno, err = state.TxnRevno(s.State, ctrC, "apiHostPortsForAgents")
		c.Assert(err, jc.ErrorIsNil)
		prevAgentsRevno = revno
	}).Check()

	err := s.State.SetAPIHostPorts([]network.SpaceHostPorts{hostPorts1})
	c.Assert(err, jc.ErrorIsNil)
	c.Assert(prevRevno, gc.Not(gc.Equals), 0)

	revno, err := state.TxnRevno(s.State, ctrC, "apiHostPorts")
	c.Assert(err, jc.ErrorIsNil)
	c.Assert(revno, gc.Not(gc.Equals), prevRevno)

	revno, err = state.TxnRevno(s.State, ctrC, "apiHostPortsForAgents")
	c.Assert(err, jc.ErrorIsNil)
	c.Assert(revno, gc.Not(gc.Equals), prevAgentsRevno)

	ctrlSt := s.StatePool.SystemState()
	hostPorts, err := ctrlSt.APIHostPortsForClients()
	c.Assert(err, jc.ErrorIsNil)
	c.Assert(hostPorts, gc.DeepEquals, []network.SpaceHostPorts{hostPorts1})

	hostPorts, err = ctrlSt.APIHostPortsForAgents()
	c.Assert(err, jc.ErrorIsNil)
	c.Assert(hostPorts, gc.DeepEquals, []network.SpaceHostPorts{hostPorts1})
}

func (s *StateSuite) TestSetAPIHostPortsWithMgmtSpace(c *gc.C) {
	sp, err := s.State.AddSpace("mgmt01", "", nil, false)
	c.Assert(err, jc.ErrorIsNil)

	s.SetJujuManagementSpace(c, "mgmt01")

	addrs, err := s.State.APIHostPortsForClients()
	c.Assert(err, jc.ErrorIsNil)
	c.Assert(addrs, gc.HasLen, 0)

	hostPort1 := network.SpaceHostPort{
		SpaceAddress: network.NewSpaceAddress("0.2.4.6", network.WithScope(network.ScopeCloudLocal)),
		NetPort:      1,
	}
	hostPort2 := network.SpaceHostPort{
		SpaceAddress: network.SpaceAddress{
			MachineAddress: network.MachineAddress{
				Value: "0.4.8.16",
				Type:  network.IPv4Address,
				Scope: network.ScopePublic,
			},
			SpaceID: sp.Id(),
		},
		NetPort: 2,
	}
	hostPort3 := network.SpaceHostPort{
		SpaceAddress: network.NewSpaceAddress("0.6.1.2", network.WithScope(network.ScopeCloudLocal)),
		NetPort:      5,
	}
	newHostPorts := []network.SpaceHostPorts{{hostPort1, hostPort2}, {hostPort3}}

	err = s.State.SetAPIHostPorts(newHostPorts)
	c.Assert(err, jc.ErrorIsNil)

	ctrlSt := s.StatePool.SystemState()
	gotHostPorts, err := ctrlSt.APIHostPortsForClients()
	c.Assert(err, jc.ErrorIsNil)
	c.Assert(gotHostPorts, jc.DeepEquals, newHostPorts)

	gotHostPorts, err = ctrlSt.APIHostPortsForAgents()
	c.Assert(err, jc.ErrorIsNil)
	// First slice filtered down to the address in the management space.
	// Second filtered to zero elements, so retains the supplied slice.
	c.Assert(gotHostPorts, jc.DeepEquals, []network.SpaceHostPorts{{hostPort2}, {hostPort3}})
}

func (s *StateSuite) TestSetAPIHostPortsForAgentsNoDocument(c *gc.C) {
	addrs, err := s.State.APIHostPortsForClients()
	c.Assert(err, jc.ErrorIsNil)
	c.Assert(addrs, gc.HasLen, 0)

	newHostPorts := []network.SpaceHostPorts{{{
		SpaceAddress: network.NewSpaceAddress("0.2.4.6", network.WithScope(network.ScopeCloudLocal)),
		NetPort:      1,
	}}}

	// Delete the addresses for agents document before setting.
	col := s.State.MongoSession().DB("juju").C(state.ControllersC)
	key := "apiHostPortsForAgents"
	err = col.RemoveId(key)
	c.Assert(err, jc.ErrorIsNil)
	c.Assert(col.FindId(key).One(&bson.D{}), gc.Equals, mgo.ErrNotFound)

	err = s.State.SetAPIHostPorts(newHostPorts)
	c.Assert(err, jc.ErrorIsNil)

	ctrlSt := s.StatePool.SystemState()
	gotHostPorts, err := ctrlSt.APIHostPortsForAgents()
	c.Assert(err, jc.ErrorIsNil)
	c.Assert(gotHostPorts, jc.DeepEquals, newHostPorts)
}

func (s *StateSuite) TestAPIHostPortsForAgentsNoDocument(c *gc.C) {
	addrs, err := s.State.APIHostPortsForClients()
	c.Assert(err, jc.ErrorIsNil)
	c.Assert(addrs, gc.HasLen, 0)

	newHostPorts := []network.SpaceHostPorts{{{
		SpaceAddress: network.NewSpaceAddress("0.2.4.6", network.WithScope(network.ScopeCloudLocal)),
		NetPort:      1,
	}}}

	err = s.State.SetAPIHostPorts(newHostPorts)
	c.Assert(err, jc.ErrorIsNil)

	// Delete the addresses for agents document after setting.
	col := s.State.MongoSession().DB("juju").C(state.ControllersC)
	key := "apiHostPortsForAgents"
	err = col.RemoveId(key)
	c.Assert(err, jc.ErrorIsNil)
	c.Assert(col.FindId(key).One(&bson.D{}), gc.Equals, mgo.ErrNotFound)

	ctrlSt := s.StatePool.SystemState()
	gotHostPorts, err := ctrlSt.APIHostPortsForAgents()
	c.Assert(err, jc.ErrorIsNil)
	c.Assert(gotHostPorts, jc.DeepEquals, newHostPorts)
}

func (s *StateSuite) TestNowToTheSecond(c *gc.C) {
	t := state.NowToTheSecond(s.State)
	rounded := t.Round(time.Second)
	c.Assert(t, gc.DeepEquals, rounded)
}

func (s *StateSuite) TestUnitsForInvalidId(c *gc.C) {
	// Check that an error is returned if an invalid machine id is provided.
	// Success cases are tested as part of TestMachinePrincipalUnits in the
	// MachineSuite.
	units, err := s.State.UnitsFor("invalid-id")
	c.Assert(units, gc.IsNil)
	c.Assert(err, gc.ErrorMatches, `"invalid-id" is not a valid machine id`)
}

func (s *StateSuite) TestRunTransactionObserver(c *gc.C) {
	type args struct {
		dbName    string
		modelUUID string
		attempt   int
		duration  time.Duration
		ops       []mgotxn.Op
		err       error
	}
	var mu sync.Mutex
	var recordedCalls []args
	getCalls := func() []args {
		mu.Lock()
		defer mu.Unlock()
		return recordedCalls[:]
	}

	params := s.testOpenParams()
	params.RunTransactionObserver = func(dbName, modelUUID string, attempt int, duration time.Duration, ops []mgotxn.Op, err error) {
		mu.Lock()
		defer mu.Unlock()
		recordedCalls = append(recordedCalls, args{
			dbName:    dbName,
			modelUUID: modelUUID,
			attempt:   attempt,
			duration:  duration,
			ops:       ops,
			err:       err,
		})
	}
	controller, err := state.OpenController(params)
	c.Assert(err, jc.ErrorIsNil)
	defer controller.Close()
	st := controller.SystemState()

	c.Assert(getCalls(), gc.HasLen, 0)

	err = st.SetModelConstraints(constraints.Value{})
	c.Assert(err, jc.ErrorIsNil)

	calls := getCalls()
	// There may be some leadership txns in the call list.
	// We only care about the constraints call.
	found := false
	for _, call := range calls {
		if call.ops[0].C != "constraints" {
			continue
		}
		c.Check(call.dbName, gc.Equals, "juju")
		c.Check(call.modelUUID, gc.Equals, s.modelTag.Id())
		c.Check(call.duration, gc.Not(gc.Equals), 0)
		c.Check(call.err, gc.IsNil)
		c.Check(call.ops, gc.HasLen, 1)
		c.Check(call.ops[0].Update, gc.NotNil)
		found = true
		break
	}
	c.Assert(found, jc.IsTrue)
}

type SetAdminMongoPasswordSuite struct {
	testing.BaseSuite
}

var _ = gc.Suite(&SetAdminMongoPasswordSuite{})

func setAdminPassword(c *gc.C, inst *gitjujutesting.MgoInstance, owner names.UserTag, password string) {
	session, err := inst.Dial()
	c.Assert(err, jc.ErrorIsNil)
	defer session.Close()
	err = mongo.SetAdminMongoPassword(session, owner.String(), password)
	c.Assert(err, jc.ErrorIsNil)
}

func (s *SetAdminMongoPasswordSuite) TestSetAdminMongoPassword(c *gc.C) {
	inst := &gitjujutesting.MgoInstance{
		EnableAuth:       true,
		EnableReplicaSet: true,
	}
	err := inst.Start(nil)
	c.Assert(err, jc.ErrorIsNil)
	defer inst.DestroyWithLog()

	// We need to make an admin user before we initialize the state
	// because in Mongo3.2 the localhost exception no longer has
	// permission to create indexes.
	// https://docs.mongodb.com/manual/core/security-users/#localhost-exception
	owner := names.NewLocalUserTag("initialize-admin")
	password := "huggies"
	setAdminPassword(c, inst, owner, password)

	noAuthInfo := &mongo.MongoInfo{
		Info: mongo.Info{
			Addrs:      []string{inst.Addr()},
			CACert:     testing.CACert,
			DisableTLS: true,
		},
	}

	session, err := mongo.DialWithInfo(mongo.MongoInfo{
		Info:     noAuthInfo.Info,
		Tag:      owner,
		Password: password,
	}, mongotest.DialOpts())
	c.Assert(err, jc.ErrorIsNil)
	defer session.Close()

	cfg := testing.ModelConfig(c)
	controllerCfg := testing.FakeControllerConfig()
	ctlr, err := state.Initialize(state.InitializeParams{
		Clock:            clock.WallClock,
		ControllerConfig: controllerCfg,
		ControllerModelArgs: state.ModelArgs{
			Type:                    state.ModelTypeIAAS,
			CloudName:               "dummy",
			Owner:                   owner,
			Config:                  cfg,
			StorageProviderRegistry: storage.StaticProviderRegistry{},
		},
		Cloud: cloud.Cloud{
			Name:      "dummy",
			Type:      "dummy",
			AuthTypes: []cloud.AuthType{cloud.EmptyAuthType},
		},
		MongoSession:  session,
		AdminPassword: password,
	})
	c.Assert(err, jc.ErrorIsNil)
	st := ctlr.SystemState()
	defer ctlr.Close()

	// Check that we can SetAdminMongoPassword to nothing when there's
	// no password currently set.
	err = st.SetAdminMongoPassword("")
	c.Assert(err, jc.ErrorIsNil)

	err = st.SetAdminMongoPassword("foo")
	c.Assert(err, jc.ErrorIsNil)
	err = st.MongoSession().DB("admin").Login("admin", "foo")
	c.Assert(err, jc.ErrorIsNil)

	m, err := st.Model()
	c.Assert(err, jc.ErrorIsNil)
	err = tryOpenState(m.ModelTag(), st.ControllerTag(), noAuthInfo)
	c.Check(errors.Cause(err), jc.Satisfies, errors.IsUnauthorized)
	// note: collections are set up in arbitrary order, proximate cause of
	// failure may differ.
	c.Check(err, gc.ErrorMatches, `[^:]+: unauthorized mongo access: .*`)

	passwordOnlyInfo := *noAuthInfo
	passwordOnlyInfo.Password = "foo"

	// Under mongo 3.2 it's not possible to create collections and
	// indexes with no user - the localhost exception only permits
	// creating users. There were some checks for unsetting the
	// password and then creating the state in an older version of
	// this test, but they couldn't be made to work with 3.2.
	err = tryOpenState(m.ModelTag(), st.ControllerTag(), &passwordOnlyInfo)
	c.Assert(err, jc.ErrorIsNil)
}

func (s *StateSuite) setUpWatchRelationNetworkScenario(c *gc.C) *state.Relation {
	_, err := s.State.AddRemoteApplication(state.AddRemoteApplicationParams{
		Name: "mysql", SourceModel: s.Model.ModelTag(),
		Endpoints: []charm.Relation{{Name: "database", Interface: "mysql", Role: "provider", Scope: "global"}},
	})
	c.Assert(err, jc.ErrorIsNil)
	wpCharm := s.Factory.MakeCharm(c, &factory.CharmParams{Name: "wordpress"})
	s.Factory.MakeApplication(c, &factory.ApplicationParams{Name: "wordpress", Charm: wpCharm})
	eps, err := s.State.InferEndpoints("wordpress", "mysql")
	c.Assert(err, jc.ErrorIsNil)
	rel, err := s.State.AddRelation(eps...)
	c.Assert(err, jc.ErrorIsNil)
	s.WaitForModelWatchersIdle(c, s.Model.UUID())
	return rel
}

func (s *StateSuite) TestWatchRelationIngressNetworks(c *gc.C) {
	rel := s.setUpWatchRelationNetworkScenario(c)
	// Check initial event.
	w := rel.WatchRelationIngressNetworks()
	defer statetesting.AssertStop(c, w)
	wc := statetesting.NewStringsWatcherC(c, s.State, w)
	wc.AssertChange()
	wc.AssertNoChange()

	// Initial ingress network creation.
	relIngress := state.NewRelationIngressNetworks(s.State)
	_, err := relIngress.Save(rel.Tag().Id(), false, []string{"1.2.3.4/32", "4.3.2.1/16"})
	c.Assert(err, jc.ErrorIsNil)
	wc.AssertChange("1.2.3.4/32", "4.3.2.1/16")
	wc.AssertNoChange()

	// Update value.
	_, err = relIngress.Save(rel.Tag().Id(), false, []string{"1.2.3.4/32"})
	c.Assert(err, jc.ErrorIsNil)
	wc.AssertChange("1.2.3.4/32")
	wc.AssertNoChange()

	// Update value, admin override.
	_, err = relIngress.Save(rel.Tag().Id(), true, []string{"10.0.0.1/32"})
	c.Assert(err, jc.ErrorIsNil)
	wc.AssertChange("10.0.0.1/32")
	wc.AssertNoChange()

	// Same value.
	_, err = relIngress.Save(rel.Tag().Id(), true, []string{"10.0.0.1/32"})
	c.Assert(err, jc.ErrorIsNil)
	wc.AssertNoChange()

	// Delete relation.
	state.RemoveRelation(c, rel, false)
	c.Assert(err, jc.ErrorIsNil)
	wc.AssertChange()
	wc.AssertNoChange()

	// Stop watcher, check closed.
	statetesting.AssertStop(c, w)
	wc.AssertClosed()
}

func (s *StateSuite) TestWatchRelationIngressNetworksIgnoresEgress(c *gc.C) {
	rel := s.setUpWatchRelationNetworkScenario(c)
	// Check initial event.
	w := rel.WatchRelationIngressNetworks()
	defer statetesting.AssertStop(c, w)
	wc := statetesting.NewStringsWatcherC(c, s.State, w)
	wc.AssertChange()
	wc.AssertNoChange()

	relEgress := state.NewRelationEgressNetworks(s.State)
	_, err := relEgress.Save(rel.Tag().Id(), false, []string{"1.2.3.4/32", "4.3.2.1/16"})
	c.Assert(err, jc.ErrorIsNil)
	wc.AssertNoChange()

	// Stop watcher, check closed.
	statetesting.AssertStop(c, w)
	wc.AssertClosed()
}

func (s *StateSuite) TestWatchRelationEgressNetworks(c *gc.C) {
	rel := s.setUpWatchRelationNetworkScenario(c)
	// Check initial event.
	w := rel.WatchRelationEgressNetworks()
	defer statetesting.AssertStop(c, w)
	wc := statetesting.NewStringsWatcherC(c, s.State, w)
	wc.AssertChange()
	wc.AssertNoChange()

	// Initial egress network creation.
	relEgress := state.NewRelationEgressNetworks(s.State)
	_, err := relEgress.Save(rel.Tag().Id(), false, []string{"1.2.3.4/32", "4.3.2.1/16"})
	c.Assert(err, jc.ErrorIsNil)
	wc.AssertChange("1.2.3.4/32", "4.3.2.1/16")
	wc.AssertNoChange()

	// Update value.
	_, err = relEgress.Save(rel.Tag().Id(), false, []string{"1.2.3.4/32"})
	c.Assert(err, jc.ErrorIsNil)
	wc.AssertChange("1.2.3.4/32")
	wc.AssertNoChange()

	// Update value, admin override.
	_, err = relEgress.Save(rel.Tag().Id(), true, []string{"10.0.0.1/32"})
	c.Assert(err, jc.ErrorIsNil)
	wc.AssertChange("10.0.0.1/32")
	wc.AssertNoChange()

	// Same value.
	_, err = relEgress.Save(rel.Tag().Id(), true, []string{"10.0.0.1/32"})
	c.Assert(err, jc.ErrorIsNil)
	wc.AssertNoChange()

	// Delete relation.
	state.RemoveRelation(c, rel, false)
	c.Assert(err, jc.ErrorIsNil)
	wc.AssertChange()
	wc.AssertNoChange()

	// Stop watcher, check closed.
	statetesting.AssertStop(c, w)
	wc.AssertClosed()
}

func (s *StateSuite) TestWatchRelationEgressNetworksIgnoresIngress(c *gc.C) {
	rel := s.setUpWatchRelationNetworkScenario(c)
	// Check initial event.
	w := rel.WatchRelationEgressNetworks()
	defer statetesting.AssertStop(c, w)
	wc := statetesting.NewStringsWatcherC(c, s.State, w)
	wc.AssertChange()
	wc.AssertNoChange()

	relEgress := state.NewRelationIngressNetworks(s.State)
	_, err := relEgress.Save(rel.Tag().Id(), false, []string{"1.2.3.4/32", "4.3.2.1/16"})
	c.Assert(err, jc.ErrorIsNil)
	wc.AssertNoChange()

	// Stop watcher, check closed.
	statetesting.AssertStop(c, w)
	wc.AssertClosed()
}

func (s *StateSuite) testOpenParams() state.OpenParams {
	return state.OpenParams{
		Clock:              clock.WallClock,
		ControllerTag:      s.State.ControllerTag(),
		ControllerModelTag: s.modelTag,
		MongoSession:       s.Session,
	}
}

func (s *StateSuite) TestControllerTimestamp(c *gc.C) {
	now := testing.NonZeroTime()
	clock := testclock.NewClock(now)

	err := s.State.SetClockForTesting(clock)
	c.Assert(err, jc.ErrorIsNil)

	got, err := s.State.ControllerTimestamp()
	c.Assert(err, jc.ErrorIsNil)
	c.Assert(got, gc.NotNil)

	c.Assert(*got, jc.DeepEquals, now)
}

func (s *StateSuite) TestAddRelationCreatesApplicationSettings(c *gc.C) {
	s.AddTestingApplication(c, "mysql", s.AddTestingCharm(c, "mysql"))
	s.AddTestingApplication(c, "wordpress", s.AddTestingCharm(c, "wordpress"))
	eps, err := s.State.InferEndpoints("wordpress", "mysql")
	c.Assert(err, jc.ErrorIsNil)
	rel, err := s.State.AddRelation(eps...)
	c.Assert(err, jc.ErrorIsNil)

	settings := state.NewStateSettings(s.State)

	mysqlKey := fmt.Sprintf("r#%d#mysql", rel.Id())
	_, err = settings.ReadSettings(mysqlKey)
	c.Assert(err, jc.ErrorIsNil)

	wpKey := fmt.Sprintf("r#%d#wordpress", rel.Id())
	_, err = settings.ReadSettings(wpKey)
	c.Assert(err, jc.ErrorIsNil)
}

func (s *StateSuite) TestPeerRelationCreatesApplicationSettings(c *gc.C) {
	app := state.AddTestingApplication(c, s.State, "riak", state.AddTestingCharm(c, s.State, "riak"))
	ep, err := app.Endpoint("ring")
	c.Assert(err, jc.ErrorIsNil)
	rel, err := s.State.EndpointsRelation(ep)
	c.Assert(err, jc.ErrorIsNil)

	settings := state.NewStateSettings(s.State)

	key := fmt.Sprintf("r#%d#riak", rel.Id())
	_, err = settings.ReadSettings(key)
	c.Assert(err, jc.ErrorIsNil)
}<|MERGE_RESOLUTION|>--- conflicted
+++ resolved
@@ -618,11 +618,7 @@
 				c.Assert(err, jc.ErrorIsNil)
 				operationID, err := m.EnqueueOperation("a test")
 				c.Assert(err, jc.ErrorIsNil)
-<<<<<<< HEAD
 				_, err = m.AddAction(unit, operationID, "snapshot", nil, nil, nil)
-=======
-				_, err = m.AddAction(unit, operationID, "snapshot", nil)
->>>>>>> 4d120ac5
 				c.Assert(err, jc.ErrorIsNil)
 			},
 		}, {
@@ -3310,11 +3306,7 @@
 	c.Assert(err, jc.ErrorIsNil)
 	operationID, err := s.Model.EnqueueOperation("something")
 	c.Assert(err, jc.ErrorIsNil)
-<<<<<<< HEAD
 	_, err = s.Model.AddAction(unit, operationID, "fakeaction", nil, nil, nil)
-=======
-	_, err = s.Model.AddAction(unit, operationID, "fakeaction", nil)
->>>>>>> 4d120ac5
 	c.Assert(err, jc.ErrorIsNil)
 	s.Factory.MakeUser(c, &factory.UserParams{Name: "arble"})
 	c.Assert(err, jc.ErrorIsNil)
@@ -3395,11 +3387,7 @@
 	c.Assert(err, jc.ErrorIsNil)
 	operationID, err := s.Model.EnqueueOperation("a test")
 	c.Assert(err, jc.ErrorIsNil)
-<<<<<<< HEAD
 	f, err := s.Model.AddAction(u, operationID, "snapshot", nil, nil, nil)
-=======
-	f, err := s.Model.AddAction(u, operationID, "snapshot", nil)
->>>>>>> 4d120ac5
 	c.Assert(err, jc.ErrorIsNil)
 
 	action, err := s.Model.Action(f.Id())
