--- conflicted
+++ resolved
@@ -98,15 +98,6 @@
 // Fail removes an Action from the queue, and creates an ActionResult that
 // will capture the reason for the failure.
 func (a *Action) Fail(reason string) error {
-<<<<<<< HEAD
-	// TODO(jcw4) replace with code to generate a result that records this failure
-	logger.Warningf("action '%s' failed because '%s'", a.doc.Name, reason)
-	return a.st.RunTransaction([]txn.Op{{
-		C:      a.st.actions.Name,
-		Id:     a.doc.Id,
-		Remove: true,
-	}})
-=======
 	return a.removeAndLog(ActionFailed, reason)
 }
 
@@ -117,7 +108,7 @@
 	if err != nil {
 		return err
 	}
-	return a.st.runTransaction([]txn.Op{
+	return a.st.RunTransaction([]txn.Op{
 		addActionResultOp(a.st, result),
 		{
 			C:      a.st.actions.Name,
@@ -132,5 +123,4 @@
 // IsAction returns whether actionId is a valid action Id.
 func IsAction(actionId string) bool {
 	return validAction.MatchString(actionId)
->>>>>>> d3f76d41
 }