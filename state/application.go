--- conflicted
+++ resolved
@@ -3217,13 +3217,8 @@
 func (a *Application) ApplicationConfig() (config.ConfigAttributes, error) {
 	cfg, err := readSettings(a.st.db(), settingsC, a.applicationConfigKey())
 	if err != nil {
-<<<<<<< HEAD
 		if errors.Is(err, errors.NotFound) {
-			return config.ConfigAttributes(nil), nil
-=======
-		if errors.IsNotFound(err) {
 			return config.ConfigAttributes{}, nil
->>>>>>> 7139314b
 		}
 		return nil, errors.Annotatef(err, "application config for application %q", a.doc.Name)
 	}
