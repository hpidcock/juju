--- conflicted
+++ resolved
@@ -54,14 +54,6 @@
 }
 
 func (s *environWatcherSuite) TestWatchSuccess(c *gc.C) {
-<<<<<<< HEAD
-	getCanWatch := func() (common.AuthFunc, error) {
-		return func(tag names.Tag) bool {
-			return true
-		}, nil
-	}
-=======
->>>>>>> d68510fc
 	resources := common.NewResources()
 	s.AddCleanup(func(_ *gc.C) { resources.StopAll() })
 	e := common.NewEnvironWatcher(
@@ -75,55 +67,10 @@
 	c.Assert(resources.Count(), gc.Equals, 1)
 }
 
-<<<<<<< HEAD
-func (s *environWatcherSuite) TestWatchGetAuthError(c *gc.C) {
-	getCanWatch := func() (common.AuthFunc, error) {
-		return nil, fmt.Errorf("pow")
-	}
-	resources := common.NewResources()
-	s.AddCleanup(func(_ *gc.C) { resources.StopAll() })
-	e := common.NewEnvironWatcher(
-		&fakeEnvironAccessor{},
-		resources,
-		getCanWatch,
-		nil,
-	)
-	_, err := e.WatchForEnvironConfigChanges()
-	c.Assert(err, gc.ErrorMatches, "pow")
-	c.Assert(resources.Count(), gc.Equals, 0)
-}
-
-func (s *environWatcherSuite) TestWatchAuthError(c *gc.C) {
-	getCanWatch := func() (common.AuthFunc, error) {
-		return func(tag names.Tag) bool {
-			return false
-		}, nil
-	}
-	resources := common.NewResources()
-	s.AddCleanup(func(_ *gc.C) { resources.StopAll() })
-	e := common.NewEnvironWatcher(
-		&fakeEnvironAccessor{},
-		resources,
-		getCanWatch,
-		nil,
-	)
-	result, err := e.WatchForEnvironConfigChanges()
-	c.Assert(err, gc.ErrorMatches, "permission denied")
-	c.Assert(result, gc.DeepEquals, params.NotifyWatchResult{})
-	c.Assert(resources.Count(), gc.Equals, 0)
-}
-
-func (*environWatcherSuite) TestEnvironConfigSuccess(c *gc.C) {
-	getCanReadSecrets := func() (common.AuthFunc, error) {
-		return func(tag names.Tag) bool {
-			return true
-		}, nil
-=======
 func (*environWatcherSuite) TestEnvironConfigSuccess(c *gc.C) {
 	authorizer := apiservertesting.FakeAuthorizer{
 		Tag:            names.NewMachineTag("0"),
 		EnvironManager: true,
->>>>>>> d68510fc
 	}
 	testingEnvConfig := testingEnvConfig(c)
 	e := common.NewEnvironWatcher(
@@ -139,16 +86,9 @@
 }
 
 func (*environWatcherSuite) TestEnvironConfigFetchError(c *gc.C) {
-<<<<<<< HEAD
-	getCanReadSecrets := func() (common.AuthFunc, error) {
-		return func(tag names.Tag) bool {
-			return true
-		}, nil
-=======
 	authorizer := apiservertesting.FakeAuthorizer{
 		Tag:            names.NewMachineTag("0"),
 		EnvironManager: true,
->>>>>>> d68510fc
 	}
 	e := common.NewEnvironWatcher(
 		&fakeEnvironAccessor{
@@ -161,18 +101,10 @@
 	c.Assert(err, gc.ErrorMatches, "pow")
 }
 
-<<<<<<< HEAD
-func (*environWatcherSuite) TestEnvironConfigReadSecretsFalse(c *gc.C) {
-	getCanReadSecrets := func() (common.AuthFunc, error) {
-		return func(tag names.Tag) bool {
-			return false
-		}, nil
-=======
 func (*environWatcherSuite) TestEnvironConfigMaskedSecrets(c *gc.C) {
 	authorizer := apiservertesting.FakeAuthorizer{
 		Tag:            names.NewMachineTag("0"),
 		EnvironManager: false,
->>>>>>> d68510fc
 	}
 	testingEnvConfig := testingEnvConfig(c)
 	e := common.NewEnvironWatcher(
