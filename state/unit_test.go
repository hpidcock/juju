--- conflicted
+++ resolved
@@ -120,52 +120,30 @@
 	fail := func() { s.unit.SetStatus(params.UnitError, "") }
 	c.Assert(fail, PanicMatches, "must set info for unit error status")
 
-<<<<<<< HEAD
 	status, info, err := s.unit.Status()
 	c.Assert(err, IsNil)
-	c.Assert(status, Equals, state.UnitPending)
-	c.Assert(info, Equals, "")
-
-	err = s.unit.SetStatus(state.UnitStarted, "")
-	c.Assert(err, IsNil)
-	status, info, err = s.unit.Status()
-	c.Assert(err, IsNil)
-	c.Assert(status, Equals, state.UnitStarted)
-=======
-	status, info := s.unit.Status()
 	c.Assert(status, Equals, params.UnitPending)
 	c.Assert(info, Equals, "")
 
-	err := s.unit.SetStatus(params.UnitStarted, "")
-	c.Assert(err, IsNil)
-
-	status, info = s.unit.Status()
+	err = s.unit.SetStatus(params.UnitStarted, "")
+	c.Assert(err, IsNil)
+	status, info, err = s.unit.Status()
+	c.Assert(err, IsNil)
 	c.Assert(status, Equals, params.UnitStarted)
->>>>>>> 70ff797e
 	c.Assert(info, Equals, "")
 
 	err = s.unit.SetStatus(params.UnitError, "test-hook failed")
 	c.Assert(err, IsNil)
-<<<<<<< HEAD
 	status, info, err = s.unit.Status()
 	c.Assert(err, IsNil)
-	c.Assert(status, Equals, state.UnitError)
-=======
-	status, info = s.unit.Status()
 	c.Assert(status, Equals, params.UnitError)
->>>>>>> 70ff797e
 	c.Assert(info, Equals, "test-hook failed")
 
 	err = s.unit.SetStatus(params.UnitPending, "deploying...")
 	c.Assert(err, IsNil)
-<<<<<<< HEAD
 	status, info, err = s.unit.Status()
 	c.Assert(err, IsNil)
-	c.Assert(status, Equals, state.UnitPending)
-=======
-	status, info = s.unit.Status()
 	c.Assert(status, Equals, params.UnitPending)
->>>>>>> 70ff797e
 	c.Assert(info, Equals, "deploying...")
 }
 
