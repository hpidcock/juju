// Copyright 2016 Canonical Ltd.
// Licensed under the AGPLv3, see LICENCE file for details.

package state

import (
	"fmt"
	"strings"
	"time"

	"github.com/juju/description"
	"github.com/juju/errors"
	"github.com/juju/loggo"
	"github.com/juju/utils/featureflag"
	"github.com/juju/utils/set"
	"gopkg.in/juju/names.v2"
	"gopkg.in/mgo.v2/bson"

	"github.com/juju/juju/feature"
	"github.com/juju/juju/payload"
	"github.com/juju/juju/resource"
	"github.com/juju/juju/storage/poolmanager"
)

// Export the current model for the State.
func (st *State) Export() (description.Model, error) {
	dbModel, err := st.Model()
	if err != nil {
		return nil, errors.Trace(err)
	}

	export := exporter{
		st:      st,
		dbModel: dbModel,
		logger:  loggo.GetLogger("juju.state.export-model"),
	}
	if err := export.readAllStatuses(); err != nil {
		return nil, errors.Annotate(err, "reading statuses")
	}
	if err := export.readAllStatusHistory(); err != nil {
		return nil, errors.Trace(err)
	}
	if err := export.readAllSettings(); err != nil {
		return nil, errors.Trace(err)
	}
	if err := export.readAllStorageConstraints(); err != nil {
		return nil, errors.Trace(err)
	}
	if err := export.readAllAnnotations(); err != nil {
		return nil, errors.Trace(err)
	}
	if err := export.readAllConstraints(); err != nil {
		return nil, errors.Trace(err)
	}

	modelConfig, found := export.modelSettings[modelGlobalKey]
	if !found {
		return nil, errors.New("missing model config")
	}
	delete(export.modelSettings, modelGlobalKey)

	blocks, err := export.readBlocks()
	if err != nil {
		return nil, errors.Trace(err)
	}

	args := description.ModelArgs{
		Cloud:              dbModel.Cloud(),
		CloudRegion:        dbModel.CloudRegion(),
		Owner:              dbModel.Owner(),
		Config:             modelConfig.Settings,
		LatestToolsVersion: dbModel.LatestToolsVersion(),
		Blocks:             blocks,
	}
	export.model = description.NewModel(args)
	if credsTag, credsSet := dbModel.CloudCredential(); credsSet {
		creds, err := st.CloudCredential(credsTag)
		if err != nil {
			return nil, errors.Trace(err)
		}
		export.model.SetCloudCredential(description.CloudCredentialArgs{
			Owner:      credsTag.Owner(),
			Cloud:      credsTag.Cloud(),
			Name:       credsTag.Name(),
			AuthType:   string(creds.AuthType()),
			Attributes: creds.Attributes(),
		})
	}
	modelKey := dbModel.globalKey()
	export.model.SetAnnotations(export.getAnnotations(modelKey))
	if err := export.sequences(); err != nil {
		return nil, errors.Trace(err)
	}
	constraintsArgs, err := export.constraintsArgs(modelKey)
	if err != nil {
		return nil, errors.Trace(err)
	}
	export.model.SetConstraints(constraintsArgs)
	if err := export.modelStatus(); err != nil {
		return nil, errors.Trace(err)
	}
	if err := export.modelUsers(); err != nil {
		return nil, errors.Trace(err)
	}
	if err := export.machines(); err != nil {
		return nil, errors.Trace(err)
	}
	if err := export.applications(); err != nil {
		return nil, errors.Trace(err)
	}
	if err := export.relations(); err != nil {
		return nil, errors.Trace(err)
	}
	if err := export.spaces(); err != nil {
		return nil, errors.Trace(err)
	}
	if err := export.subnets(); err != nil {
		return nil, errors.Trace(err)
	}

	if err := export.ipaddresses(); err != nil {
		return nil, errors.Trace(err)
	}

	if err := export.linklayerdevices(); err != nil {
		return nil, errors.Trace(err)
	}

	if err := export.sshHostKeys(); err != nil {
		return nil, errors.Trace(err)
	}
	if err := export.storage(); err != nil {
		return nil, errors.Trace(err)
	}

	if err := export.actions(); err != nil {
		return nil, errors.Trace(err)
	}

	if err := export.cloudimagemetadata(); err != nil {
		return nil, errors.Trace(err)
	}

	if err := export.remoteApplications(); err != nil {
		return nil, errors.Trace(err)
	}

	if err := export.model.Validate(); err != nil {
		return nil, errors.Trace(err)
	}

	export.model.SetSLA(dbModel.SLALevel(), string(dbModel.SLACredential()))
	export.model.SetMeterStatus(dbModel.MeterStatus().Code.String(), dbModel.MeterStatus().Info)

<<<<<<< HEAD
	export.logExtras()
=======
	if featureflag.Enabled(feature.StrictMigration) {
		if err := export.checkUnexportedValues(); err != nil {
			return nil, errors.Trace(err)
		}
	}
>>>>>>> 7de4db7f

	return export.model, nil
}

type exporter struct {
	st      *State
	dbModel *Model
	model   description.Model
	logger  loggo.Logger

	annotations             map[string]annotatorDoc
	constraints             map[string]bson.M
	modelSettings           map[string]settingsDoc
	modelStorageConstraints map[string]storageConstraintsDoc
	status                  map[string]bson.M
	statusHistory           map[string][]historicalStatusDoc
	// Map of application name to units. Populated as part
	// of the applications export.
	units map[string][]*Unit
}

func (e *exporter) sequences() error {
	sequences, closer := e.st.getCollection(sequenceC)
	defer closer()

	var docs []sequenceDoc
	if err := sequences.Find(nil).All(&docs); err != nil {
		return errors.Trace(err)
	}

	for _, doc := range docs {
		e.model.SetSequence(doc.Name, doc.Counter)
	}
	return nil
}

func (e *exporter) readBlocks() (map[string]string, error) {
	blocks, closer := e.st.getCollection(blocksC)
	defer closer()

	var docs []blockDoc
	if err := blocks.Find(nil).All(&docs); err != nil {
		return nil, errors.Trace(err)
	}

	result := make(map[string]string)
	for _, doc := range docs {
		// We don't care about the id, uuid, or tag.
		// The uuid and tag both refer to the model uuid, and the
		// id is opaque - even though it is sequence generated.
		result[doc.Type.MigrationValue()] = doc.Message
	}
	return result, nil
}

func (e *exporter) modelStatus() error {
	statusArgs, err := e.statusArgs(modelGlobalKey)
	if err != nil {
		return errors.Annotatef(err, "status for model")
	}

	e.model.SetStatus(statusArgs)
	e.model.SetStatusHistory(e.statusHistoryArgs(modelGlobalKey))
	return nil
}

func (e *exporter) modelUsers() error {
	users, err := e.dbModel.Users()
	if err != nil {
		return errors.Trace(err)
	}
	lastConnections, err := e.readLastConnectionTimes()
	if err != nil {
		return errors.Trace(err)
	}
	for _, user := range users {
		lastConn := lastConnections[strings.ToLower(user.UserName)]
		arg := description.UserArgs{
			Name:           user.UserTag,
			DisplayName:    user.DisplayName,
			CreatedBy:      user.CreatedBy,
			DateCreated:    user.DateCreated,
			LastConnection: lastConn,
			Access:         string(user.Access),
		}
		e.model.AddUser(arg)
	}
	return nil
}

func (e *exporter) machines() error {
	machines, err := e.st.AllMachines()
	if err != nil {
		return errors.Trace(err)
	}
	e.logger.Debugf("found %d machines", len(machines))

	instances, err := e.loadMachineInstanceData()
	if err != nil {
		return errors.Trace(err)
	}
	blockDevices, err := e.loadMachineBlockDevices()
	if err != nil {
		return errors.Trace(err)
	}

	// Read all the open ports documents.
	openedPorts, closer := e.st.getCollection(openedPortsC)
	defer closer()
	var portsData []portsDoc
	if err := openedPorts.Find(nil).All(&portsData); err != nil {
		return errors.Annotate(err, "opened ports")
	}
	e.logger.Debugf("found %d openedPorts docs", len(portsData))

	// We are iterating through a flat list of machines, but the migration
	// model stores the nesting. The AllMachines method assures us that the
	// machines are returned in an order so the parent will always before
	// any children.
	machineMap := make(map[string]description.Machine)

	for _, machine := range machines {
		e.logger.Debugf("export machine %s", machine.Id())

		var exParent description.Machine
		if parentId := ParentId(machine.Id()); parentId != "" {
			var found bool
			exParent, found = machineMap[parentId]
			if !found {
				return errors.Errorf("machine %s missing parent", machine.Id())
			}
		}

		exMachine, err := e.newMachine(exParent, machine, instances, portsData, blockDevices)
		if err != nil {
			return errors.Trace(err)
		}
		machineMap[machine.Id()] = exMachine
	}

	return nil
}

func (e *exporter) loadMachineInstanceData() (map[string]instanceData, error) {
	instanceDataCollection, closer := e.st.getCollection(instanceDataC)
	defer closer()

	var instData []instanceData
	instances := make(map[string]instanceData)
	if err := instanceDataCollection.Find(nil).All(&instData); err != nil {
		return nil, errors.Annotate(err, "instance data")
	}
	e.logger.Debugf("found %d instanceData", len(instData))
	for _, data := range instData {
		instances[data.MachineId] = data
	}
	return instances, nil
}

func (e *exporter) loadMachineBlockDevices() (map[string][]BlockDeviceInfo, error) {
	coll, closer := e.st.getCollection(blockDevicesC)
	defer closer()

	var deviceData []blockDevicesDoc
	result := make(map[string][]BlockDeviceInfo)
	if err := coll.Find(nil).All(&deviceData); err != nil {
		return nil, errors.Annotate(err, "block devices")
	}
	e.logger.Debugf("found %d block device records", len(deviceData))
	for _, data := range deviceData {
		result[data.Machine] = data.BlockDevices
	}
	return result, nil
}

func (e *exporter) newMachine(exParent description.Machine, machine *Machine, instances map[string]instanceData, portsData []portsDoc, blockDevices map[string][]BlockDeviceInfo) (description.Machine, error) {
	args := description.MachineArgs{
		Id:            machine.MachineTag(),
		Nonce:         machine.doc.Nonce,
		PasswordHash:  machine.doc.PasswordHash,
		Placement:     machine.doc.Placement,
		Series:        machine.doc.Series,
		ContainerType: machine.doc.ContainerType,
	}

	if supported, ok := machine.SupportedContainers(); ok {
		containers := make([]string, len(supported))
		for i, containerType := range supported {
			containers[i] = string(containerType)
		}
		args.SupportedContainers = &containers
	}

	for _, job := range machine.Jobs() {
		args.Jobs = append(args.Jobs, job.MigrationValue())
	}

	// A null value means that we don't yet know which containers
	// are supported. An empty slice means 'no containers are supported'.
	var exMachine description.Machine
	if exParent == nil {
		exMachine = e.model.AddMachine(args)
	} else {
		exMachine = exParent.AddContainer(args)
	}
	exMachine.SetAddresses(
		e.newAddressArgsSlice(machine.doc.MachineAddresses),
		e.newAddressArgsSlice(machine.doc.Addresses))
	exMachine.SetPreferredAddresses(
		e.newAddressArgs(machine.doc.PreferredPublicAddress),
		e.newAddressArgs(machine.doc.PreferredPrivateAddress))

	// We fully expect the machine to have tools set, and that there is
	// some instance data.
	instData, found := instances[machine.doc.Id]
	if !found {
		return nil, errors.NotValidf("missing instance data for machine %s", machine.Id())
	}
	exMachine.SetInstance(e.newCloudInstanceArgs(instData))
	instance := exMachine.Instance()
	instanceKey := machine.globalInstanceKey()
	statusArgs, err := e.statusArgs(instanceKey)
	if err != nil {
		return nil, errors.Annotatef(err, "status for machine instance %s", machine.Id())
	}
	instance.SetStatus(statusArgs)
	instance.SetStatusHistory(e.statusHistoryArgs(instanceKey))

	// We don't rely on devices being there. If they aren't, we get an empty slice,
	// which is fine to iterate over with range.
	for _, device := range blockDevices[machine.doc.Id] {
		exMachine.AddBlockDevice(description.BlockDeviceArgs{
			Name:           device.DeviceName,
			Links:          device.DeviceLinks,
			Label:          device.Label,
			UUID:           device.UUID,
			HardwareID:     device.HardwareId,
			BusAddress:     device.BusAddress,
			Size:           device.Size,
			FilesystemType: device.FilesystemType,
			InUse:          device.InUse,
			MountPoint:     device.MountPoint,
		})
	}

	// Find the current machine status.
	globalKey := machine.globalKey()
	statusArgs, err = e.statusArgs(globalKey)
	if err != nil {
		return nil, errors.Annotatef(err, "status for machine %s", machine.Id())
	}
	exMachine.SetStatus(statusArgs)
	exMachine.SetStatusHistory(e.statusHistoryArgs(globalKey))

	tools, err := machine.AgentTools()
	if err != nil {
		// This means the tools aren't set, but they should be.
		return nil, errors.Trace(err)
	}

	exMachine.SetTools(description.AgentToolsArgs{
		Version: tools.Version,
		URL:     tools.URL,
		SHA256:  tools.SHA256,
		Size:    tools.Size,
	})

	for _, args := range e.openedPortsArgsForMachine(machine.Id(), portsData) {
		exMachine.AddOpenedPorts(args)
	}

	exMachine.SetAnnotations(e.getAnnotations(globalKey))

	constraintsArgs, err := e.constraintsArgs(globalKey)
	if err != nil {
		return nil, errors.Trace(err)
	}
	exMachine.SetConstraints(constraintsArgs)

	return exMachine, nil
}

func (e *exporter) openedPortsArgsForMachine(machineId string, portsData []portsDoc) []description.OpenedPortsArgs {
	var result []description.OpenedPortsArgs
	for _, doc := range portsData {
		// Don't bother including a subnet if there are no ports open on it.
		if doc.MachineID == machineId && len(doc.Ports) > 0 {
			args := description.OpenedPortsArgs{SubnetID: doc.SubnetID}
			for _, p := range doc.Ports {
				args.OpenedPorts = append(args.OpenedPorts, description.PortRangeArgs{
					UnitName: p.UnitName,
					FromPort: p.FromPort,
					ToPort:   p.ToPort,
					Protocol: p.Protocol,
				})
			}
			result = append(result, args)
		}
	}
	return result
}

func (e *exporter) newAddressArgsSlice(a []address) []description.AddressArgs {
	result := []description.AddressArgs{}
	for _, addr := range a {
		result = append(result, e.newAddressArgs(addr))
	}
	return result
}

func (e *exporter) newAddressArgs(a address) description.AddressArgs {
	return description.AddressArgs{
		Value:  a.Value,
		Type:   a.AddressType,
		Scope:  a.Scope,
		Origin: a.Origin,
	}
}

func (e *exporter) newCloudInstanceArgs(data instanceData) description.CloudInstanceArgs {
	inst := description.CloudInstanceArgs{
		InstanceId: string(data.InstanceId),
	}
	if data.Arch != nil {
		inst.Architecture = *data.Arch
	}
	if data.Mem != nil {
		inst.Memory = *data.Mem
	}
	if data.RootDisk != nil {
		inst.RootDisk = *data.RootDisk
	}
	if data.CpuCores != nil {
		inst.CpuCores = *data.CpuCores
	}
	if data.CpuPower != nil {
		inst.CpuPower = *data.CpuPower
	}
	if data.Tags != nil {
		inst.Tags = *data.Tags
	}
	if data.AvailZone != nil {
		inst.AvailabilityZone = *data.AvailZone
	}
	return inst
}

func (e *exporter) applications() error {
	applications, err := e.st.AllApplications()
	if err != nil {
		return errors.Trace(err)
	}
	e.logger.Debugf("found %d applications", len(applications))

	e.units, err = e.readAllUnits()
	if err != nil {
		return errors.Trace(err)
	}

	meterStatus, err := e.readAllMeterStatus()
	if err != nil {
		return errors.Trace(err)
	}

	bindings, err := e.readAllEndpointBindings()
	if err != nil {
		return errors.Trace(err)
	}

	leaders, err := e.st.ApplicationLeaders()
	if err != nil {
		return errors.Trace(err)
	}

	payloads, err := e.readAllPayloads()
	if err != nil {
		return errors.Trace(err)
	}

	resourcesSt, err := e.st.Resources()
	if err != nil {
		return errors.Trace(err)
	}

	for _, application := range applications {
		applicationUnits := e.units[application.Name()]
		leader := leaders[application.Name()]
		resources, err := resourcesSt.ListResources(application.Name())
		if err != nil {
			return errors.Trace(err)
		}
		if err := e.addApplication(addApplicationContext{
			application:      application,
			units:            applicationUnits,
			meterStatus:      meterStatus,
			leader:           leader,
			payloads:         payloads,
			resources:        resources,
			endpoingBindings: bindings,
		}); err != nil {
			return errors.Trace(err)
		}
	}
	return nil
}

func (e *exporter) readAllStorageConstraints() error {
	coll, closer := e.st.getCollection(storageConstraintsC)
	defer closer()

	storageConstraints := make(map[string]storageConstraintsDoc)
	var doc storageConstraintsDoc
	iter := coll.Find(nil).Iter()
	defer iter.Close()
	for iter.Next(&doc) {
		storageConstraints[e.st.localID(doc.DocID)] = doc
	}
	if err := iter.Err(); err != nil {
		return errors.Annotate(err, "failed to read storage constraints")
	}
	e.logger.Debugf("read %d storage constraint documents", len(storageConstraints))
	e.modelStorageConstraints = storageConstraints
	return nil
}

func (e *exporter) storageConstraints(doc storageConstraintsDoc) map[string]description.StorageConstraintArgs {
	result := make(map[string]description.StorageConstraintArgs)
	for key, value := range doc.Constraints {
		result[key] = description.StorageConstraintArgs{
			Pool:  value.Pool,
			Size:  value.Size,
			Count: value.Count,
		}
	}
	return result
}

func (e *exporter) readAllPayloads() (map[string][]payload.FullPayloadInfo, error) {
	result := make(map[string][]payload.FullPayloadInfo)
	all, err := ModelPayloads{db: e.st.database}.ListAll()
	if err != nil {
		return nil, errors.Trace(err)
	}
	for _, payload := range all {
		result[payload.Unit] = append(result[payload.Unit], payload)
	}
	return result, nil
}

type addApplicationContext struct {
	application      *Application
	units            []*Unit
	meterStatus      map[string]*meterStatusDoc
	leader           string
	payloads         map[string][]payload.FullPayloadInfo
	resources        resource.ServiceResources
	endpoingBindings map[string]bindingsMap
}

func (e *exporter) addApplication(ctx addApplicationContext) error {
	application := ctx.application
	appName := application.Name()
	globalKey := application.globalKey()
	settingsKey := application.settingsKey()
	leadershipKey := leadershipSettingsKey(appName)
	storageConstraintsKey := application.storageConstraintsKey()

	applicationSettingsDoc, found := e.modelSettings[settingsKey]
	if !found {
		return errors.Errorf("missing settings for application %q", appName)
	}
	delete(e.modelSettings, settingsKey)
	leadershipSettingsDoc, found := e.modelSettings[leadershipKey]
	if !found {
		return errors.Errorf("missing leadership settings for application %q", appName)
	}
	delete(e.modelSettings, leadershipKey)

	args := description.ApplicationArgs{
		Tag:                  application.ApplicationTag(),
		Series:               application.doc.Series,
		Subordinate:          application.doc.Subordinate,
		CharmURL:             application.doc.CharmURL.String(),
		Channel:              application.doc.Channel,
		CharmModifiedVersion: application.doc.CharmModifiedVersion,
		ForceCharm:           application.doc.ForceCharm,
		Exposed:              application.doc.Exposed,
		MinUnits:             application.doc.MinUnits,
		EndpointBindings:     map[string]string(ctx.endpoingBindings[globalKey]),
		Settings:             applicationSettingsDoc.Settings,
		Leader:               ctx.leader,
		LeadershipSettings:   leadershipSettingsDoc.Settings,
		MetricsCredentials:   application.doc.MetricCredentials,
	}
	if constraints, found := e.modelStorageConstraints[storageConstraintsKey]; found {
		args.StorageConstraints = e.storageConstraints(constraints)
	}
	exApplication := e.model.AddApplication(args)
	// Find the current application status.
	statusArgs, err := e.statusArgs(globalKey)
	if err != nil {
		return errors.Annotatef(err, "status for application %s", appName)
	}
	exApplication.SetStatus(statusArgs)
	exApplication.SetStatusHistory(e.statusHistoryArgs(globalKey))
	exApplication.SetAnnotations(e.getAnnotations(globalKey))

	constraintsArgs, err := e.constraintsArgs(globalKey)
	if err != nil {
		return errors.Trace(err)
	}
	exApplication.SetConstraints(constraintsArgs)

	if err := e.setResources(exApplication, ctx.resources); err != nil {
		return errors.Trace(err)
	}

	for _, unit := range ctx.units {
		agentKey := unit.globalAgentKey()
		unitMeterStatus, found := ctx.meterStatus[agentKey]
		if !found {
			return errors.Errorf("missing meter status for unit %s", unit.Name())
		}

		workloadVersion, err := e.unitWorkloadVersion(unit)
		if err != nil {
			return errors.Trace(err)
		}
		args := description.UnitArgs{
			Tag:             unit.UnitTag(),
			Machine:         names.NewMachineTag(unit.doc.MachineId),
			WorkloadVersion: workloadVersion,
			PasswordHash:    unit.doc.PasswordHash,
			MeterStatusCode: unitMeterStatus.Code,
			MeterStatusInfo: unitMeterStatus.Info,
		}
		if principalName, isSubordinate := unit.PrincipalName(); isSubordinate {
			args.Principal = names.NewUnitTag(principalName)
		}
		if subs := unit.SubordinateNames(); len(subs) > 0 {
			for _, subName := range subs {
				args.Subordinates = append(args.Subordinates, names.NewUnitTag(subName))
			}
		}
		exUnit := exApplication.AddUnit(args)

		e.setUnitResources(exUnit, ctx.resources.UnitResources)

		if err := e.setUnitPayloads(exUnit, ctx.payloads[unit.UnitTag().Id()]); err != nil {
			return errors.Trace(err)
		}

		// workload uses globalKey, agent uses globalAgentKey,
		// workload version uses globalWorkloadVersionKey.
		globalKey := unit.globalKey()
		statusArgs, err := e.statusArgs(globalKey)
		if err != nil {
			return errors.Annotatef(err, "workload status for unit %s", unit.Name())
		}
		exUnit.SetWorkloadStatus(statusArgs)
		exUnit.SetWorkloadStatusHistory(e.statusHistoryArgs(globalKey))

		statusArgs, err = e.statusArgs(agentKey)
		if err != nil {
			return errors.Annotatef(err, "agent status for unit %s", unit.Name())
		}
		exUnit.SetAgentStatus(statusArgs)
		exUnit.SetAgentStatusHistory(e.statusHistoryArgs(agentKey))

		workloadVersionKey := unit.globalWorkloadVersionKey()
		exUnit.SetWorkloadVersionHistory(e.statusHistoryArgs(workloadVersionKey))

		tools, err := unit.AgentTools()
		if err != nil {
			// This means the tools aren't set, but they should be.
			return errors.Trace(err)
		}
		exUnit.SetTools(description.AgentToolsArgs{
			Version: tools.Version,
			URL:     tools.URL,
			SHA256:  tools.SHA256,
			Size:    tools.Size,
		})
		exUnit.SetAnnotations(e.getAnnotations(globalKey))

		constraintsArgs, err := e.constraintsArgs(agentKey)
		if err != nil {
			return errors.Trace(err)
		}
		exUnit.SetConstraints(constraintsArgs)
	}

	return nil
}

func (e *exporter) unitWorkloadVersion(unit *Unit) (string, error) {
	// Rather than call unit.WorkloadVersion(), which does a database
	// query, we go directly to the status value that is stored.
	key := unit.globalWorkloadVersionKey()
	info, err := e.statusArgs(key)
	if err != nil {
		return "", errors.Trace(err)
	}
	return info.Message, nil
}

func (e *exporter) setResources(exApp description.Application, resources resource.ServiceResources) error {
	if len(resources.Resources) != len(resources.CharmStoreResources) {
		return errors.New("number of resources don't match charm store resources")
	}

	for i, resource := range resources.Resources {
		exResource := exApp.AddResource(description.ResourceArgs{
			Name: resource.Name,
		})
		exResource.SetApplicationRevision(description.ResourceRevisionArgs{
			Revision:       resource.Revision,
			Type:           resource.Type.String(),
			Path:           resource.Path,
			Description:    resource.Description,
			Origin:         resource.Origin.String(),
			FingerprintHex: resource.Fingerprint.Hex(),
			Size:           resource.Size,
			Timestamp:      resource.Timestamp,
			Username:       resource.Username,
		})
		csResource := resources.CharmStoreResources[i]
		exResource.SetCharmStoreRevision(description.ResourceRevisionArgs{
			Revision:       csResource.Revision,
			Type:           csResource.Type.String(),
			Path:           csResource.Path,
			Description:    csResource.Description,
			Origin:         csResource.Origin.String(),
			Size:           csResource.Size,
			FingerprintHex: csResource.Fingerprint.Hex(),
		})
	}

	return nil
}

func (e *exporter) setUnitResources(exUnit description.Unit, allResources []resource.UnitResources) {
	for _, resource := range findUnitResources(exUnit.Name(), allResources) {
		exUnit.AddResource(description.UnitResourceArgs{
			Name: resource.Name,
			RevisionArgs: description.ResourceRevisionArgs{
				Revision:       resource.Revision,
				Type:           resource.Type.String(),
				Path:           resource.Path,
				Description:    resource.Description,
				Origin:         resource.Origin.String(),
				FingerprintHex: resource.Fingerprint.Hex(),
				Size:           resource.Size,
				Timestamp:      resource.Timestamp,
				Username:       resource.Username,
			},
		})
	}
}

func findUnitResources(unitName string, allResources []resource.UnitResources) []resource.Resource {
	for _, unitResources := range allResources {
		if unitResources.Tag.Id() == unitName {
			return unitResources.Resources
		}
	}
	return nil
}

func (e *exporter) setUnitPayloads(exUnit description.Unit, payloads []payload.FullPayloadInfo) error {
	unitID := exUnit.Tag().Id()
	machineID := exUnit.Machine().Id()
	for _, payload := range payloads {
		if payload.Machine != machineID {
			return errors.NotValidf("payload for unit %q reports wrong machine %q (should be %q)", unitID, payload.Machine, machineID)
		}
		args := description.PayloadArgs{
			Name:   payload.Name,
			Type:   payload.Type,
			RawID:  payload.ID,
			State:  payload.Status,
			Labels: payload.Labels,
		}
		exUnit.AddPayload(args)
	}
	return nil
}

func (e *exporter) relations() error {
	rels, err := e.st.AllRelations()
	if err != nil {
		return errors.Trace(err)
	}
	e.logger.Debugf("read %d relations", len(rels))

	relationScopes, err := e.readAllRelationScopes()
	if err != nil {
		return errors.Trace(err)
	}

	for _, relation := range rels {
		exRelation := e.model.AddRelation(description.RelationArgs{
			Id:  relation.Id(),
			Key: relation.String(),
		})
		for _, ep := range relation.Endpoints() {
			exEndPoint := exRelation.AddEndpoint(description.EndpointArgs{
				ApplicationName: ep.ApplicationName,
				Name:            ep.Name,
				Role:            string(ep.Role),
				Interface:       ep.Interface,
				Optional:        ep.Optional,
				Limit:           ep.Limit,
				Scope:           string(ep.Scope),
			})
			// We expect a relationScope and settings for each of the
			// units of the specified application.
			units := e.units[ep.ApplicationName]
			for _, unit := range units {
				ru, err := relation.Unit(unit)
				if err != nil {
					return errors.Trace(err)
				}
				key := ru.key()
				if !relationScopes.Contains(key) {
					return errors.Errorf("missing relation scope for %s and %s", relation, unit.Name())
				}
				settingsDoc, found := e.modelSettings[key]
				if !found {
					return errors.Errorf("missing relation settings for %s and %s", relation, unit.Name())
				}
				delete(e.modelSettings, key)
				exEndPoint.SetUnitSettings(unit.Name(), settingsDoc.Settings)
			}
		}
	}
	return nil
}

func (e *exporter) spaces() error {
	spaces, err := e.st.AllSpaces()
	if err != nil {
		return errors.Trace(err)
	}
	e.logger.Debugf("read %d spaces", len(spaces))

	for _, space := range spaces {
		e.model.AddSpace(description.SpaceArgs{
			Name:       space.Name(),
			Public:     space.IsPublic(),
			ProviderID: string(space.ProviderId()),
		})
	}
	return nil
}

func (e *exporter) linklayerdevices() error {
	linklayerdevices, err := e.st.AllLinkLayerDevices()
	if err != nil {
		return errors.Trace(err)
	}
	e.logger.Debugf("read %d ip devices", len(linklayerdevices))
	for _, device := range linklayerdevices {
		e.model.AddLinkLayerDevice(description.LinkLayerDeviceArgs{
			ProviderID:  string(device.ProviderID()),
			MachineID:   device.MachineID(),
			Name:        device.Name(),
			MTU:         device.MTU(),
			Type:        string(device.Type()),
			MACAddress:  device.MACAddress(),
			IsAutoStart: device.IsAutoStart(),
			IsUp:        device.IsUp(),
			ParentName:  device.ParentName(),
		})
	}
	return nil
}

func (e *exporter) subnets() error {
	subnets, err := e.st.AllSubnets()
	if err != nil {
		return errors.Trace(err)
	}
	e.logger.Debugf("read %d subnets", len(subnets))

	for _, subnet := range subnets {
		e.model.AddSubnet(description.SubnetArgs{
			CIDR:              subnet.CIDR(),
			ProviderId:        string(subnet.ProviderId()),
			ProviderNetworkId: string(subnet.ProviderNetworkId()),
			VLANTag:           subnet.VLANTag(),
			AvailabilityZone:  subnet.AvailabilityZone(),
			SpaceName:         subnet.SpaceName(),
		})
	}
	return nil
}

func (e *exporter) ipaddresses() error {
	ipaddresses, err := e.st.AllIPAddresses()
	if err != nil {
		return errors.Trace(err)
	}
	e.logger.Debugf("read %d ip addresses", len(ipaddresses))
	for _, addr := range ipaddresses {
		e.model.AddIPAddress(description.IPAddressArgs{
			ProviderID:       string(addr.ProviderID()),
			DeviceName:       addr.DeviceName(),
			MachineID:        addr.MachineID(),
			SubnetCIDR:       addr.SubnetCIDR(),
			ConfigMethod:     string(addr.ConfigMethod()),
			Value:            addr.Value(),
			DNSServers:       addr.DNSServers(),
			DNSSearchDomains: addr.DNSSearchDomains(),
			GatewayAddress:   addr.GatewayAddress(),
		})
	}
	return nil
}

func (e *exporter) sshHostKeys() error {
	machines, err := e.st.AllMachines()
	if err != nil {
		return errors.Trace(err)
	}
	for _, machine := range machines {
		keys, err := e.st.GetSSHHostKeys(machine.MachineTag())
		if errors.IsNotFound(err) {
			continue
		} else if err != nil {
			return errors.Trace(err)
		}
		if len(keys) == 0 {
			continue
		}
		e.model.AddSSHHostKey(description.SSHHostKeyArgs{
			MachineID: machine.Id(),
			Keys:      keys,
		})
	}
	return nil
}

func (e *exporter) cloudimagemetadata() error {
	cloudimagemetadata, err := e.st.CloudImageMetadataStorage.AllCloudImageMetadata()
	if err != nil {
		return errors.Trace(err)
	}
	e.logger.Debugf("read %d cloudimagemetadata", len(cloudimagemetadata))
	for _, metadata := range cloudimagemetadata {
		e.model.AddCloudImageMetadata(description.CloudImageMetadataArgs{
			Stream:          metadata.Stream,
			Region:          metadata.Region,
			Version:         metadata.Version,
			Series:          metadata.Series,
			Arch:            metadata.Arch,
			VirtType:        metadata.VirtType,
			RootStorageType: metadata.RootStorageType,
			RootStorageSize: metadata.RootStorageSize,
			DateCreated:     metadata.DateCreated,
			Source:          metadata.Source,
			Priority:        metadata.Priority,
			ImageId:         metadata.ImageId,
		})
	}
	return nil
}

func (e *exporter) actions() error {
	actions, err := e.st.AllActions()
	if err != nil {
		return errors.Trace(err)
	}
	e.logger.Debugf("read %d actions", len(actions))
	for _, action := range actions {
		results, message := action.Results()
		e.model.AddAction(description.ActionArgs{
			Receiver:   action.Receiver(),
			Name:       action.Name(),
			Parameters: action.Parameters(),
			Enqueued:   action.Enqueued(),
			Started:    action.Started(),
			Completed:  action.Completed(),
			Status:     string(action.Status()),
			Results:    results,
			Message:    message,
			Id:         action.Id(),
		})
	}
	return nil
}

func (e *exporter) readAllRelationScopes() (set.Strings, error) {
	relationScopes, closer := e.st.getCollection(relationScopesC)
	defer closer()

	docs := []relationScopeDoc{}
	err := relationScopes.Find(nil).All(&docs)
	if err != nil {
		return nil, errors.Annotate(err, "cannot get all relation scopes")
	}
	e.logger.Debugf("found %d relationScope docs", len(docs))

	result := set.NewStrings()
	for _, doc := range docs {
		result.Add(doc.Key)
	}
	return result, nil
}

func (e *exporter) readAllUnits() (map[string][]*Unit, error) {
	unitsCollection, closer := e.st.getCollection(unitsC)
	defer closer()

	docs := []unitDoc{}
	err := unitsCollection.Find(nil).Sort("name").All(&docs)
	if err != nil {
		return nil, errors.Annotate(err, "cannot get all units")
	}
	e.logger.Debugf("found %d unit docs", len(docs))
	result := make(map[string][]*Unit)
	for _, doc := range docs {
		units := result[doc.Application]
		result[doc.Application] = append(units, newUnit(e.st, &doc))
	}
	return result, nil
}

func (e *exporter) readAllEndpointBindings() (map[string]bindingsMap, error) {
	bindings, closer := e.st.getCollection(endpointBindingsC)
	defer closer()

	docs := []endpointBindingsDoc{}
	err := bindings.Find(nil).All(&docs)
	if err != nil {
		return nil, errors.Annotate(err, "cannot get all application endpoint bindings")
	}
	e.logger.Debugf("found %d application endpoint binding docs", len(docs))
	result := make(map[string]bindingsMap)
	for _, doc := range docs {
		result[e.st.localID(doc.DocID)] = doc.Bindings
	}
	return result, nil
}

func (e *exporter) readAllMeterStatus() (map[string]*meterStatusDoc, error) {
	meterStatuses, closer := e.st.getCollection(meterStatusC)
	defer closer()

	docs := []meterStatusDoc{}
	err := meterStatuses.Find(nil).All(&docs)
	if err != nil {
		return nil, errors.Annotate(err, "cannot get all meter status docs")
	}
	e.logger.Debugf("found %d meter status docs", len(docs))
	result := make(map[string]*meterStatusDoc)
	for _, doc := range docs {
		result[e.st.localID(doc.DocID)] = &doc
	}
	return result, nil
}

func (e *exporter) readLastConnectionTimes() (map[string]time.Time, error) {
	lastConnections, closer := e.st.getCollection(modelUserLastConnectionC)
	defer closer()

	var docs []modelUserLastConnectionDoc
	if err := lastConnections.Find(nil).All(&docs); err != nil {
		return nil, errors.Trace(err)
	}

	result := make(map[string]time.Time)
	for _, doc := range docs {
		result[doc.UserName] = doc.LastConnection.UTC()
	}
	return result, nil
}

func (e *exporter) readAllAnnotations() error {
	annotations, closer := e.st.getCollection(annotationsC)
	defer closer()

	var docs []annotatorDoc
	if err := annotations.Find(nil).All(&docs); err != nil {
		return errors.Trace(err)
	}
	e.logger.Debugf("read %d annotations docs", len(docs))

	e.annotations = make(map[string]annotatorDoc)
	for _, doc := range docs {
		e.annotations[doc.GlobalKey] = doc
	}
	return nil
}

func (e *exporter) readAllConstraints() error {
	constraintsCollection, closer := e.st.getCollection(constraintsC)
	defer closer()

	// Since the constraintsDoc doesn't include any global key or _id
	// fields, we can't just deserialize the entire collection into a slice
	// of docs, so we get them all out with bson maps.
	var docs []bson.M
	err := constraintsCollection.Find(nil).All(&docs)
	if err != nil {
		return errors.Annotate(err, "failed to read constraints collection")
	}

	e.logger.Debugf("read %d constraints docs", len(docs))
	e.constraints = make(map[string]bson.M)
	for _, doc := range docs {
		docId, ok := doc["_id"].(string)
		if !ok {
			return errors.Errorf("expected string, got %s (%T)", doc["_id"], doc["_id"])
		}
		id := e.st.localID(docId)
		e.constraints[id] = doc
		e.logger.Debugf("doc[%q] = %#v", id, doc)
	}
	return nil
}

// getAnnotations doesn't really care if there are any there or not
// for the key, but if they were there, they are removed so we can
// check at the end of the export for anything we have forgotten.
func (e *exporter) getAnnotations(key string) map[string]string {
	result, found := e.annotations[key]
	if found {
		delete(e.annotations, key)
	}
	return result.Annotations
}

func (e *exporter) readAllSettings() error {
	settings, closer := e.st.getCollection(settingsC)
	defer closer()

	var docs []settingsDoc
	if err := settings.Find(nil).All(&docs); err != nil {
		return errors.Trace(err)
	}

	e.modelSettings = make(map[string]settingsDoc)
	for _, doc := range docs {
		key := e.st.localID(doc.DocID)
		e.modelSettings[key] = doc
	}
	return nil
}

func (e *exporter) readAllStatuses() error {
	statuses, closer := e.st.getCollection(statusesC)
	defer closer()

	var docs []bson.M
	err := statuses.Find(nil).All(&docs)
	if err != nil {
		return errors.Annotate(err, "failed to read status collection")
	}

	e.logger.Debugf("read %d status documents", len(docs))
	e.status = make(map[string]bson.M)
	for _, doc := range docs {
		docId, ok := doc["_id"].(string)
		if !ok {
			return errors.Errorf("expected string, got %s (%T)", doc["_id"], doc["_id"])
		}
		id := e.st.localID(docId)
		e.status[id] = doc
	}

	return nil
}

func (e *exporter) readAllStatusHistory() error {
	statuses, closer := e.st.getCollection(statusesHistoryC)
	defer closer()

	count := 0
	e.statusHistory = make(map[string][]historicalStatusDoc)
	var doc historicalStatusDoc
	// In tests, sorting by time can leave the results
	// underconstrained - include document id for deterministic
	// ordering in those cases.
	iter := statuses.Find(nil).Sort("-updated", "-_id").Iter()
	defer iter.Close()
	for iter.Next(&doc) {
		history := e.statusHistory[doc.GlobalKey]
		e.statusHistory[doc.GlobalKey] = append(history, doc)
		count++
	}

	if err := iter.Err(); err != nil {
		return errors.Annotate(err, "failed to read status history collection")
	}

	e.logger.Debugf("read %d status history documents", count)

	return nil
}

func (e *exporter) statusArgs(globalKey string) (description.StatusArgs, error) {
	result := description.StatusArgs{}
	statusDoc, found := e.status[globalKey]
	if !found {
		return result, errors.NotFoundf("status data for %s", globalKey)
	}
	delete(e.status, globalKey)

	status, ok := statusDoc["status"].(string)
	if !ok {
		return result, errors.Errorf("expected string for status, got %T", statusDoc["status"])
	}
	info, ok := statusDoc["statusinfo"].(string)
	if !ok {
		return result, errors.Errorf("expected string for statusinfo, got %T", statusDoc["statusinfo"])
	}
	// data is an embedded map and comes out as a bson.M
	// A bson.M is map[string]interface{}, so we can type cast it.
	data, ok := statusDoc["statusdata"].(bson.M)
	if !ok {
		return result, errors.Errorf("expected map for data, got %T", statusDoc["statusdata"])
	}
	dataMap := map[string]interface{}(data)
	updated, ok := statusDoc["updated"].(int64)
	if !ok {
		return result, errors.Errorf("expected int64 for updated, got %T", statusDoc["updated"])
	}

	result.Value = status
	result.Message = info
	result.Data = dataMap
	result.Updated = time.Unix(0, updated)
	return result, nil
}

func (e *exporter) statusHistoryArgs(globalKey string) []description.StatusArgs {
	history := e.statusHistory[globalKey]
	result := make([]description.StatusArgs, len(history))
	e.logger.Tracef("found %d status history docs for %s", len(history), globalKey)
	for i, doc := range history {
		result[i] = description.StatusArgs{
			Value:   string(doc.Status),
			Message: doc.StatusInfo,
			Data:    doc.StatusData,
			Updated: time.Unix(0, doc.Updated),
		}
	}
	delete(e.statusHistory, globalKey)
	return result
}

func (e *exporter) constraintsArgs(globalKey string) (description.ConstraintsArgs, error) {
	doc, found := e.constraints[globalKey]
	if !found {
		// No constraints for this key.
		e.logger.Tracef("no constraints found for key %q", globalKey)
		return description.ConstraintsArgs{}, nil
	}
	// We capture any type error using a closure to avoid having to return
	// multiple values from the optional functions. This does mean that we will
	// only report on the last one, but that is fine as there shouldn't be any.
	var optionalErr error
	optionalString := func(name string) string {
		switch value := doc[name].(type) {
		case nil:
		case string:
			return value
		default:
			optionalErr = errors.Errorf("expected uint64 for %s, got %T", name, value)
		}
		return ""
	}
	optionalInt := func(name string) uint64 {
		switch value := doc[name].(type) {
		case nil:
		case uint64:
			return value
		case int64:
			return uint64(value)
		default:
			optionalErr = errors.Errorf("expected uint64 for %s, got %T", name, value)
		}
		return 0
	}
	optionalStringSlice := func(name string) []string {
		switch value := doc[name].(type) {
		case nil:
		case []string:
			return value
		default:
			optionalErr = errors.Errorf("expected []string] for %s, got %T", name, value)
		}
		return nil
	}
	result := description.ConstraintsArgs{
		Architecture: optionalString("arch"),
		Container:    optionalString("container"),
		CpuCores:     optionalInt("cpucores"),
		CpuPower:     optionalInt("cpupower"),
		InstanceType: optionalString("instancetype"),
		Memory:       optionalInt("mem"),
		RootDisk:     optionalInt("rootdisk"),
		Spaces:       optionalStringSlice("spaces"),
		Tags:         optionalStringSlice("tags"),
		VirtType:     optionalString("virttype"),
	}
	if optionalErr != nil {
		return description.ConstraintsArgs{}, errors.Trace(optionalErr)
	}
	return result, nil
}

func (e *exporter) checkUnexportedValues() error {
	var missing []string

	// As annotations are saved into the model, they are removed from the
	// exporter's map. If there are any left at the end, we are missing
	// things.
	for key, doc := range e.annotations {
		missing = append(missing, fmt.Sprintf("unexported annotations for %s, %s", doc.Tag, key))
	}

	for key := range e.modelSettings {
		missing = append(missing, fmt.Sprintf("unexported settings for %s", key))
	}

	for key := range e.status {
		missing = append(missing, fmt.Sprintf("unexported status for %s", key))
	}

	for key := range e.statusHistory {
		missing = append(missing, fmt.Sprintf("unexported status history for %s", key))
	}

	if len(missing) > 0 {
		content := strings.Join(missing, "\n  ")
		return errors.Errorf("migration missed some docs:\n  %s", content)
	}
	return nil
}

func (e *exporter) remoteApplications() error {
	remoteApps, err := e.st.AllRemoteApplications()
	if err != nil {
		return errors.Trace(err)
	}
	e.logger.Debugf("read %d remote applications", len(remoteApps))
	for _, remoteApp := range remoteApps {
		err := e.addRemoteApplication(remoteApp)
		if err != nil {
			return errors.Trace(err)
		}
	}
	return nil
}

func (e *exporter) addRemoteApplication(app *RemoteApplication) error {
	url, _ := app.URL()
	args := description.RemoteApplicationArgs{
		Tag:             app.Tag().(names.ApplicationTag),
		OfferName:       app.OfferName(),
		URL:             url,
		SourceModel:     app.SourceModel(),
		IsConsumerProxy: app.IsConsumerProxy(),
	}
	descApp := e.model.AddRemoteApplication(args)
	endpoints, err := app.Endpoints()
	if err != nil {
		return errors.Trace(err)
	}
	for _, ep := range endpoints {
		descApp.AddEndpoint(description.RemoteEndpointArgs{
			Name:      ep.Name,
			Role:      string(ep.Role),
			Interface: ep.Interface,
			Limit:     ep.Limit,
			Scope:     string(ep.Scope),
		})
	}
	return nil
}

func (e *exporter) storage() error {
	if err := e.volumes(); err != nil {
		return errors.Trace(err)
	}
	if err := e.filesystems(); err != nil {
		return errors.Trace(err)
	}
	if err := e.storageInstances(); err != nil {
		return errors.Trace(err)
	}
	if err := e.storagePools(); err != nil {
		return errors.Trace(err)
	}
	return nil
}

func (e *exporter) volumes() error {
	coll, closer := e.st.getCollection(volumesC)
	defer closer()

	attachments, err := e.readVolumeAttachments()
	if err != nil {
		return errors.Trace(err)
	}

	var doc volumeDoc
	iter := coll.Find(nil).Sort("_id").Iter()
	defer iter.Close()
	for iter.Next(&doc) {
		vol := &volume{e.st, doc}
		if err := e.addVolume(vol, attachments[doc.Name]); err != nil {
			return errors.Trace(err)
		}
	}
	if err := iter.Err(); err != nil {
		return errors.Annotate(err, "failed to read volumes")
	}
	return nil
}

func (e *exporter) addVolume(vol *volume, volAttachments []volumeAttachmentDoc) error {
	args := description.VolumeArgs{
		Tag: vol.VolumeTag(),
	}
	if tag, err := vol.StorageInstance(); err == nil {
		// only returns an error when no storage tag.
		args.Storage = tag
	} else {
		if !errors.IsNotAssigned(err) {
			// This is an unexpected error.
			return errors.Trace(err)
		}
	}
	logger.Debugf("addVolume: %#v", vol.doc)
	if info, err := vol.Info(); err == nil {
		logger.Debugf("  info %#v", info)
		args.Provisioned = true
		args.Size = info.Size
		args.Pool = info.Pool
		args.HardwareID = info.HardwareId
		args.VolumeID = info.VolumeId
		args.Persistent = info.Persistent
	} else {
		params, _ := vol.Params()
		logger.Debugf("  params %#v", params)
		args.Size = params.Size
		args.Pool = params.Pool
	}

	globalKey := vol.globalKey()
	statusArgs, err := e.statusArgs(globalKey)
	if err != nil {
		return errors.Annotatef(err, "status for volume %s", vol.doc.Name)
	}

	exVolume := e.model.AddVolume(args)
	exVolume.SetStatus(statusArgs)
	exVolume.SetStatusHistory(e.statusHistoryArgs(globalKey))
	if count := len(volAttachments); count != vol.doc.AttachmentCount {
		return errors.Errorf("volume attachment count mismatch, have %d, expected %d",
			count, vol.doc.AttachmentCount)
	}
	for _, doc := range volAttachments {
		va := volumeAttachment{doc}
		logger.Debugf("  attachment %#v", doc)
		args := description.VolumeAttachmentArgs{
			Machine: va.Machine(),
		}
		if info, err := va.Info(); err == nil {
			logger.Debugf("    info %#v", info)
			args.Provisioned = true
			args.ReadOnly = info.ReadOnly
			args.DeviceName = info.DeviceName
			args.DeviceLink = info.DeviceLink
			args.BusAddress = info.BusAddress
		} else {
			params, _ := va.Params()
			logger.Debugf("    params %#v", params)
			args.ReadOnly = params.ReadOnly
		}
		exVolume.AddAttachment(args)
	}
	return nil
}

func (e *exporter) readVolumeAttachments() (map[string][]volumeAttachmentDoc, error) {
	coll, closer := e.st.getCollection(volumeAttachmentsC)
	defer closer()

	result := make(map[string][]volumeAttachmentDoc)
	var doc volumeAttachmentDoc
	var count int
	iter := coll.Find(nil).Iter()
	defer iter.Close()
	for iter.Next(&doc) {
		result[doc.Volume] = append(result[doc.Volume], doc)
		count++
	}
	if err := iter.Err(); err != nil {
		return nil, errors.Annotate(err, "failed to read volumes attachments")
	}
	e.logger.Debugf("read %d volume attachment documents", count)
	return result, nil
}

func (e *exporter) filesystems() error {
	coll, closer := e.st.getCollection(filesystemsC)
	defer closer()

	attachments, err := e.readFilesystemAttachments()
	if err != nil {
		return errors.Trace(err)
	}

	var doc filesystemDoc
	iter := coll.Find(nil).Sort("_id").Iter()
	defer iter.Close()
	for iter.Next(&doc) {
		fs := &filesystem{e.st, doc}
		if err := e.addFilesystem(fs, attachments[doc.FilesystemId]); err != nil {
			return errors.Trace(err)
		}
	}
	if err := iter.Err(); err != nil {
		return errors.Annotate(err, "failed to read filesystems")
	}
	return nil
}

func (e *exporter) addFilesystem(fs *filesystem, fsAttachments []filesystemAttachmentDoc) error {
	// Here we don't care about the cases where the filesystem is not assigned to storage instances
	// nor no backing volues. In both those situations we have empty tags.
	storage, _ := fs.Storage()
	volume, _ := fs.Volume()
	args := description.FilesystemArgs{
		Tag:     fs.FilesystemTag(),
		Storage: storage,
		Volume:  volume,
	}
	logger.Debugf("addFilesystem: %#v", fs.doc)
	if info, err := fs.Info(); err == nil {
		logger.Debugf("  info %#v", info)
		args.Provisioned = true
		args.Size = info.Size
		args.Pool = info.Pool
		args.FilesystemID = info.FilesystemId
	} else {
		params, _ := fs.Params()
		logger.Debugf("  params %#v", params)
		args.Size = params.Size
		args.Pool = params.Pool
	}

	globalKey := fs.globalKey()
	statusArgs, err := e.statusArgs(globalKey)
	if err != nil {
		return errors.Annotatef(err, "status for filesystem %s", fs.doc.FilesystemId)
	}

	exFilesystem := e.model.AddFilesystem(args)
	exFilesystem.SetStatus(statusArgs)
	exFilesystem.SetStatusHistory(e.statusHistoryArgs(globalKey))
	if count := len(fsAttachments); count != fs.doc.AttachmentCount {
		return errors.Errorf("filesystem attachment count mismatch, have %d, expected %d",
			count, fs.doc.AttachmentCount)
	}
	for _, doc := range fsAttachments {
		va := filesystemAttachment{doc}
		logger.Debugf("  attachment %#v", doc)
		args := description.FilesystemAttachmentArgs{
			Machine: va.Machine(),
		}
		if info, err := va.Info(); err == nil {
			logger.Debugf("    info %#v", info)
			args.Provisioned = true
			args.ReadOnly = info.ReadOnly
			args.MountPoint = info.MountPoint
		} else {
			params, _ := va.Params()
			logger.Debugf("    params %#v", params)
			args.ReadOnly = params.ReadOnly
			args.MountPoint = params.Location
		}
		exFilesystem.AddAttachment(args)
	}
	return nil
}

func (e *exporter) readFilesystemAttachments() (map[string][]filesystemAttachmentDoc, error) {
	coll, closer := e.st.getCollection(filesystemAttachmentsC)
	defer closer()

	result := make(map[string][]filesystemAttachmentDoc)
	var doc filesystemAttachmentDoc
	var count int
	iter := coll.Find(nil).Iter()
	defer iter.Close()
	for iter.Next(&doc) {
		result[doc.Filesystem] = append(result[doc.Filesystem], doc)
		count++
	}
	if err := iter.Err(); err != nil {
		return nil, errors.Annotate(err, "failed to read filesystem attachments")
	}
	e.logger.Debugf("read %d filesystem attachment documents", count)
	return result, nil
}

func (e *exporter) storageInstances() error {
	coll, closer := e.st.getCollection(storageInstancesC)
	defer closer()

	attachments, err := e.readStorageAttachments()
	if err != nil {
		return errors.Trace(err)
	}

	var doc storageInstanceDoc
	iter := coll.Find(nil).Sort("_id").Iter()
	defer iter.Close()
	for iter.Next(&doc) {
		instance := &storageInstance{e.st, doc}
		if err := e.addStorage(instance, attachments[doc.Id]); err != nil {
			return errors.Trace(err)
		}
	}
	if err := iter.Err(); err != nil {
		return errors.Annotate(err, "failed to read storage instances")
	}
	return nil
}

func (e *exporter) addStorage(instance *storageInstance, attachments []names.UnitTag) error {
	owner, ok := instance.Owner()
	if !ok {
		owner = nil
	}
	args := description.StorageArgs{
		Tag:         instance.StorageTag(),
		Kind:        instance.Kind().String(),
		Owner:       owner,
		Name:        instance.StorageName(),
		Attachments: attachments,
	}
	e.model.AddStorage(args)
	return nil
}

func (e *exporter) readStorageAttachments() (map[string][]names.UnitTag, error) {
	coll, closer := e.st.getCollection(storageAttachmentsC)
	defer closer()

	result := make(map[string][]names.UnitTag)
	var doc storageAttachmentDoc
	var count int
	iter := coll.Find(nil).Iter()
	defer iter.Close()
	for iter.Next(&doc) {
		unit := names.NewUnitTag(doc.Unit)
		result[doc.StorageInstance] = append(result[doc.StorageInstance], unit)
		count++
	}
	if err := iter.Err(); err != nil {
		return nil, errors.Annotate(err, "failed to read storage attachments")
	}
	e.logger.Debugf("read %d storage attachment documents", count)
	return result, nil
}

func (e *exporter) storagePools() error {
	registry, err := e.st.storageProviderRegistry()
	if err != nil {
		return errors.Annotate(err, "getting provider registry")
	}
	pm := poolmanager.New(storagePoolSettingsManager{e: e}, registry)
	poolConfigs, err := pm.List()
	if err != nil {
		return errors.Annotate(err, "listing pools")
	}
	for _, cfg := range poolConfigs {
		e.model.AddStoragePool(description.StoragePoolArgs{
			Name:       cfg.Name(),
			Provider:   string(cfg.Provider()),
			Attributes: cfg.Attrs(),
		})
	}
	return nil
}

type storagePoolSettingsManager struct {
	poolmanager.SettingsManager
	e *exporter
}

func (m storagePoolSettingsManager) ListSettings(keyPrefix string) (map[string]map[string]interface{}, error) {
	result := make(map[string]map[string]interface{})
	for key, doc := range m.e.modelSettings {
		if strings.HasPrefix(key, keyPrefix) {
			result[key] = doc.Settings
			delete(m.e.modelSettings, key)
		}
	}
	return result, nil
}<|MERGE_RESOLUTION|>--- conflicted
+++ resolved
@@ -152,15 +152,11 @@
 	export.model.SetSLA(dbModel.SLALevel(), string(dbModel.SLACredential()))
 	export.model.SetMeterStatus(dbModel.MeterStatus().Code.String(), dbModel.MeterStatus().Info)
 
-<<<<<<< HEAD
-	export.logExtras()
-=======
 	if featureflag.Enabled(feature.StrictMigration) {
 		if err := export.checkUnexportedValues(); err != nil {
 			return nil, errors.Trace(err)
 		}
 	}
->>>>>>> 7de4db7f
 
 	return export.model, nil
 }
