// Copyright 2012, 2013 Canonical Ltd.
// Licensed under the AGPLv3, see LICENCE file for details.

package state

import (
	"fmt"
	"io/ioutil"
	"net/url"
	"path/filepath"

	"labix.org/v2/mgo"
	gc "launchpad.net/gocheck"

	"launchpad.net/juju-core/charm"
	"launchpad.net/juju-core/environs/config"
	"launchpad.net/juju-core/instance"
	"launchpad.net/juju-core/testing"
)

// transactionHook holds Before and After func()s that will be called
// respectively before and after a particular state transaction is executed.
type TransactionHook transactionHook

// TransactionChecker values are returned from the various Set*Hooks calls,
// and should be run after the code under test has been executed to check
// that the expected number of transactions were run.
type TransactionChecker func()

func (c TransactionChecker) Check() {
	c()
}

// SetTransactionHooks queues up hooks to be applied to the next transactions,
// and returns a function that asserts all hooks have been run (and removes any
// that have not). Each hook function can freely execute its own transactions
// without causing other hooks to be triggered.
// It returns a function that asserts that all hooks have been run, and removes
// any that have not. It is an error to set transaction hooks when any are
// already queued; and setting transaction hooks renders the *State goroutine-
// unsafe.
func SetTransactionHooks(c *gc.C, st *State, transactionHooks ...TransactionHook) TransactionChecker {
	converted := make([]transactionHook, len(transactionHooks))
	for i, hook := range transactionHooks {
		converted[i] = transactionHook(hook)
		c.Logf("%d: %#v", i, converted[i])
	}
	original := <-st.transactionHooks
	st.transactionHooks <- converted
	c.Assert(original, gc.HasLen, 0)
	return func() {
		remaining := <-st.transactionHooks
		st.transactionHooks <- nil
		c.Assert(remaining, gc.HasLen, 0)
	}
}

// SetBeforeHooks uses SetTransactionHooks to queue N functions to be run
// immediately before the next N transactions. The first function is executed
// before the first transaction, the second function before the second
// transaction and so on. Nil values are accepted, and useful, in that they can
// be used to ensure that a transaction is run at the expected time, without
// having to make any changes or assert any state.
func SetBeforeHooks(c *gc.C, st *State, fs ...func()) TransactionChecker {
	transactionHooks := make([]TransactionHook, len(fs))
	for i, f := range fs {
		transactionHooks[i] = TransactionHook{Before: f}
	}
	return SetTransactionHooks(c, st, transactionHooks...)
}

// SetAfterHooks uses SetTransactionHooks to queue N functions to be run
// immediately after the next N transactions. The first function is executed
// after the first transaction, the second function after the second
// transaction and so on.
func SetAfterHooks(c *gc.C, st *State, fs ...func()) TransactionChecker {
	transactionHooks := make([]TransactionHook, len(fs))
	for i, f := range fs {
		transactionHooks[i] = TransactionHook{After: f}
	}
	return SetTransactionHooks(c, st, transactionHooks...)
}

// SetRetryHooks uses SetTransactionHooks to inject a block function designed
// to disrupt a transaction built against recent state, and a check function
// designed to verify that the replacement transaction against the new state
// has been applied as expected.
func SetRetryHooks(c *gc.C, st *State, block, check func()) TransactionChecker {
	return SetTransactionHooks(c, st, TransactionHook{
		Before: block,
	}, TransactionHook{
		After: check,
	})
}

// TestingInitialize initializes the state and returns it. If state was not
// already initialized, and cfg is nil, the minimal default environment
// configuration will be used.
func TestingInitialize(c *gc.C, cfg *config.Config) *State {
	if cfg == nil {
		cfg = testing.EnvironConfig(c)
	}
	st, err := Initialize(TestingStateInfo(), cfg, TestingDialOpts())
	c.Assert(err, gc.IsNil)
	return st
}

type (
	CharmDoc    charmDoc
	MachineDoc  machineDoc
	RelationDoc relationDoc
	ServiceDoc  serviceDoc
	UnitDoc     unitDoc
)

func (doc *MachineDoc) String() string {
	m := &Machine{doc: machineDoc(*doc)}
	return m.String()
}

func ServiceSettingsRefCount(st *State, serviceName string, curl *charm.URL) (int, error) {
	key := serviceSettingsKey(serviceName, curl)
	var doc settingsRefsDoc
	if err := st.settingsrefs.FindId(key).One(&doc); err == nil {
		return doc.RefCount, nil
	}
	return 0, mgo.ErrNotFound
}

func AddTestingCharm(c *gc.C, st *State, name string) *Charm {
	return addCharm(c, st, "quantal", testing.Charms.Dir(name))
}

func AddCustomCharm(c *gc.C, st *State, name, filename, content, series string, revision int) *Charm {
	path := testing.Charms.ClonedDirPath(c.MkDir(), name)
	if filename != "" {
		config := filepath.Join(path, filename)
		err := ioutil.WriteFile(config, []byte(content), 0644)
		c.Assert(err, gc.IsNil)
	}
	ch, err := charm.ReadDir(path)
	c.Assert(err, gc.IsNil)
	if revision != -1 {
		ch.SetRevision(revision)
	}
	return addCharm(c, st, series, ch)
}

func addCharm(c *gc.C, st *State, series string, ch charm.Charm) *Charm {
	ident := fmt.Sprintf("%s-%s-%d", series, ch.Meta().Name, ch.Revision())
	curl := charm.MustParseURL("local:" + series + "/" + ident)
	bundleURL, err := url.Parse("http://bundles.testing.invalid/" + ident)
	c.Assert(err, gc.IsNil)
	sch, err := st.AddCharm(ch, curl, bundleURL, ident+"-sha256")
	c.Assert(err, gc.IsNil)
	return sch
}

var MachineIdLessThan = machineIdLessThan

// SCHEMACHANGE
// This method is used to reset a deprecated machine attriute.
func SetMachineInstanceId(m *Machine, instanceId string) {
	m.doc.InstanceId = instance.Id(instanceId)
}

func SetPasswordHash(e Authenticator, passwordHash string) error {
	type hasSetPasswordHash interface {
		setPasswordHash(string) error
	}
	return e.(hasSetPasswordHash).setPasswordHash(passwordHash)
}

// Return the underlying PasswordHash stored in the database. Used by the test
// suite to check that the PasswordHash gets properly updated to new values
// when compatibility mode is detected.
func GetPasswordHash(e Authenticator) string {
	type hasGetPasswordHash interface {
		getPasswordHash() string
	}
	return e.(hasGetPasswordHash).getPasswordHash()
}

func init() {
	logSize = logSizeTests
}

// MinUnitsRevno returns the Revno of the minUnits document
// associated with the given service name.
func MinUnitsRevno(st *State, serviceName string) (int, error) {
	var doc minUnitsDoc
	if err := st.minUnits.FindId(serviceName).One(&doc); err != nil {
		return 0, err
	}
	return doc.Revno, nil
}

func ParseTag(st *State, tag string) (string, string, error) {
	return st.parseTag(tag)
}

<<<<<<< HEAD
var JobNames = jobNames
=======
// Return the PasswordSalt that goes along with the PasswordHash
func GetUserPasswordSaltAndHash(u *User) (string, string) {
	return u.doc.PasswordSalt, u.doc.PasswordHash
}
>>>>>>> d95c557f
<|MERGE_RESOLUTION|>--- conflicted
+++ resolved
@@ -158,6 +158,8 @@
 
 var MachineIdLessThan = machineIdLessThan
 
+var JobNames = jobNames
+
 // SCHEMACHANGE
 // This method is used to reset a deprecated machine attriute.
 func SetMachineInstanceId(m *Machine, instanceId string) {
@@ -199,11 +201,7 @@
 	return st.parseTag(tag)
 }
 
-<<<<<<< HEAD
-var JobNames = jobNames
-=======
 // Return the PasswordSalt that goes along with the PasswordHash
 func GetUserPasswordSaltAndHash(u *User) (string, string) {
 	return u.doc.PasswordSalt, u.doc.PasswordHash
-}
->>>>>>> d95c557f
+}