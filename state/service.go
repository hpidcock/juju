// launchpad.net/juju/state
//
// Copyright (c) 2011-2012 Canonical Ltd.

package state

import (
	"errors"
	"fmt"
	"launchpad.net/goyaml"
	"launchpad.net/gozk/zookeeper"
<<<<<<< HEAD
	"launchpad.net/juju/go/charm"
	pathPkg "path"
=======
	"launchpad.net/juju-core/juju/charm"
	"strings"
>>>>>>> 52ed439e
)

// Service represents the state of a service.
type Service struct {
	st   *State
	key  string
	name string
}

// Name returns the service name.
func (s *Service) Name() string {
	return s.name
}

// CharmURL returns the charm URL this service is supposed
// to use.
func (s *Service) CharmURL() (url *charm.URL, err error) {
	cn, err := readConfigNode(s.st.zk, s.zkPath())
	if err != nil {
		return nil, err
	}
	if id, ok := cn.Get("charm"); ok {
		url, err = charm.ParseURL(id.(string))
		if err != nil {
			return nil, err
		}
		return url, nil
	}
	return nil, errors.New("service has no charm URL")
}

// SetCharmURL changes the charm URL for the service.
func (s *Service) SetCharmURL(url *charm.URL) error {
	cn, err := readConfigNode(s.st.zk, s.zkPath())
	if err != nil {
		return err
	}
	cn.Set("charm", url.String())
	_, err = cn.Write()
	if err != nil {
		return err
	}
	return nil
}

// Charm returns the service's charm.
func (s *Service) Charm() (*Charm, error) {
	url, err := s.CharmURL()
	if err != nil {
		return nil, err
	}
	return s.st.Charm(url)
}

// addUnit adds a new unit to the service. If s is a subordinate service,
// principalKey must be the unit key of some principal unit.
func (s *Service) addUnit(principalKey string) (*Unit, error) {
	// Get charm id and create ZooKeeper node.
	url, err := s.CharmURL()
	if err != nil {
		return nil, err
	}
	unitData := map[string]string{"charm": url.String()}
	unitYaml, err := goyaml.Marshal(unitData)
	if err != nil {
		return nil, err
	}
	keyPrefix := s.zkPath() + "/units/unit-" + s.key[len("service-"):] + "-"
	path, err := s.st.zk.Create(keyPrefix, string(unitYaml), zookeeper.SEQUENCE, zkPermAll)
	if err != nil {
		return nil, err
	}
	key := pathPkg.Base(path)
	addUnit := func(t *topology) error {
		if !t.HasService(s.key) {
			return stateChanged
		}
<<<<<<< HEAD
		return t.AddUnit(key)
=======
		sequenceNo, err = t.AddUnit(s.key, key, principalKey)
		if err != nil {
			return err
		}
		return nil
>>>>>>> 52ed439e
	}
	if err := retryTopologyChange(s.st.zk, addUnit); err != nil {
		return nil, err
	}
	return &Unit{s.st, key, s.name}, nil
}

// AddUnit adds a new principal unit to the service.
func (s *Service) AddUnit() (*Unit, error) {
	ch, err := s.Charm()
	if err != nil {
		return nil, err
	}
	if ch.Meta().Subordinate {
		return nil, fmt.Errorf("cannot directly add units to subordinate service %q", s.name)
	}
	return s.addUnit("")
}

// AddUnitSubordinateTo adds a new subordinate unit to the service,
// subordinate to principal.
func (s *Service) AddUnitSubordinateTo(principal *Unit) (*Unit, error) {
	ch, err := s.Charm()
	if err != nil {
		return nil, err
	}
	if !ch.Meta().Subordinate {
		return nil, errors.New("cannot make a principal unit subordinate to another unit")
	}
	ok, err := principal.IsPrincipal()
	if err != nil {
		return nil, err
	}
	if !ok {
		return nil, errors.New("a subordinate unit must be added to a principal unit")
	}
	return s.addUnit(principal.zkKey())
}

// RemoveUnit() removes a unit.
func (s *Service) RemoveUnit(unit *Unit) error {
	// First unassign from machine if currently assigned.
	if err := unit.UnassignFromMachine(); err != nil {
		return err
	}
	removeUnit := func(t *topology) error {
		if !t.HasUnit(unit.key) {
			return stateChanged
		}
		if err := t.RemoveUnit(unit.key); err != nil {
			return err
		}
		return nil
	}
	if err := retryTopologyChange(s.st.zk, removeUnit); err != nil {
		return err
	}
	return zkRemoveTree(s.st.zk, unit.zkPath())
}

// Unit returns the service's unit with name.
func (s *Service) Unit(name string) (*Unit, error) {
	serviceName, serviceId, err := parseUnitName(name)
	if err != nil {
		return nil, err
	}
	// Check for matching service name.
	if serviceName != s.name {
		return nil, fmt.Errorf("can't find unit %q on service %q", name, s.name)
	}
	topology, err := readTopology(s.st.zk)
	if err != nil {
		return nil, err
	}
	if !topology.HasService(s.key) {
		return nil, stateChanged
	}

	// Check that unit exists.
	key := makeUnitKey(s.key, serviceId)
	if _, _, err := topology.serviceAndUnit(key); err != nil {
		return nil, err
	}
	return &Unit{
		st:          s.st,
		key:         key,
		serviceName: s.name,
	}, nil
}

// AllUnits returns all units of the service.
func (s *Service) AllUnits() ([]*Unit, error) {
	topology, err := readTopology(s.st.zk)
	if err != nil {
		return nil, err
	}
	if !topology.HasService(s.key) {
		return nil, stateChanged
	}
	keys, err := topology.UnitKeys(s.key)
	if err != nil {
		return nil, err
	}
	// Assemble units.
	units := []*Unit{}
	for _, key := range keys {
		units = append(units, &Unit{
			st:          s.st,
			key:         key,
			serviceName: s.name,
		})
	}
	return units, nil
}

// IsExposed returns whether this service is exposed.
// The explicitly open ports (with open-port) for exposed
// services may be accessed from machines outside of the
// local deployment network. See SetExposed and ClearExposed.
func (s *Service) IsExposed() (bool, error) {
	stat, err := s.st.zk.Exists(s.zkExposedPath())
	if err != nil {
		return false, err
	}
	return stat != nil, nil
}

// SetExposed marks the service as exposed.
// See ClearExposed and IsExposed.
func (s *Service) SetExposed() error {
	_, err := s.st.zk.Create(s.zkExposedPath(), "", 0, zkPermAll)
	if err != nil && !zookeeper.IsError(err, zookeeper.ZNODEEXISTS) {
		return err
	}
	return nil
}

// ClearExposed removes the exposed flag from the service.
// See SetExposed and IsExposed.
func (s *Service) ClearExposed() error {
	err := s.st.zk.Delete(s.zkExposedPath(), -1)
	if err != nil && !zookeeper.IsError(err, zookeeper.ZNONODE) {
		return err
	}
	return nil
}

// Config returns the configuration node for the service.
func (s *Service) Config() (*ConfigNode, error) {
	return readConfigNode(s.st.zk, s.zkConfigPath())
}

// WatchConfig creates a watcher for the configuration node
// of the service.
func (s *Service) WatchConfig() *ConfigWatcher {
	return newConfigWatcher(s.st, s.zkConfigPath())
}

// zkPath returns the ZooKeeper base path for the service.
func (s *Service) zkPath() string {
	return fmt.Sprintf("/services/%s", s.key)
}

// zkConfigPath returns the ZooKeeper path for the service configuration.
func (s *Service) zkConfigPath() string {
	return s.zkPath() + "/config"
}

// zkExposedPath, if exists in ZooKeeper, indicates, that a
// service is exposed.
func (s *Service) zkExposedPath() string {
	return s.zkPath() + "/exposed"
}<|MERGE_RESOLUTION|>--- conflicted
+++ resolved
@@ -9,13 +9,8 @@
 	"fmt"
 	"launchpad.net/goyaml"
 	"launchpad.net/gozk/zookeeper"
-<<<<<<< HEAD
-	"launchpad.net/juju/go/charm"
+	"launchpad.net/juju-core/juju/charm"
 	pathPkg "path"
-=======
-	"launchpad.net/juju-core/juju/charm"
-	"strings"
->>>>>>> 52ed439e
 )
 
 // Service represents the state of a service.
@@ -93,15 +88,11 @@
 		if !t.HasService(s.key) {
 			return stateChanged
 		}
-<<<<<<< HEAD
-		return t.AddUnit(key)
-=======
-		sequenceNo, err = t.AddUnit(s.key, key, principalKey)
+		err := t.AddUnit(key, principalKey)
 		if err != nil {
 			return err
 		}
 		return nil
->>>>>>> 52ed439e
 	}
 	if err := retryTopologyChange(s.st.zk, addUnit); err != nil {
 		return nil, err
@@ -138,7 +129,7 @@
 	if !ok {
 		return nil, errors.New("a subordinate unit must be added to a principal unit")
 	}
-	return s.addUnit(principal.zkKey())
+	return s.addUnit(principal.key)
 }
 
 // RemoveUnit() removes a unit.
