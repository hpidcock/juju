// Copyright 2014 Canonical Ltd.
// Licensed under the AGPLv3, see LICENCE file for details.

package state

import (
	"fmt"
	"strconv"
	"strings"

	"github.com/juju/charm/v7"
	"github.com/juju/collections/set"
	"github.com/juju/errors"
	"github.com/juju/loggo"
	"github.com/juju/names/v4"
	"github.com/juju/replicaset"
	"gopkg.in/mgo.v2"
	"gopkg.in/mgo.v2/bson"
	"gopkg.in/mgo.v2/txn"

	"github.com/juju/juju/caas"
	k8s "github.com/juju/juju/caas/kubernetes/provider"
	"github.com/juju/juju/charmhub"
	"github.com/juju/juju/cloud"
	"github.com/juju/juju/controller"
	corecharm "github.com/juju/juju/core/charm"
	"github.com/juju/juju/core/network"
	"github.com/juju/juju/core/permission"
	"github.com/juju/juju/core/status"
	"github.com/juju/juju/environs"
	environscloudspec "github.com/juju/juju/environs/cloudspec"
	"github.com/juju/juju/environs/config"
	"github.com/juju/juju/mongo/utils"
	"github.com/juju/juju/state/upgrade"
	"github.com/juju/juju/storage/provider"
)

var upgradesLogger = loggo.GetLogger("juju.state.upgrade")

// runForAllModelStates will run runner function for every model passing a state
// for that model.
func runForAllModelStates(pool *StatePool, runner func(st *State) error) error {
	st := pool.SystemState()
	models, closer := st.db().GetCollection(modelsC)
	defer closer()

	var modelDocs []bson.M
	err := models.Find(nil).Select(bson.M{"_id": 1}).All(&modelDocs)
	if err != nil {
		return errors.Annotate(err, "failed to read models")
	}

	for _, modelDoc := range modelDocs {
		modelUUID := modelDoc["_id"].(string)
		model, err := pool.Get(modelUUID)
		if err != nil {
			return errors.Annotatef(err, "failed to open model %q", modelUUID)
		}
		defer func() {
			model.Release()
		}()
		if err := runner(model.State); err != nil {
			return errors.Annotatef(err, "model UUID %q", modelUUID)
		}
	}
	return nil
}

// readBsonDField returns the value of a given field in a bson.D.
func readBsonDField(d bson.D, name string) (interface{}, bool) {
	for i := range d {
		field := &d[i]
		if field.Name == name {
			return field.Value, true
		}
	}
	return nil, false
}

// replaceBsonDField replaces a field in bson.D.
func replaceBsonDField(d bson.D, name string, value interface{}) error {
	for i, field := range d {
		if field.Name == name {
			newField := field
			newField.Value = value
			d[i] = newField
			return nil
		}
	}
	return errors.NotFoundf("field %q", name)
}

// RenameAddModelPermission renames any permissions called addmodel to add-model.
func RenameAddModelPermission(pool *StatePool) error {
	st := pool.SystemState()
	coll, closer := st.db().GetRawCollection(permissionsC)
	defer closer()
	upgradesLogger.Infof("migrating addmodel permission")

	iter := coll.Find(bson.M{"access": "addmodel"}).Iter()
	defer iter.Close()
	var ops []txn.Op
	var doc bson.M
	for iter.Next(&doc) {
		id, ok := doc["_id"]
		if !ok {
			return errors.New("no id found in permission doc")
		}

		ops = append(ops, txn.Op{
			C:      permissionsC,
			Id:     id,
			Assert: txn.DocExists,
			Update: bson.D{{"$set", bson.D{{"access", "add-model"}}}},
		})
	}
	if err := iter.Close(); err != nil {
		return errors.Trace(err)
	}
	return st.runRawTransaction(ops)
}

// StripLocalUserDomain removes any @local suffix from any relevant document field values.
func StripLocalUserDomain(pool *StatePool) error {
	st := pool.SystemState()
	var ops []txn.Op
	more, err := stripLocalFromFields(st, cloudCredentialsC, "_id", "owner")
	if err != nil {
		return err
	}
	ops = append(ops, more...)

	more, err = stripLocalFromFields(st, modelsC, "owner", "cloud-credential")
	if err != nil {
		return err
	}
	ops = append(ops, more...)

	more, err = stripLocalFromFields(st, usermodelnameC, "_id")
	if err != nil {
		return err
	}
	ops = append(ops, more...)

	more, err = stripLocalFromFields(st, controllerUsersC, "_id", "user", "createdby")
	if err != nil {
		return err
	}
	ops = append(ops, more...)

	more, err = stripLocalFromFields(st, modelUsersC, "_id", "user", "createdby")
	if err != nil {
		return err
	}
	ops = append(ops, more...)

	more, err = stripLocalFromFields(st, permissionsC, "_id", "subject-global-key")
	if err != nil {
		return err
	}
	ops = append(ops, more...)

	more, err = stripLocalFromFields(st, modelUserLastConnectionC, "_id", "user")
	if err != nil {
		return err
	}
	ops = append(ops, more...)
	return st.runRawTransaction(ops)
}

func stripLocalFromFields(st *State, collName string, fields ...string) ([]txn.Op, error) {
	coll, closer := st.db().GetRawCollection(collName)
	defer closer()
	upgradesLogger.Infof("migrating document fields of the %s collection", collName)

	iter := coll.Find(nil).Iter()
	defer iter.Close()
	var ops []txn.Op
	var doc bson.D
	for iter.Next(&doc) {
		// Get a copy of the current doc id so we can see if it has changed.
		var newId interface{}
		id, ok := readBsonDField(doc, "_id")
		if ok {
			newId = id
		}

		// Take a copy of the current doc fields.
		newDoc := make(bson.D, len(doc))
		for i, f := range doc {
			newDoc[i] = f
		}

		// Iterate over the fields that need to be updated and
		// record any updates to be made.
		var update bson.D
		for _, field := range fields {
			isId := field == "_id"
			fieldVal, ok := readBsonDField(doc, field)
			if !ok {
				continue
			}
			updatedVal := strings.Replace(fieldVal.(string), "@local", "", -1)
			if err := replaceBsonDField(newDoc, field, updatedVal); err != nil {
				return nil, err
			}
			if isId {
				newId = updatedVal
			} else {
				if fieldVal != updatedVal {
					update = append(update, bson.DocElem{
						"$set", bson.D{{field, updatedVal}},
					})
				}
			}
		}

		// For documents where the id has not changed, we can
		// use an update operation.
		if newId == id {
			if len(update) > 0 {
				ops = append(ops, txn.Op{
					C:      collName,
					Id:     id,
					Assert: txn.DocExists,
					Update: update,
				})
			}
		} else {
			// Where the id has changed, we need to remove the old and
			// insert the new document.
			ops = append(ops, []txn.Op{{
				C:      collName,
				Id:     id,
				Assert: txn.DocExists,
				Remove: true,
			}, {
				C:      collName,
				Id:     newId,
				Assert: txn.DocMissing,
				Insert: newDoc,
			}}...)
		}
	}
	if err := iter.Close(); err != nil {
		return nil, errors.Trace(err)
	}
	return ops, nil
}

// AddMigrationAttempt adds an "attempt" field to migration documents
// which are missing one.
func AddMigrationAttempt(pool *StatePool) error {
	st := pool.SystemState()
	coll, closer := st.db().GetRawCollection(migrationsC)
	defer closer()

	query := coll.Find(bson.M{"attempt": bson.M{"$exists": false}})
	query = query.Select(bson.M{"_id": 1})
	iter := query.Iter()
	defer iter.Close()
	var ops []txn.Op
	var doc bson.M
	for iter.Next(&doc) {
		id := doc["_id"]
		attempt, err := extractMigrationAttempt(id)
		if err != nil {
			upgradesLogger.Warningf("%s (skipping)", err)
			continue
		}

		ops = append(ops, txn.Op{
			C:      migrationsC,
			Id:     id,
			Assert: txn.DocExists,
			Update: bson.D{{"$set", bson.D{{"attempt", attempt}}}},
		})
	}
	if err := iter.Close(); err != nil {
		return errors.Annotate(err, "iterating migrations")
	}

	return errors.Trace(st.runRawTransaction(ops))
}

func extractMigrationAttempt(id interface{}) (int, error) {
	idStr, ok := id.(string)
	if !ok {
		return 0, errors.Errorf("invalid migration doc id type: %v", id)
	}

	_, attemptStr, ok := splitDocID(idStr)
	if !ok {
		return 0, errors.Errorf("invalid migration doc id: %v", id)
	}

	attempt, err := strconv.Atoi(attemptStr)
	if err != nil {
		return 0, errors.Errorf("invalid migration attempt number: %v", id)
	}

	return attempt, nil
}

// AddLocalCharmSequences creates any missing sequences in the
// database for tracking already used local charm revisions.
func AddLocalCharmSequences(pool *StatePool) error {
	st := pool.SystemState()
	charmsColl, closer := st.db().GetRawCollection(charmsC)
	defer closer()

	query := bson.M{
		"url": bson.M{"$regex": "^local:"},
	}
	var docs []bson.M
	err := charmsColl.Find(query).Select(bson.M{
		"_id":  1,
		"life": 1,
	}).All(&docs)
	if err != nil {
		return errors.Trace(err)
	}

	// model UUID -> charm URL base -> max revision
	maxRevs := make(map[string]map[string]int)
	var deadIds []string
	for _, doc := range docs {
		id, ok := doc["_id"].(string)
		if !ok {
			upgradesLogger.Errorf("invalid charm id: %v", doc["_id"])
			continue
		}
		modelUUID, urlStr, ok := splitDocID(id)
		if !ok {
			upgradesLogger.Errorf("unable to split charm _id: %v", id)
			continue
		}
		url, err := charm.ParseURL(urlStr)
		if err != nil {
			upgradesLogger.Errorf("unable to parse charm URL: %v", err)
			continue
		}

		if _, exists := maxRevs[modelUUID]; !exists {
			maxRevs[modelUUID] = make(map[string]int)
		}

		baseURL := url.WithRevision(-1).String()
		curRev := maxRevs[modelUUID][baseURL]
		if url.Revision > curRev {
			maxRevs[modelUUID][baseURL] = url.Revision
		}

		if life, ok := doc["life"].(int); !ok {
			upgradesLogger.Errorf("invalid life for charm: %s", id)
			continue
		} else if life == int(Dead) {
			deadIds = append(deadIds, id)
		}

	}

	sequences, closer := st.db().GetRawCollection(sequenceC)
	defer closer()
	for modelUUID, modelRevs := range maxRevs {
		for baseURL, maxRevision := range modelRevs {
			name := charmRevSeqName(baseURL)
			updater := newDbSeqUpdater(sequences, modelUUID, name)
			err := updater.ensure(maxRevision + 1)
			if err != nil {
				return errors.Annotatef(err, "setting sequence %s", name)
			}
		}

	}

	// Remove dead charm documents
	var ops []txn.Op
	for _, id := range deadIds {
		ops = append(ops, txn.Op{
			C:      charmsC,
			Id:     id,
			Remove: true,
		})
	}
	err = st.runRawTransaction(ops)
	return errors.Annotate(err, "removing dead charms")
}

// UpdateLegacyLXDCloudCredentials updates the cloud credentials for the
// LXD-based controller, and updates the cloud endpoint with the given
// value.
func UpdateLegacyLXDCloudCredentials(
	st *State,
	endpoint string,
	credential cloud.Credential,
) error {
	cloudOps, err := updateLegacyLXDCloudsOps(st, endpoint)
	if err != nil {
		return errors.Trace(err)
	}
	credOps, err := updateLegacyLXDCredentialsOps(st, credential)
	if err != nil {
		return errors.Trace(err)
	}
	return st.db().RunTransaction(append(cloudOps, credOps...))
}

func updateLegacyLXDCloudsOps(st *State, endpoint string) ([]txn.Op, error) {
	clouds, err := st.Clouds()
	if err != nil {
		return nil, errors.Trace(err)
	}
	var ops []txn.Op
	for _, c := range clouds {
		if c.Type != "lxd" {
			continue
		}
		authTypes := []string{string(cloud.CertificateAuthType)}
		set := bson.D{{"auth-types", authTypes}}
		if c.Endpoint == "" {
			set = append(set, bson.DocElem{"endpoint", endpoint})
		}
		for _, region := range c.Regions {
			if region.Endpoint == "" {
				set = append(set, bson.DocElem{
					"regions." + utils.EscapeKey(region.Name) + ".endpoint",
					endpoint,
				})
			}
		}
		upgradesLogger.Infof("updating cloud %q: %v", c.Name, set)
		ops = append(ops, txn.Op{
			C:      cloudsC,
			Id:     c.Name,
			Assert: txn.DocExists,
			Update: bson.D{{"$set", set}},
		})
	}
	return ops, nil
}

func updateLegacyLXDCredentialsOps(st *State, cred cloud.Credential) ([]txn.Op, error) {
	var ops []txn.Op
	coll, closer := st.db().GetRawCollection(cloudCredentialsC)
	defer closer()
	iter := coll.Find(bson.M{"auth-type": "empty"}).Iter()
	defer iter.Close()
	var doc cloudCredentialDoc
	for iter.Next(&doc) {
		cloudCredentialTag, err := doc.cloudCredentialTag()
		if err != nil {
			upgradesLogger.Debugf("%v", err)
			continue
		}
		c, err := st.Cloud(doc.Cloud)
		if err != nil {
			return nil, errors.Trace(err)
		}
		if c.Type != "lxd" {
			continue
		}
		op := updateCloudCredentialOp(cloudCredentialTag, cred)
		upgradesLogger.Infof("updating credential %q: %v", cloudCredentialTag, op)
		ops = append(ops, op)
	}
	if err := iter.Close(); err != nil {
		return nil, errors.Trace(err)
	}
	return ops, nil
}

func upgradeNoProxy(np string) string {
	if np == "" {
		return "127.0.0.1,localhost,::1"
	}
	nps := set.NewStrings("127.0.0.1", "localhost", "::1")
	for _, i := range strings.Split(np, ",") {
		nps.Add(i)
	}
	// sorting is not a big overhead in this case and eases testing.
	return strings.Join(nps.SortedValues(), ",")
}

// UpgradeNoProxyDefaults changes the default values of no_proxy
// to hold localhost values as defaults.
func UpgradeNoProxyDefaults(pool *StatePool) error {
	st := pool.SystemState()
	var ops []txn.Op
	coll, closer := st.db().GetRawCollection(settingsC)
	defer closer()
	iter := coll.Find(bson.D{}).Iter()
	defer iter.Close()
	var doc settingsDoc
	for iter.Next(&doc) {
		noProxyVal := doc.Settings[config.NoProxyKey]
		noProxy, ok := noProxyVal.(string)
		if !ok {
			continue
		}
		noProxy = upgradeNoProxy(noProxy)
		doc.Settings[config.NoProxyKey] = noProxy
		ops = append(ops, txn.Op{
			C:      settingsC,
			Id:     doc.DocID,
			Assert: txn.DocExists,
			Update: bson.M{"$set": bson.M{"settings": doc.Settings}},
		})
	}
	if err := iter.Close(); err != nil {
		return errors.Trace(err)
	}
	if len(ops) > 0 {
		return errors.Trace(st.runRawTransaction(ops))
	}
	return nil
}

// AddNonDetachableStorageMachineId sets the "machineid" field on
// volume and filesystem docs that are inherently bound to that
// machine.
func AddNonDetachableStorageMachineId(pool *StatePool) error {
	return runForAllModelStates(pool, addNonDetachableStorageMachineId)
}

func addNonDetachableStorageMachineId(st *State) error {
	sb, err := NewStorageBackend(st)
	if err != nil {
		return errors.Trace(err)
	}

	getPool := func(d bson.M) string {
		var pool string
		info, _ := d["info"].(bson.M)
		params, _ := d["params"].(bson.M)
		if info != nil {
			pool = info["pool"].(string)
		} else if params != nil {
			pool = params["pool"].(string)
		}
		return pool
	}

	var needsUpgradeTerm = bson.D{
		{"machineid", bson.D{{"$exists", false}}},
		{"hostid", bson.D{{"$exists", false}}},
	}
	var ops []txn.Op

	volumeColl, cleanup := st.db().GetCollection(volumesC)
	defer cleanup()

	var volData []bson.M
	err = volumeColl.Find(needsUpgradeTerm).All(&volData)
	if err != nil && err != mgo.ErrNotFound {
		return errors.Trace(err)
	}

	volumeAttachColl, cleanup := st.db().GetCollection(volumeAttachmentsC)
	defer cleanup()

	var volAttachData []bson.M
	err = volumeAttachColl.Find(nil).All(&volAttachData)
	if err != nil && err != mgo.ErrNotFound {
		return errors.Trace(err)
	}
	attachDataForVolumes := make(map[string][]bson.M)
	for _, vad := range volAttachData {
		volId := vad["volumeid"].(string)
		data := attachDataForVolumes[volId]
		data = append(data, vad)
		attachDataForVolumes[volId] = data
	}

	for _, v := range volData {
		detachable, err := isDetachableVolumePool(sb, getPool(v))
		if err != nil {
			return errors.Trace(err)
		}
		if detachable {
			continue
		}

		attachInfo := attachDataForVolumes[v["name"].(string)]
		if len(attachInfo) != 1 {
			// There should be exactly one attachment since the
			// filesystem is non-detachable, but be defensive
			// and leave the document alone if our expectations
			// are not met.
			continue
		}
		machineId := attachInfo[0]["machineid"]
		if machineId == "" {
			machineId = attachInfo[0]["hostid"]
		}
		ops = append(ops, txn.Op{
			C:      volumesC,
			Id:     v["name"],
			Assert: txn.DocExists,
			Update: bson.D{{"$set", bson.D{
				{"machineid", machineId},
			}}},
		})
	}

	filesystemColl, cleanup := st.db().GetCollection(filesystemsC)
	defer cleanup()

	var fsData []bson.M
	err = filesystemColl.Find(needsUpgradeTerm).All(&fsData)
	if err != nil && err != mgo.ErrNotFound {
		return errors.Trace(err)
	}
	filesystemAttachColl, cleanup := st.db().GetCollection(filesystemAttachmentsC)
	defer cleanup()

	var filesystemAttachData []bson.M
	err = filesystemAttachColl.Find(nil).All(&filesystemAttachData)
	if err != nil && err != mgo.ErrNotFound {
		return errors.Trace(err)
	}
	attachDataForFilesystems := make(map[string][]bson.M)
	for _, fad := range filesystemAttachData {
		filesystemId := fad["filesystemid"].(string)
		data := attachDataForFilesystems[filesystemId]
		data = append(data, fad)
		attachDataForFilesystems[filesystemId] = data
	}

	for _, f := range fsData {
		if detachable, err := isDetachableFilesystemPool(sb, getPool(f)); err != nil {
			return errors.Trace(err)
		} else if detachable {
			continue
		}

		attachInfo := attachDataForFilesystems[f["filesystemid"].(string)]
		if len(attachInfo) != 1 {
			// There should be exactly one attachment since the
			// filesystem is non-detachable, but be defensive
			// and leave the document alone if our expectations
			// are not met.
			continue
		}
		machineId := attachInfo[0]["machineid"]
		if machineId == "" {
			machineId = attachInfo[0]["hostid"]
		}
		ops = append(ops, txn.Op{
			C:      filesystemsC,
			Id:     f["filesystemid"],
			Assert: txn.DocExists,
			Update: bson.D{{"$set", bson.D{
				{"machineid", machineId},
			}}},
		})
	}
	if len(ops) > 0 {
		return errors.Trace(st.db().RunTransaction(ops))
	}
	return nil
}

// RemoveNilValueApplicationSettings removes any application setting
// key-value pairs from "settings" where value is nil.
func RemoveNilValueApplicationSettings(pool *StatePool) error {
	st := pool.SystemState()
	coll, closer := st.db().GetRawCollection(settingsC)
	defer closer()
	iter := coll.Find(bson.M{"_id": bson.M{"$regex": "^.*:a#.*"}}).Iter()
	defer iter.Close()
	var ops []txn.Op
	var doc settingsDoc
	for iter.Next(&doc) {
		settingsChanged := false
		for key, value := range doc.Settings {
			if value != nil {
				continue
			}
			settingsChanged = true
			delete(doc.Settings, key)
		}
		if settingsChanged {
			ops = append(ops, txn.Op{
				C:      settingsC,
				Id:     doc.DocID,
				Assert: txn.DocExists,
				Update: bson.M{"$set": bson.M{"settings": doc.Settings}},
			})
		}
	}
	if err := iter.Close(); err != nil {
		return errors.Trace(err)
	}
	if len(ops) > 0 {
		return errors.Trace(st.runRawTransaction(ops))
	}
	return nil
}

// AddControllerLogCollectionsSizeSettings adds the controller
// settings to control log pruning and txn log size if they are missing.
func AddControllerLogCollectionsSizeSettings(pool *StatePool) error {
	st := pool.SystemState()
	coll, closer := st.db().GetRawCollection(controllersC)
	defer closer()
	var doc settingsDoc
	if err := coll.FindId(ControllerSettingsGlobalKey).One(&doc); err != nil {
		if err == mgo.ErrNotFound {
			return nil
		}
		return errors.Trace(err)
	}

	var ops []txn.Op
	// Logs settings removed here because they are now no longer necessary.
	settingsChanged :=
		maybeUpdateSettings(doc.Settings, controller.MaxTxnLogSize, fmt.Sprintf("%vM", controller.DefaultMaxTxnLogCollectionMB))
	if settingsChanged {
		ops = append(ops, txn.Op{
			C:      controllersC,
			Id:     doc.DocID,
			Assert: txn.DocExists,
			Update: bson.M{"$set": bson.M{"settings": doc.Settings}},
		})
	}
	if len(ops) > 0 {
		return errors.Trace(st.runRawTransaction(ops))
	}
	return nil
}

func maybeUpdateSettings(settings map[string]interface{}, key string, value interface{}) bool {
	if _, ok := settings[key]; !ok {
		settings[key] = value
		return true
	}
	return false
}

// applyToAllModelSettings iterates the model settings documents and applies the
// passed in function to them.  If the function returns 'true' it indicates the
// settings have been modified, and they should be written back to the
// database.
// Note that if there are any problems with updating settings, then none of the
// changes will be applied, as they are all updated in a single transaction.
func applyToAllModelSettings(st *State, change func(*settingsDoc) (bool, error)) error {
	uuids, err := st.AllModelUUIDs()
	if err != nil {
		return errors.Trace(err)
	}

	coll, closer := st.db().GetRawCollection(settingsC)
	defer closer()

	var ids []string
	for _, uuid := range uuids {
		ids = append(ids, uuid+":e")
	}

	iter := coll.Find(bson.M{"_id": bson.M{"$in": ids}}).Iter()
	defer iter.Close()

	var ops []txn.Op
	var doc settingsDoc
	for iter.Next(&doc) {
		settingsChanged, err := change(&doc)
		if err != nil {
			return errors.Trace(err)
		}
		if settingsChanged {
			ops = append(ops, txn.Op{
				C:      settingsC,
				Id:     doc.DocID,
				Assert: txn.DocExists,
				Update: bson.M{"$set": bson.M{"settings": doc.Settings}},
			})
		}
	}
	if err := iter.Close(); err != nil {
		return errors.Trace(err)
	}
	if len(ops) > 0 {
		return errors.Trace(st.runRawTransaction(ops))
	}
	return nil
}

// AddStatusHistoryPruneSettings adds the model settings
// to control log pruning if they are missing.
func AddStatusHistoryPruneSettings(pool *StatePool) error {
	st := pool.SystemState()
	err := applyToAllModelSettings(st, func(doc *settingsDoc) (bool, error) {
		settingsChanged :=
			maybeUpdateSettings(doc.Settings, config.MaxStatusHistoryAge, config.DefaultStatusHistoryAge)
		settingsChanged =
			maybeUpdateSettings(doc.Settings, config.MaxStatusHistorySize, config.DefaultStatusHistorySize) || settingsChanged
		return settingsChanged, nil
	})
	if err != nil {
		return errors.Trace(err)
	}
	return nil
}

// AddActionPruneSettings adds the model settings
// to control log pruning if they are missing.
func AddActionPruneSettings(pool *StatePool) error {
	st := pool.SystemState()
	err := applyToAllModelSettings(st, func(doc *settingsDoc) (bool, error) {
		settingsChanged :=
			maybeUpdateSettings(doc.Settings, config.MaxActionResultsAge, config.DefaultActionResultsAge)
		settingsChanged =
			maybeUpdateSettings(doc.Settings, config.MaxActionResultsSize, config.DefaultActionResultsSize) || settingsChanged
		return settingsChanged, nil
	})
	if err != nil {
		return errors.Trace(err)
	}
	return nil
}

// AddUpdateStatusHookSettings adds the model settings
// to control how often to run the update-status hook
// if they are missing.
func AddUpdateStatusHookSettings(pool *StatePool) error {
	st := pool.SystemState()
	err := applyToAllModelSettings(st, func(doc *settingsDoc) (bool, error) {
		settingsChanged :=
			maybeUpdateSettings(doc.Settings, config.UpdateStatusHookInterval, config.DefaultUpdateStatusHookInterval)
		return settingsChanged, nil
	})
	if err != nil {
		return errors.Trace(err)
	}
	return nil
}

// AddStorageInstanceConstraints sets the "constraints" field on
// storage instance docs.
func AddStorageInstanceConstraints(pool *StatePool) error {
	return runForAllModelStates(pool, addStorageInstanceConstraints)
}

func addStorageInstanceConstraints(st *State) error {
	sb, err := NewStorageBackend(st)
	if err != nil {
		return errors.Trace(err)
	}
	storageInstances, err := sb.storageInstances(bson.D{
		{"constraints", bson.D{{"$exists", false}}},
	})
	if err != nil {
		return errors.Trace(err)
	}
	var ops []txn.Op
	for _, s := range storageInstances {
		var siCons storageInstanceConstraints
		var defaultPool string
		switch s.Kind() {
		case StorageKindBlock:
			v, err := sb.storageInstanceVolume(s.StorageTag())
			if err == nil {
				if v.doc.Info != nil {
					siCons.Pool = v.doc.Info.Pool
					siCons.Size = v.doc.Info.Size
				} else if v.doc.Params != nil {
					siCons.Pool = v.doc.Params.Pool
					siCons.Size = v.doc.Params.Size
				}
			} else if errors.IsNotFound(err) {
				defaultPool = string(provider.LoopProviderType)
			} else {
				return errors.Trace(err)
			}
		case StorageKindFilesystem:
			f, err := sb.storageInstanceFilesystem(s.StorageTag())
			if err == nil {
				if f.doc.Info != nil {
					siCons.Pool = f.doc.Info.Pool
					siCons.Size = f.doc.Info.Size
				} else if f.doc.Params != nil {
					siCons.Pool = f.doc.Params.Pool
					siCons.Size = f.doc.Params.Size
				}
			} else if errors.IsNotFound(err) {
				defaultPool = string(provider.RootfsProviderType)
			} else {
				return errors.Trace(err)
			}
		default:
			// Unknown storage kind, ignore.
			continue
		}
		if siCons.Pool == "" {
			// There's no associated volume or filesystem, so
			// take constraints from the application storage
			// constraints. This could be wrong, but we've got
			// nothing else to go on, and this will match the
			// old broken behaviour at least.
			//
			// If there's no owner, just use the defaults.
			siCons.Pool = defaultPool
			siCons.Size = 1024
			if ownerTag := s.maybeOwner(); ownerTag != nil {
				type withStorageConstraints interface {
					StorageConstraints() (map[string]StorageConstraints, error)
				}
				owner, err := st.FindEntity(ownerTag)
				if err != nil {
					return errors.Trace(err)
				}
				if owner, ok := owner.(withStorageConstraints); ok {
					allCons, err := owner.StorageConstraints()
					if err != nil {
						return errors.Trace(err)
					}
					if cons, ok := allCons[s.StorageName()]; ok {
						siCons.Pool = cons.Pool
						siCons.Size = cons.Size
					}
				}
			}
			logger.Warningf(
				"no volume or filesystem found, using application storage constraints for %s",
				names.ReadableString(s.Tag()),
			)
		}
		ops = append(ops, txn.Op{
			C:      storageInstancesC,
			Id:     s.doc.Id,
			Assert: txn.DocExists,
			Update: bson.D{{"$set", bson.D{
				{"constraints", siCons},
			}}},
		})
	}
	if len(ops) > 0 {
		return errors.Trace(st.db().RunTransaction(ops))
	}
	return nil
}

// SplitLogCollections moves log entries from the old single log collection
// to the log collection per model.
func SplitLogCollections(pool *StatePool) error {
	st := pool.SystemState()
	session := st.MongoSession()
	db := session.DB(logsDB)
	oldLogs := db.C("logs")

	// If we haven't seen any particular model, we need to initialise
	// the logs collection with the right indices.
	seen := set.NewStrings()

	iter := oldLogs.Find(nil).Iter()
	defer iter.Close()

	var doc bson.M
	for iter.Next(&doc) {
		modelUUID := doc["e"].(string)
		newCollName := logCollectionName(modelUUID)
		newLogs := db.C(newCollName)

		if !seen.Contains(newCollName) {
			// There is no setting for the size, so use the default.
			if err := InitDbLogsForModel(session, modelUUID, controller.DefaultModelLogsSizeMB); err != nil {
				return errors.Annotatef(err, "failed to init new logs collection %q", newCollName)
			}
			seen.Add(newCollName)
		}

		delete(doc, "e") // old model uuid

		if err := newLogs.Insert(doc); err != nil {
			// In the case of a restart, we may have already moved
			// some of these rows, in which case we'd get a duplicate
			// id error (this is OK).
			if !mgo.IsDup(err) {
				return errors.Annotate(err, "failed to insert log record")
			}
		}
		doc = nil
	}
	if err := iter.Close(); err != nil {
		return errors.Trace(err)
	}

	// drop the old collection
	if err := oldLogs.DropCollection(); err != nil {
		// If the namespace is already missing, that's fine.
		if isMgoNamespaceNotFound(err) {
			return nil
		}
		return errors.Annotate(err, "failed to drop old logs collection")
	}
	return nil
}

func isMgoNamespaceNotFound(err error) bool {
	// Check for &mgo.QueryError{Code:26, Message:"ns not found"}
	if qerr, ok := err.(*mgo.QueryError); ok {
		if qerr.Code == 26 {
			return true
		}
		// For older mongodb's Code isn't set. Use the message
		// instead.
		if qerr.Message == "ns not found" {
			return true
		}
	}
	return false
}

type relationUnitCountInfo struct {
	docId     string
	endpoints set.Strings
	unitCount int
}

func (i *relationUnitCountInfo) otherEnd(appName string) (string, error) {
	for _, name := range i.endpoints.Values() {
		// TODO(babbageclunk): can a non-peer relation have one app for both endpoints?
		if name != appName {
			return name, nil
		}
	}
	return "", errors.Errorf("couldn't find other end of %q for %q", i.docId, appName)
}

// CorrectRelationUnitCounts ensures that there aren't any rows in
// relationscopes for applications that shouldn't be there. Fix for
// https://bugs.launchpad.net/juju/+bug/1699050
func CorrectRelationUnitCounts(pool *StatePool) error {
	st := pool.SystemState()
	applicationsColl, aCloser := st.db().GetRawCollection(applicationsC)
	defer aCloser()

	relationsColl, rCloser := st.db().GetRawCollection(relationsC)
	defer rCloser()

	scopesColl, sCloser := st.db().GetRawCollection(relationScopesC)
	defer sCloser()

	applications, err := collectApplicationInfo(applicationsColl)
	if err != nil {
		return errors.Trace(err)
	}
	relations, err := collectRelationInfo(relationsColl)
	if err != nil {
		return errors.Trace(err)
	}

	var ops []txn.Op
	var scope struct {
		DocId     string `bson:"_id"`
		Key       string `bson:"key"`
		ModelUUID string `bson:"model-uuid"`
	}
	relationsToUpdate := set.NewStrings()
	iter := scopesColl.Find(nil).Iter()
	defer iter.Close()

	for iter.Next(&scope) {
		// Scope key looks like: r#<relation id>#[<principal unit for container scope>#]<role>#<unit>
		keyParts := strings.Split(scope.Key, "#")
		if len(keyParts) < 4 {
			upgradesLogger.Errorf("malformed scope key %q", scope.Key)
			continue
		}

		principalApp, found := extractPrincipalUnitApp(keyParts)
		if !found {
			// No change needed - this isn't a container scope.
			continue
		}
		relationKey := scope.ModelUUID + ":" + keyParts[1]
		relation, ok := relations[relationKey]
		if !ok {
			upgradesLogger.Errorf("orphaned relation scope %q", scope.DocId)
			continue
		}

		if relation.endpoints.Contains(principalApp) {
			// This scope record is fine - it's for an app that's in the relation.
			continue
		}

		unit := keyParts[len(keyParts)-1]
		subordinate, err := otherEndIsSubordinate(relation, unit, scope.ModelUUID, applications)
		if err != nil {
			return errors.Trace(err)
		}
		if subordinate {
			// The other end for this unit is for a subordinate
			// application, allow those.
			continue
		}

		// This scope record needs to be removed and the unit count updated.
		relation.unitCount--
		relationsToUpdate.Add(relationKey)
		ops = append(ops, txn.Op{
			C:      relationScopesC,
			Id:     scope.DocId,
			Assert: txn.DocExists,
			Remove: true,
		})
	}
	if err := iter.Close(); err != nil {
		return errors.Trace(err)
	}

	// Add in the updated unit counts.
	for _, key := range relationsToUpdate.Values() {
		relation := relations[key]
		ops = append(ops, txn.Op{
			C:      relationsC,
			Id:     relation.docId,
			Assert: txn.DocExists,
			Update: bson.M{"$set": bson.M{"unitcount": relation.unitCount}},
		})
	}
	if len(ops) > 0 {
		return errors.Trace(st.runRawTransaction(ops))
	}
	return nil
}

func collectApplicationInfo(coll *mgo.Collection) (map[string]bool, error) {
	results := make(map[string]bool)
	var doc struct {
		Id          string `bson:"_id"`
		Subordinate bool   `bson:"subordinate"`
	}
	iter := coll.Find(nil).Iter()
	for iter.Next(&doc) {
		results[doc.Id] = doc.Subordinate
	}
	if err := iter.Close(); err != nil {
		return nil, errors.Trace(err)
	}
	return results, nil
}

func collectRelationInfo(coll *mgo.Collection) (map[string]*relationUnitCountInfo, error) {
	relations := make(map[string]*relationUnitCountInfo)
	var doc struct {
		DocId     string   `bson:"_id"`
		ModelUUID string   `bson:"model-uuid"`
		Id        int      `bson:"id"`
		UnitCount int      `bson:"unitcount"`
		Endpoints []bson.M `bson:"endpoints"`
	}

	iter := coll.Find(nil).Iter()
	defer iter.Close()
	for iter.Next(&doc) {
		endpoints := set.NewStrings()
		for _, epDoc := range doc.Endpoints {
			appName, ok := epDoc["applicationname"].(string)
			if !ok {
				return nil, errors.Errorf("invalid application name: %v", epDoc["applicationname"])
			}
			endpoints.Add(appName)
		}
		key := fmt.Sprintf("%s:%d", doc.ModelUUID, doc.Id)
		relations[key] = &relationUnitCountInfo{
			docId:     doc.DocId,
			endpoints: endpoints,
			unitCount: doc.UnitCount,
		}
	}
	if err := iter.Close(); err != nil {
		return nil, errors.Trace(err)
	}
	return relations, nil
}

// unitAppName returns the name of the Application, given a Units name.
func unitAppName(unitName string) string {
	unitParts := strings.Split(unitName, "/")
	return unitParts[0]
}

func extractPrincipalUnitApp(scopeKeyParts []string) (string, bool) {
	if len(scopeKeyParts) < 5 {
		return "", false
	}
	return unitAppName(scopeKeyParts[2]), true
}

func otherEndIsSubordinate(relation *relationUnitCountInfo, unitName, modelUUID string, applications map[string]bool) (bool, error) {
	app, err := relation.otherEnd(unitAppName(unitName))
	if err != nil {
		return false, errors.Trace(err)
	}
	appKey := fmt.Sprintf("%s:%s", modelUUID, app)
	res, ok := applications[appKey]
	if !ok {
		return false, errors.Errorf("can't determine whether %q is subordinate", appKey)
	}
	return res, nil
}

// AddModelEnvironVersion ensures that all model docs have an environ-version
// field. For those that do not have one, they are seeded with version zero.
// This will force all environ upgrade steps to be run; there are only two
// providers (azure and vsphere) that had upgrade steps at the time, and the
// upgrade steps are required to be idempotent anyway.
func AddModelEnvironVersion(pool *StatePool) error {
	st := pool.SystemState()
	coll, closer := st.db().GetCollection(modelsC)
	defer closer()

	var doc struct {
		UUID           string `bson:"_id"`
		Cloud          string `bson:"cloud"`
		EnvironVersion *int   `bson:"environ-version,omitempty"`
	}

	var ops []txn.Op
	iter := coll.Find(nil).Iter()
	defer iter.Close()
	for iter.Next(&doc) {
		if doc.EnvironVersion != nil {
			continue
		}
		ops = append(ops, txn.Op{
			C:      modelsC,
			Id:     doc.UUID,
			Assert: txn.DocExists,
			Update: bson.D{{"$set", bson.D{{"environ-version", 0}}}},
		})
	}
	if err := iter.Close(); err != nil {
		return errors.Trace(err)
	}
	return st.db().RunTransaction(ops)
}

// AddModelType adds a "type" field to model documents which don't
// have one. The "iaas" type is used.
func AddModelType(pool *StatePool) error {
	st := pool.SystemState()
	coll, closer := st.db().GetCollection(modelsC)
	defer closer()

	var doc struct {
		UUID string `bson:"_id"`
		Type string `bson:"type"`
	}

	var ops []txn.Op
	iter := coll.Find(nil).Iter()
	defer iter.Close()
	for iter.Next(&doc) {
		if doc.Type != "" {
			continue
		}
		ops = append(ops, txn.Op{
			C:      modelsC,
			Id:     doc.UUID,
			Assert: txn.DocExists,
			Update: bson.D{{"$set", bson.D{{"type", "iaas"}}}},
		})
	}
	if err := iter.Close(); err != nil {
		return errors.Trace(err)
	}
	return st.db().RunTransaction(ops)
}

// AddRelationStatus sets the initial status for existing relations
// without a status.
func AddRelationStatus(pool *StatePool) error {
	return runForAllModelStates(pool, addRelationStatus)
}

func addRelationStatus(st *State) error {
	// Newly created relations will have a status doc,
	// so it suffices to just get the collection once
	// up front.
	relations, err := st.AllRelations()
	if err != nil {
		return errors.Trace(err)
	}
	now := st.clock().Now()
	err = st.db().Run(func(int) ([]txn.Op, error) {
		var ops []txn.Op
		for _, rel := range relations {
			_, err := rel.Status()
			if err == nil {
				continue
			}
			if !errors.IsNotFound(err) {
				return nil, err
			}
			// Relations are marked as either
			// joining or joined, depending
			// on whether there are any units
			// in scope.
			relStatus := status.Joining
			if rel.doc.UnitCount > 0 {
				relStatus = status.Joined
			}
			relationStatusDoc := statusDoc{
				Status:    relStatus,
				ModelUUID: st.ModelUUID(),
				Updated:   now.UnixNano(),
			}
			ops = append(ops, createStatusOp(
				st, relationGlobalScope(rel.Id()),
				relationStatusDoc,
			))
		}
		return ops, nil
	})
	return errors.Annotate(err, "adding relation status")
}

// MoveOldAuditLog renames the no-longer-needed audit.log collection
// to old-audit.log if it has any rows - if it's empty it deletes it.
func MoveOldAuditLog(pool *StatePool) error {
	st := pool.SystemState()
	names, err := st.MongoSession().DB("juju").CollectionNames()
	if err != nil {
		return errors.Trace(err)
	}
	if !set.NewStrings(names...).Contains("audit.log") {
		// No audit log collection to move.
		return nil
	}

	coll, closer := st.db().GetRawCollection("audit.log")
	defer closer()

	rows, err := coll.Count()
	if err != nil {
		return errors.Trace(err)
	}
	if rows == 0 {
		return errors.Trace(coll.DropCollection())
	}
	session := st.MongoSession()
	renameCommand := bson.D{
		{"renameCollection", "juju.audit.log"},
		{"to", "juju.old-audit.log"},
	}
	return errors.Trace(session.Run(renameCommand, nil))
}

// DeleteCloudImageMetadata deletes any non-custom cloud
// image metadata records from the cloudimagemetadata collection.
func DeleteCloudImageMetadata(pool *StatePool) error {
	st := pool.SystemState()
	coll, closer := st.db().GetRawCollection(cloudimagemetadataC)
	defer closer()

	bulk := coll.Bulk()
	bulk.Unordered()
	bulk.RemoveAll(bson.D{{"source", bson.D{{"$ne", "custom"}}}})
	_, err := bulk.Run()
	return errors.Annotate(err, "deleting cloud image metadata records")
}

// CopyMongoSpaceToHASpaceConfig copies the Mongo space name from
// ControllerInfo to the HA space name in ControllerConfig.
// This only happens if the Mongo space state is valid, it is not empty,
// and if there is no value already set for the HA space name.
// The old keys are then deleted from ControllerInfo.
func MoveMongoSpaceToHASpaceConfig(pool *StatePool) error {
	st := pool.SystemState()
	// Holds Mongo space fields removed from controllersDoc.
	type controllersUpgradeDoc struct {
		MongoSpaceName  string `bson:"mongo-space-name"`
		MongoSpaceState string `bson:"mongo-space-state"`
	}
	var doc controllersUpgradeDoc

	controllerColl, controllerCloser := st.db().GetRawCollection(controllersC)
	defer controllerCloser()
	err := controllerColl.Find(bson.D{{"_id", modelGlobalKey}}).One(&doc)
	if err != nil {
		return errors.Annotate(err, "retrieving controller info doc")
	}

	mongoSpace := doc.MongoSpaceName
	if doc.MongoSpaceState == "valid" && mongoSpace != "" {
		settings, err := readSettings(st.db(), controllersC, ControllerSettingsGlobalKey)
		if err != nil {
			return errors.Annotate(err, "cannot get controller config")
		}

		// In the unlikely event that there is already a juju-ha-space
		// configuration setting, we do not copy over it with the old Mongo
		// space name.
		if haSpace, ok := settings.Get(controller.JujuHASpace); ok {
			upgradesLogger.Debugf("not copying mongo-space-name %q to juju-ha-space - already set to %q",
				mongoSpace, haSpace)
		} else {
			settings.Set(controller.JujuHASpace, mongoSpace)
			if _, err = settings.Write(); err != nil {
				return errors.Annotate(err, "writing controller info")
			}
		}
	}

	err = controllerColl.UpdateId(modelGlobalKey, bson.M{"$unset": bson.M{
		"mongo-space-name":  1,
		"mongo-space-state": 1,
	}})
	return errors.Annotate(err, "removing mongo-space-state and mongo-space-name")
}

// CreateMissingApplicationConfig ensures that all models have an application config in the db.
func CreateMissingApplicationConfig(pool *StatePool) error {
	st := pool.SystemState()
	settingsColl, settingsCloser := st.db().GetRawCollection(settingsC)
	defer settingsCloser()

	var applicationConfigIDs []struct {
		ID string `bson:"_id"`
	}
	settingsColl.Find(bson.M{
		"_id": bson.M{"$regex": bson.RegEx{"#application$", ""}}}).All(&applicationConfigIDs)

	allIDs := set.NewStrings()
	for _, id := range applicationConfigIDs {
		allIDs.Add(id.ID)
	}

	appsColl, appsCloser := st.db().GetRawCollection(applicationsC)
	defer appsCloser()

	var applicationNames []struct {
		Name      string `bson:"name"`
		ModelUUID string `bson:"model-uuid"`
	}
	appsColl.Find(nil).All(&applicationNames)

	var newAppConfigOps []txn.Op
	emptySettings := make(map[string]interface{})
	for _, app := range applicationNames {
		appConfID := fmt.Sprintf("%s:%s", app.ModelUUID, applicationConfigKey(app.Name))
		if !allIDs.Contains(appConfID) {
			newOp := createSettingsOp(settingsC, appConfID, emptySettings)
			// createSettingsOp assumes you're using a model-specific state, which will auto-inject the ModelUUID
			// since we're doing this globally, cast it to the underlying type and add it.
			newOp.Insert.(*settingsDoc).ModelUUID = app.ModelUUID
			newAppConfigOps = append(newAppConfigOps, newOp)
		}
	}
	err := st.db().RunRawTransaction(newAppConfigOps)
	if err != nil {
		return errors.Annotate(err, "writing application configs")
	}
	return nil
}

// RemoveVotingMachineIds ensures that the 'votingmachineids' field on controller info has been removed
func RemoveVotingMachineIds(pool *StatePool) error {
	st := pool.SystemState()
	controllerColl, controllerCloser := st.db().GetRawCollection(controllersC)
	defer controllerCloser()
	// The votingmachineids field is just a denormalization of Machine.WantsVote() so we can just
	// remove it as being redundant
	err := controllerColl.UpdateId(modelGlobalKey, bson.M{"$unset": bson.M{"votingmachineids": 1}})
	if err != nil {
		return errors.Annotate(err, "removing votingmachineids")
	}
	return nil
}

// AddCloudModelCounts updates cloud docs to ensure the model count field is set.
func AddCloudModelCounts(pool *StatePool) error {
	st := pool.SystemState()
	cloudsColl, closer := st.db().GetCollection(cloudsC)
	defer closer()

	var clouds []cloudDoc
	err := cloudsColl.Find(nil).All(&clouds)
	if err != nil {
		return errors.Trace(err)
	}

	modelsColl, closer := st.db().GetCollection(modelsC)
	defer closer()
	refCountColl, closer := st.db().GetCollection(globalRefcountsC)
	defer closer()

	var updateOps []txn.Op
	for _, c := range clouds {
		n, err := modelsColl.Find(bson.D{{"cloud", c.Name}}).Count()
		if err != nil {
			return errors.Trace(err)
		}
		_, currentCount, err := countCloudModelRefOp(st, c.Name)
		if err != nil {
			return errors.Trace(err)
		}
		if n != currentCount {
			op, err := nsRefcounts.CreateOrIncRefOp(refCountColl, cloudModelRefCountKey(c.Name), n-currentCount)
			if err != nil {
				return errors.Trace(err)
			}
			updateOps = append(updateOps, op)
		}
	}
	return st.db().RunTransaction(updateOps)
}

// UpgradeDefaultContainerImageStreamConfig ensures that the config value for
// container-image-stream is set to its default value, "released".
func UpgradeContainerImageStreamDefault(pool *StatePool) error {
	st := pool.SystemState()
	err := applyToAllModelSettings(st, func(doc *settingsDoc) (bool, error) {
		ciStreamVal, keySet := doc.Settings[config.ContainerImageStreamKey]
		if keySet {
			if ciStream, _ := ciStreamVal.(string); ciStream != "" {
				return false, nil
			}
		}
		doc.Settings[config.ContainerImageStreamKey] = "released"
		return true, nil
	})
	if err != nil {
		return errors.Trace(err)
	}
	return nil
}

// RemoveContainerImageStreamFromNonModelSettings
// In 2.3.6 we accidentally had an upgrade step that added
// "container-image-stream": "released" to all settings documents, not just the
// ones relating to Model data.
// This removes it from all the ones that aren't model docs if it is exactly
// what we would have added in 2.3.6
func RemoveContainerImageStreamFromNonModelSettings(pool *StatePool) error {
	st := pool.SystemState()
	uuids, err := st.AllModelUUIDs()
	if err != nil {
		return errors.Trace(err)
	}

	modelDocIDs := set.NewStrings()
	for _, uuid := range uuids {
		modelDocIDs.Add(uuid + ":e")
	}
	coll, closer := st.db().GetRawCollection(settingsC)
	defer closer()

	iter := coll.Find(nil).Iter()
	defer iter.Close()

	// This is the key for the field that was accidentally added in 2.3.6
	// settings.container-image-stream
	const dbSettingsKey = "settings." + config.ContainerImageStreamKey

	var ops []txn.Op
	var doc settingsDoc
	for iter.Next(&doc) {
		if modelDocIDs.Contains(doc.DocID) {
			// this is a model document, whatever was set here should stay
			continue
		}
		if stream, ok := doc.Settings[config.ContainerImageStreamKey]; !ok {
			// doesn't contain ContainerImageStreamKey
			continue
		} else if stream != "released" {
			// definitely wasn't set by the 2.3.6 upgrade step
			continue
		}
		// We just unset the one field that we accidentally set before, so we
		// don't have to worry about serialization of the other keys in the
		// document.
		ops = append(ops, txn.Op{
			C:      settingsC,
			Id:     doc.DocID,
			Assert: txn.DocExists,
			Update: bson.M{"$unset": bson.M{dbSettingsKey: 1}},
		})
	}
	if err := iter.Close(); err != nil {
		return errors.Trace(err)
	}
	if len(ops) > 0 {
		return errors.Trace(st.runRawTransaction(ops))
	}
	return nil
}

// ReplicaSetMembers gets the members of the current Mongo replica
// set. These are needed to bootstrap the raft cluster in an upgrade
// and using MongoSession directly from an upgrade steps would make
// testing difficult.
func ReplicaSetMembers(pool *StatePool) ([]replicaset.Member, error) {
	return replicaset.CurrentMembers(pool.SystemState().MongoSession())
}

// MigrateStorageMachineIdFields updates the various storage collections
// to copy any machineid field value across to hostid.
func MigrateStorageMachineIdFields(pool *StatePool) error {
	return runForAllModelStates(pool, migrateStorageMachineIds)
}

func migrateStorageMachineIds(st *State) error {
	var needsUpgradeTerm = bson.D{
		{"machineid", bson.D{{"$exists", true}}},
		{"hostid", bson.D{{"$exists", false}}},
	}

	var ops []txn.Op
	addUpgradeOps := func(collName string) error {
		storageColl, cleanup := st.db().GetCollection(collName)
		defer cleanup()

		var storageData []bson.M
		err := storageColl.Find(needsUpgradeTerm).All(&storageData)
		if err != nil && err != mgo.ErrNotFound {
			return errors.Trace(err)
		}

		for _, data := range storageData {
			machineId := data["machineid"]
			ops = append(ops, txn.Op{
				C:      collName,
				Id:     data["_id"],
				Assert: txn.DocExists,
				Update: bson.D{
					{"$set", bson.D{{"hostid", machineId}}},
					{"$unset", bson.D{{"machineid", nil}}},
				},
			})
		}
		return nil
	}

	for _, collName := range []string{volumesC, filesystemsC, volumeAttachmentsC, filesystemAttachmentsC} {
		if err := addUpgradeOps(collName); err != nil {
			return errors.Trace(err)
		}
	}
	if len(ops) > 0 {
		return errors.Trace(st.db().RunTransaction(ops))
	}
	return nil
}

// MigrateAddModelPermissions converts add-model permissions on the controller
// to add-model permissions on the controller cloud.
func MigrateAddModelPermissions(pool *StatePool) error {
	st := pool.SystemState()
	controllerInfo, err := st.ControllerInfo()
	if err != nil {
		return errors.Trace(err)
	}
	coll, closer := st.db().GetRawCollection(permissionsC)
	defer closer()

	query := bson.M{
		"_id":    bson.M{"$regex": "^" + controllerKey(st.ControllerUUID()) + "#us#.*"},
		"access": "add-model",
	}
	iter := coll.Find(query).Iter()

	var doc struct {
		DocId            string `bson:"_id"`
		ObjectGlobalKey  string `bson:"object-global-key"`
		SubjectGlobalKey string `bson:"subject-global-key"`
		Access           string `bson:"access"`
	}
	var ops []txn.Op

	// Set all the existng controller add-model permissions back to login.
	// Create a new cloud permission for add-model.
	for iter.Next(&doc) {
		ops = append(ops, txn.Op{
			C:      permissionsC,
			Id:     doc.DocId,
			Assert: txn.DocExists,
			Update: bson.M{"$set": bson.M{"access": "login"}},
		})
		ops = append(ops,
			createPermissionOp(cloudGlobalKey(controllerInfo.CloudName), doc.SubjectGlobalKey, permission.AddModelAccess))
	}

	if err := iter.Close(); err != nil {
		return errors.Trace(err)
	}
	if len(ops) > 0 {
		return errors.Trace(st.runRawTransaction(ops))
	}
	return nil
}

// SetEnableDiskUUIDOnVsphere updates the settings for all vsphere
// models to have enable-disk-uuid=false. The new default is true, but
// this maintains the previous behaviour for upgraded models.
func SetEnableDiskUUIDOnVsphere(pool *StatePool) error {
	return errors.Trace(applyToAllModelSettings(pool.SystemState(), func(doc *settingsDoc) (bool, error) {
		typeVal, found := doc.Settings["type"]
		if !found {
			return false, nil
		}
		typeStr, ok := typeVal.(string)
		if !ok || typeStr != "vsphere" {
			return false, nil
		}
		_, found = doc.Settings["enable-disk-uuid"]
		if found {
			// If the config option's already been set don't change
			// it.
			return false, nil
		}
		doc.Settings["enable-disk-uuid"] = false
		return true, nil
	}))
}

// UpdateInheritedControllerConfig migrates the existing global
// settings doc keyed on "controller" to be keyed on the cloud name.
func UpdateInheritedControllerConfig(pool *StatePool) error {
	st := pool.SystemState()
	model, err := st.Model()
	if err != nil {
		return errors.Trace(err)
	}
	key := cloudGlobalKey(model.CloudName())

	var ops []txn.Op
	coll, closer := st.db().GetRawCollection(globalSettingsC)
	defer closer()
	iter := coll.FindId("controller").Iter()
	defer iter.Close()
	var doc settingsDoc
	for iter.Next(&doc) {
		ops = append(ops, txn.Op{
			C:      globalSettingsC,
			Id:     doc.DocID,
			Remove: true,
			Assert: txn.DocExists,
		})
		doc.DocID = key
		ops = append(ops, txn.Op{
			C:      globalSettingsC,
			Id:     key,
			Insert: doc,
			Assert: txn.DocMissing,
		})
	}
	if err := iter.Close(); err != nil {
		return errors.Trace(err)
	}
	if len(ops) > 0 {
		err = errors.Trace(st.runRawTransaction(ops))
		return err
	}
	return nil
}

// UpdateKubernetesStorageConfig sets default storage classes
// for operator and workload storage.
func UpdateKubernetesStorageConfig(pool *StatePool) error {
	return runForAllModelStates(pool, updateKubernetesStorageConfig)
}

func cloudSpec(
	st *State,
	cloudName, regionName string,
	credentialTag names.CloudCredentialTag,
) (environscloudspec.CloudSpec, error) {
	modelCloud, err := st.Cloud(cloudName)
	if err != nil {
		return environscloudspec.CloudSpec{}, errors.Trace(err)
	}

	var credential *cloud.Credential
	if credentialTag != (names.CloudCredentialTag{}) {
		credentialValue, err := st.CloudCredential(credentialTag)
		if err != nil {
			return environscloudspec.CloudSpec{}, errors.Trace(err)
		}
		cloudCredential := cloud.NewNamedCredential(credentialValue.Name,
			cloud.AuthType(credentialValue.AuthType),
			credentialValue.Attributes,
			credentialValue.Revoked,
		)
		credential = &cloudCredential
	}

	return environscloudspec.MakeCloudSpec(modelCloud, regionName, credential)
}

// NewBroker returns a CAAS broker.
// Override for testing.
var NewBroker caas.NewContainerBrokerFunc = caas.New

func updateKubernetesStorageConfig(st *State) error {
	model, err := st.Model()
	if err != nil || model.Type() == ModelTypeIAAS {
		return errors.Trace(err)
	}
	if model.Life() != Alive {
		// No need to update models that are going away; they may no
		// longer have settings to update.
		return nil
	}
	cred, ok := model.CloudCredentialTag()
	if !ok {
		return nil
	}
	cfg, err := model.Config()
	if err != nil {
		return errors.Trace(err)
	}

	defaults, err := st.controllerInheritedConfig(model.CloudName())()
	if err != nil {
		return errors.Annotate(err, "getting cloud config")
	}
	operatorStorage, haveDefaultOperatorStorage := defaults[k8s.OperatorStorageKey]
	if !haveDefaultOperatorStorage {
		cloudSpec, err := cloudSpec(st, model.CloudName(), model.CloudRegion(), cred)
		if err != nil {
			return errors.Trace(err)
		}
		broker, err := NewBroker(environs.OpenParams{Cloud: cloudSpec, Config: cfg})
		if err != nil {
			return errors.Trace(err)
		}
		metadata, err := broker.GetClusterMetadata("")
		if err != nil {
			return errors.Trace(err)
		}
		if metadata.NominatedStorageClass == nil {
			return nil
		}
		operatorStorage = metadata.NominatedStorageClass.Name
		err = st.updateConfigDefaults(model.CloudName(), cloud.Attrs{
			k8s.OperatorStorageKey: operatorStorage,
			k8s.WorkloadStorageKey: operatorStorage, // use same storage for both
		}, nil)
		if err != nil {
			return errors.Trace(err)
		}
	}

	attrs := make(map[string]interface{})
	if _, ok := cfg.AllAttrs()[k8s.OperatorStorageKey]; !ok {
		attrs[k8s.OperatorStorageKey] = operatorStorage
	}
	if _, ok := cfg.AllAttrs()[k8s.WorkloadStorageKey]; !ok {
		attrs[k8s.WorkloadStorageKey] = operatorStorage

	}

	if len(attrs) == 0 {
		return nil
	}

	return model.UpdateModelConfig(attrs, nil)
}

// EnsureDefaultModificationStatus ensures that there is a modification status
// document for every machine in the statuses.
func EnsureDefaultModificationStatus(pool *StatePool) error {
	st := pool.SystemState()
	db := st.db()

	machineCol, machineCloser := db.GetRawCollection(machinesC)
	defer machineCloser()
	machineIter := machineCol.Find(nil).Iter()
	defer machineIter.Close()

	statusCol, statusCloser := db.GetRawCollection(statusesC)
	defer statusCloser()

	var ops []txn.Op
	var machine machineDoc
	updatedTime := st.clock().Now().UnixNano()
	for machineIter.Next(&machine) {
		// Since we are using a raw collection, we need to manually
		// ensure that we prefix the IDs with the model-uuid.
		localID := machineGlobalModificationKey(machine.Id)
		key := ensureModelUUID(machine.ModelUUID, localID)

		// We only need to migrate machines that don't have a modification
		// status document. So we need to first check if there is one, before
		// creating a txn.Op for the missing document.
		var doc statusDoc
		err := statusCol.Find(bson.D{{"_id", key}}).Select(bson.D{{"_id", 1}}).One(&doc)
		if err == nil {
			continue
		} else if err != mgo.ErrNotFound {
			return errors.Trace(err)
		}

		rawDoc := statusDoc{
			ModelUUID: machine.ModelUUID,
			Status:    status.Idle,
			Updated:   updatedTime,
		}
		ops = append(ops, txn.Op{
			C:      statusesC,
			Id:     key,
			Assert: txn.DocMissing,
			Insert: rawDoc,
		})
	}
	if err := machineIter.Close(); err != nil {
		return errors.Trace(err)
	}
	if len(ops) > 0 {
		return errors.Trace(st.runRawTransaction(ops))
	}
	return nil
}

// EnsureApplicationDeviceConstraints ensures that there is a device
// constraints document for every application.
func EnsureApplicationDeviceConstraints(pool *StatePool) error {
	st := pool.SystemState()
	db := st.db()

	applicationCol, applicationCloser := db.GetRawCollection(applicationsC)
	defer applicationCloser()
	applicationIter := applicationCol.Find(nil).Iter()
	defer applicationIter.Close()

	constraintsCol, constraintsCloser := db.GetRawCollection(deviceConstraintsC)
	defer constraintsCloser()

	var ops []txn.Op
	var application applicationDoc
	for applicationIter.Next(&application) {
		// Since we are using a raw collection, we need to manually
		// ensure that we prefix the IDs with the model-uuid.
		localID := applicationDeviceConstraintsKey(application.Name, application.CharmURL)
		key := ensureModelUUID(application.ModelUUID, localID)

		// We only need to migrate applications that don't have a device
		// constraints document. So we need to first check if there is one, before
		// creating a txn.Op for the missing document.
		var doc statusDoc
		err := constraintsCol.Find(bson.D{{"_id", key}}).Select(bson.D{{"_id", 1}}).One(&doc)
		if err == nil {
			continue
		} else if err != mgo.ErrNotFound {
			return errors.Trace(err)
		}

		ops = append(ops, txn.Op{
			C:      deviceConstraintsC,
			Id:     key,
			Assert: txn.DocMissing,
			Insert: deviceConstraintsDoc{},
		})
	}
	if err := applicationIter.Close(); err != nil {
		return errors.Trace(err)
	}
	if len(ops) > 0 {
		return errors.Trace(st.runRawTransaction(ops))
	}
	return nil
}

// RemoveInstanceCharmProfileDataCollection removes the
// instanceCharmProfileData collection on upgrade.
func RemoveInstanceCharmProfileDataCollection(pool *StatePool) error {
	db := pool.SystemState().MongoSession().DB(jujuDB)
	instanceCharmProfileData := db.C("instanceCharmProfileData")
	if err := instanceCharmProfileData.DropCollection(); err != nil {
		// If the namespace is already missing, that's fine.
		if isMgoNamespaceNotFound(err) {
			return nil
		}
		return errors.Annotate(err, "failed to drop instanceCharmProfileData collection")
	}
	return nil
}

// UpdateK8sModelNameIndex migrates k8s model indices to be based
// on the model owner rather than the cloud name.
func UpdateK8sModelNameIndex(pool *StatePool) error {
	st := pool.SystemState()

	models, closer := st.db().GetCollection(modelsC)
	defer closer()
	usermodelNames, closer2 := st.db().GetCollection(usermodelnameC)
	defer closer2()

	var ops []txn.Op
	var docs []bson.M
	err := models.Find(bson.D{{"type", ModelTypeCAAS}}).Select(bson.M{"cloud": 1, "name": 1, "owner": 1}).All(&docs)
	if err != nil {
		return errors.Trace(err)
	}

	for _, m := range docs {
		owner := m["owner"].(string)
		name := m["name"].(string)
		cloudName := m["cloud"].(string)
		oldId := userModelNameIndex(cloudName, name)
		expectedId := userModelNameIndex(owner, name)

		n, err := usermodelNames.FindId(expectedId).Count()
		if err != nil {
			return errors.Trace(err)
		}
		if n > 0 {
			continue
		}

		ops = append(ops, []txn.Op{{
			C:      usermodelnameC,
			Id:     oldId,
			Assert: txn.DocExists,
			Remove: true,
		}, {
			C:      usermodelnameC,
			Id:     expectedId,
			Assert: txn.DocMissing,
			Insert: bson.M{},
		}}...)
	}
	if len(ops) > 0 {
		return errors.Trace(st.runRawTransaction(ops))
	}
	return nil
}

// AddModelLogsSize to controller config.
func AddModelLogsSize(pool *StatePool) error {
	st := pool.SystemState()
	coll, closer := st.db().GetRawCollection(controllersC)
	defer closer()
	var doc settingsDoc
	if err := coll.FindId(ControllerSettingsGlobalKey).One(&doc); err != nil {
		if err == mgo.ErrNotFound {
			return nil
		}
		return errors.Trace(err)
	}

	settingsChanged :=
		maybeUpdateSettings(doc.Settings, controller.ModelLogsSize, fmt.Sprintf("%vM", controller.DefaultModelLogsSizeMB))
	if settingsChanged {
		return errors.Trace(st.runRawTransaction(
			[]txn.Op{{
				C:      controllersC,
				Id:     doc.DocID,
				Assert: txn.DocExists,
				Update: bson.M{"$set": bson.M{"settings": doc.Settings}},
			}}))
	}
	return nil
}

// AddControllerNodeDocs creates controller nodes for each
// machine that wants to be a member of the mongo replicaset.
func AddControllerNodeDocs(pool *StatePool) error {
	st := pool.SystemState()

	machines, closer := st.db().GetRawCollection(machinesC)
	defer closer()
	controllerNodes, closer2 := st.db().GetRawCollection(controllerNodesC)
	defer closer2()

	var ops []txn.Op
	var docs []bson.M
	err := machines.Find(
		nil,
	).Select(bson.M{"_id": 1, "machineid": 1, "jobs": 1, "hasvote": 1, "novote": 1}).All(&docs)
	if err != nil {
		return errors.Trace(err)
	}

	for _, m := range docs {
		docId := m["_id"].(string)
		ops = append(ops, txn.Op{
			C:  machinesC,
			Id: docId,
			Update: bson.D{
				{"$unset", bson.D{{"hasvote", nil}}},
				{"$unset", bson.D{{"novote", nil}}},
			},
		})
		jobs := m["jobs"].([]interface{})
		isController := false
		for _, j := range jobs {
			job, ok := j.(int)
			isController = ok && job == int(JobManageModel)
			if isController {
				break
			}
		}
		if !isController {
			continue
		}

		mid := m["machineid"].(string)
		hasvote, _ := m["hasvote"].(bool)
		novote, ok := m["novote"].(bool)
		if !ok {
			continue
		}
		wantsvote := !novote
		modelUUID, _, ok := splitDocID(docId)
		if !ok {
			logger.Warningf("unexpected machine doc id %q", docId)
			continue
		}

		expectedId := ensureModelUUID(modelUUID, mid)
		n, err := controllerNodes.FindId(expectedId).Count()
		if err != nil {
			return errors.Trace(err)
		}
		if n > 0 {
			continue
		}

		doc := &controllerNodeDoc{
			DocID:     ensureModelUUID(modelUUID, mid),
			HasVote:   hasvote,
			WantsVote: wantsvote,
		}
		ops = append(ops, txn.Op{
			C:      controllerNodesC,
			Id:     doc.DocID,
			Assert: txn.DocMissing,
			Insert: doc,
		})
	}

	ops = append(ops, txn.Op{
		C:  controllersC,
		Id: modelGlobalKey,
		Update: bson.D{
			{"$rename", bson.D{{"machineids", "controller-ids"}}},
		},
	})
	return errors.Trace(st.runRawTransaction(ops))
}

// AddSpaceIdToSpaceDocs ensures that every space document includes a
// a sequentially generated ID.
// It also adds a doc for the default space (ID=0).
func AddSpaceIdToSpaceDocs(pool *StatePool) (err error) {
	return errors.Trace(runForAllModelStates(pool, func(st *State) error {
		col, closer := st.db().GetCollection(spacesC)
		defer closer()

		type oldSpaceDoc struct {
			SpaceId    string `bson:"spaceid"`
			Life       Life   `bson:"life"`
			Name       string `bson:"name"`
			IsPublic   bool   `bson:"is-public"`
			ProviderId string `bson:"providerid,omitempty"`
		}

		var docs []oldSpaceDoc
		err := col.Find(nil).All(&docs)
		if err != nil {
			return errors.Trace(err)
		}

		var ops []txn.Op
		for _, oldDoc := range docs {
			// A doc with a space ID has already been upgraded.
			if oldDoc.SpaceId != "" {
				continue
			}

			// We cannot edit _id, so we need to delete and re-create each doc.
			ops = append(ops, txn.Op{
				C:      spacesC,
				Id:     oldDoc.Name,
				Assert: txn.DocExists,
				Remove: true,
			})

			seq, err := sequenceWithMin(st, "space", 1)
			if err != nil {
				return errors.Trace(err)
			}
			id := strconv.Itoa(seq)

			newDoc := spaceDoc{
				DocId:      st.docID(id),
				Id:         id,
				Life:       oldDoc.Life,
				Name:       oldDoc.Name,
				IsPublic:   oldDoc.IsPublic,
				ProviderId: oldDoc.ProviderId,
			}

			ops = append(ops, txn.Op{
				C:      spacesC,
				Id:     newDoc.DocId,
				Insert: newDoc,
			})
		}

		ops = append(ops, st.createDefaultSpaceOp())

		return errors.Trace(st.db().RunTransaction(ops))
	}))
}

// ChangeSubnetAZtoSlice changes AvailabilityZone in every subnet document
// to AvailabilityZones, a slice of strings.
func ChangeSubnetAZtoSlice(pool *StatePool) (err error) {
	return errors.Trace(runForAllModelStates(pool, func(st *State) error {
		col, closer := st.db().GetCollection(subnetsC)
		defer closer()

		type oldSubnetDoc struct {
			DocId            string `bson:"_id"`
			AvailabilityZone string `bson:"availabilityzone"`
		}

		var docs []oldSubnetDoc
		err := col.Find(nil).All(&docs)
		if err != nil {
			return errors.Trace(err)
		}

		var ops []txn.Op
		for _, sDoc := range docs {

			if sDoc.AvailabilityZone == "" {
				continue
			}

			ops = append(ops, txn.Op{
				C:  subnetsC,
				Id: sDoc.DocId,
				Update: bson.D{
					{"$set", bson.D{{"availability-zones", []string{sDoc.AvailabilityZone}}}},
					{"$unset", bson.D{{"availabilityzone", nil}}},
				},
			})
		}

		if len(ops) > 0 {
			return errors.Trace(st.db().RunTransaction(ops))
		}
		return nil
	}))
}

// ChangeSubnetSpaceNameToSpaceID replaces the SpaceName with the
// SpaceID in a subnet.
func ChangeSubnetSpaceNameToSpaceID(pool *StatePool) (err error) {
	return errors.Trace(runForAllModelStates(pool, func(st *State) error {
		col, closer := st.db().GetCollection(subnetsC)
		defer closer()

		type oldSubnetDoc struct {
			DocID     string `bson:"_id"`
			SpaceName string `bson:"space-name"`
			SpaceID   string `bson:"space-id"`
		}

		var docs []oldSubnetDoc
		err := col.Find(nil).All(&docs)
		if err != nil {
			return errors.Trace(err)
		}

		var ops []txn.Op
		for _, sDoc := range docs {
			if sDoc.SpaceID != "" {
				continue
			}

			var id string
			if sDoc.SpaceName == network.AlphaSpaceName || sDoc.SpaceName == "" {
				id = network.AlphaSpaceId
			} else {
				space, err := st.SpaceByName(sDoc.SpaceName)
				if err != nil {
					return errors.Trace(err)
				}
				id = space.Id()
			}

			ops = append(ops, txn.Op{
				C:  subnetsC,
				Id: sDoc.DocID,
				Update: bson.D{
					{"$set", bson.D{{"space-id", id}}},
					{"$unset", bson.D{{"space-name", nil}}},
				},
			})
		}

		if len(ops) > 0 {
			return errors.Trace(st.db().RunTransaction(ops))
		}
		return nil
	}))
}

// AddSubnetIdToSubnetDocs ensures that every subnet document includes a
// a sequentially generated ID.
func AddSubnetIdToSubnetDocs(pool *StatePool) (err error) {
	return errors.Trace(runForAllModelStates(pool, func(st *State) error {
		col, closer := st.db().GetCollection(subnetsC)
		defer closer()

		var docs []subnetDoc
		err := col.Find(nil).All(&docs)
		if err != nil {
			return errors.Trace(err)
		}

		var ops []txn.Op
		for _, oldDoc := range docs {
			// A doc with a subnet ID has already been upgraded.
			if oldDoc.ID != "" {
				continue
			}

			// We cannot edit _id, so we need to delete and re-create each doc.
			ops = append(ops, txn.Op{
				C:      subnetsC,
				Id:     oldDoc.DocID,
				Assert: txn.DocExists,
				Remove: true,
			})

			seq, err := sequence(st, "subnet")
			if err != nil {
				return errors.Trace(err)
			}
			id := strconv.Itoa(seq)

			newDoc := oldDoc
			newDoc.TxnRevno = 0
			newDoc.DocID = st.docID(id)
			newDoc.ID = id

			ops = append(ops, txn.Op{
				C:      subnetsC,
				Id:     newDoc.DocID,
				Insert: newDoc,
			})
		}

		if len(ops) > 0 {
			return errors.Trace(st.db().RunTransaction(ops))
		}
		return nil
	}))
}

// ReplacePortsDocSubnetIDCIDR ensures that every ports document use an
// ID rather than a CIDR for subnetID.
func ReplacePortsDocSubnetIDCIDR(pool *StatePool) (err error) {
	return errors.Trace(runForAllModelStates(pool, func(st *State) error {
		col, closer := st.db().GetCollection(openedPortsC)
		defer closer()

		var docs []upgrade.OldPortsDoc28
		err := col.Find(nil).All(&docs)
		if err != nil {
			return errors.Trace(err)
		}

		var ops []txn.Op
		for _, oldDoc := range docs {
			// A doc with a subnet ID has already been upgraded.
			if !network.IsValidCIDR(oldDoc.SubnetID) {
				continue
			}

			// We cannot edit _id, so we need to delete and re-create each doc.
			ops = append(ops, txn.Op{
				C:      openedPortsC,
				Id:     oldDoc.DocID,
				Assert: txn.DocExists,
				Remove: true,
			})

			// If we're upgrading from a model which has cidrs for
			// subnetIDs, there can be only 1 of that cidr in the model.
			subnet, err := st.SubnetByCIDR(oldDoc.SubnetID)
			if err != nil {
				return errors.Trace(err)
			}

			newDoc := oldDoc
			newDoc.TxnRevno = 0
			newDoc.DocID = fmt.Sprintf("m#%s#%s", newDoc.MachineID, subnet.ID())
			newDoc.SubnetID = subnet.ID()

			ops = append(ops, txn.Op{
				C:      openedPortsC,
				Id:     newDoc.DocID,
				Insert: newDoc,
			})
		}

		if len(ops) > 0 {
			return errors.Trace(st.db().RunTransaction(ops))
		}
		return nil
	}))
}

// EnsureRelationApplicationSettings creates an application settings
// doc for each endpoint in each relation if one doesn't already
// exist.
func EnsureRelationApplicationSettings(pool *StatePool) error {
	return errors.Trace(runForAllModelStates(pool, func(st *State) error {
		settingsCol, closer := st.db().GetCollection(settingsC)
		defer closer()

		allSettings := set.NewStrings()
		settingsIter := settingsCol.Find(nil).Iter()
		defer settingsIter.Close()

		var doc struct {
			ID string `bson:"_id"`
		}
		for settingsIter.Next(&doc) {
			allSettings.Add(doc.ID)
		}
		if err := settingsIter.Close(); err != nil {
			return errors.Trace(err)
		}

		relations, err := st.AllRelations()
		if err != nil {
			return errors.Trace(err)
		}

		var ops []txn.Op
		for _, rel := range relations {
			for _, ep := range rel.Endpoints() {
				key := relationApplicationSettingsKey(rel.Id(), ep.ApplicationName)
				id := st.docID(key)
				if allSettings.Contains(id) {
					continue
				}
				ops = append(ops, createSettingsOp(settingsC, key, map[string]interface{}{}))
			}
		}

		if len(ops) == 0 {
			return nil
		}
		return errors.Trace(st.db().RunTransaction(ops))
	}))
}

// ConvertAddressSpaceIDs interrogates stored addresses.
// Where such addresses include a space name or provider ID,
// The space is retrieved and these fields are removed in favour of space's ID.
func ConvertAddressSpaceIDs(pool *StatePool) error {
	return errors.Trace(runForAllModelStates(pool, func(st *State) error {
		lookup, err := st.AllSpaceInfos()
		if err != nil {
			return errors.Trace(err)
		}

		db := st.db()
		ops, err := convertMachineAddressSpaceIDs(db, lookup)
		if err != nil {
			return errors.Annotate(err, "getting machine upgrade ops")
		}

		csOps, err := convertCloudServiceAddressSpaceIDs(db)
		if err != nil {
			return errors.Annotate(err, "getting cloud service upgrade ops")
		}
		ops = append(ops, csOps...)

		ccOps, err := convertCloudContainerAddressSpaceIDs(db)
		if err != nil {
			return errors.Annotate(err, "getting cloud container upgrade ops")
		}
		ops = append(ops, ccOps...)

		if len(ops) == 0 {
			return nil
		}
		return errors.Trace(st.db().RunTransaction(ops))
	}))
}

func convertMachineAddressSpaceIDs(db Database, lookup network.SpaceInfos) ([]txn.Op, error) {
	// machine is a subset of machine document fields that we care about
	// for updating the address fields.
	type machine struct {
		DocID                   string `bson:"_id"`
		Addresses               []upgrade.OldAddress27
		MachineAddresses        []upgrade.OldAddress27
		PreferredPublicAddress  upgrade.OldAddress27 `bson:",omitempty"`
		PreferredPrivateAddress upgrade.OldAddress27 `bson:",omitempty"`
	}

	col, closer := db.GetCollection(machinesC)
	defer closer()

	var err error
	var machines []machine
	if err = col.Find(nil).All(&machines); err != nil {
		return nil, errors.Trace(err)
	}

	var ops []txn.Op
	for _, machine := range machines {
		allAddrs := [][]upgrade.OldAddress27{machine.Addresses, machine.MachineAddresses}
		for i, addrs := range allAddrs {
			for j, addr := range addrs {
				if allAddrs[i][j], err = addr.Upgrade(lookup); err != nil {
					return nil, errors.Trace(err)
				}
			}
		}

		if machine.PreferredPublicAddress, err = machine.PreferredPublicAddress.Upgrade(lookup); err != nil {
			return nil, errors.Trace(err)
		}
		if machine.PreferredPrivateAddress, err = machine.PreferredPrivateAddress.Upgrade(lookup); err != nil {
			return nil, errors.Trace(err)
		}

		ops = append(ops, txn.Op{
			C:  machinesC,
			Id: machine.DocID,
			Update: bson.D{
				{"$set", bson.D{{"addresses", machine.Addresses}}},
				{"$set", bson.D{{"machineaddresses", machine.MachineAddresses}}},
				{"$set", bson.D{{"preferredpublicaddress", machine.PreferredPublicAddress}}},
				{"$set", bson.D{{"preferredprivateaddress", machine.PreferredPrivateAddress}}},
			},
		})
	}

	return ops, nil
}

func convertCloudServiceAddressSpaceIDs(db Database) ([]txn.Op, error) {
	type cloudDoc struct {
		DocID     string                 `bson:"_id"`
		Addresses []upgrade.OldAddress27 `bson:"addresses"`
	}

	col, closer := db.GetCollection(cloudServicesC)
	defer closer()

	var err error
	var docs []cloudDoc
	if err = col.Find(nil).All(&docs); err != nil {
		return nil, errors.Trace(err)
	}

	var ops []txn.Op
	for _, doc := range docs {
		for i := range doc.Addresses {
			// CAAS addresses at this point in time are space-less.
			// We just need to ensure that they all have the zero ID.
			doc.Addresses[i].SpaceID = network.AlphaSpaceId
		}

		ops = append(ops, txn.Op{
			C:  cloudServicesC,
			Id: doc.DocID,
			Update: bson.D{
				{"$set", bson.D{{"addresses", doc.Addresses}}},
			},
		})
	}

	return ops, nil
}

func convertCloudContainerAddressSpaceIDs(db Database) ([]txn.Op, error) {
	type cloudDoc struct {
		DocID   string                `bson:"_id"`
		Address *upgrade.OldAddress27 `bson:"address"`
	}

	col, closer := db.GetCollection(cloudContainersC)
	defer closer()

	var err error
	var docs []cloudDoc
	if err = col.Find(nil).All(&docs); err != nil {
		return nil, errors.Trace(err)
	}

	var ops []txn.Op
	for _, doc := range docs {
		if doc.Address == nil {
			continue
		}

		// CAAS addresses at this point in time are space-less.
		// We just need to ensure that they all have the zero ID.
		doc.Address.SpaceID = network.AlphaSpaceId

		ops = append(ops, txn.Op{
			C:  cloudContainersC,
			Id: doc.DocID,
			Update: bson.D{
				{"$set", bson.D{{"address", doc.Address}}},
			},
		})
	}

	return ops, nil
}

// ReplaceSpaceNameWithIDEndpointBindings replaces space names with
// space ids for endpoint bindings.
func ReplaceSpaceNameWithIDEndpointBindings(pool *StatePool) error {
	return errors.Trace(runForAllModelStates(pool, func(st *State) error {
		col, closer := st.db().GetCollection(endpointBindingsC)
		defer closer()

		var docs []endpointBindingsDoc
		err := col.Find(nil).All(&docs)
		if err != nil {
			return errors.Trace(err)
		}

		var ops []txn.Op
		for _, doc := range docs {
			bindings, err := NewBindings(st, doc.Bindings)
			if err != nil {
				return errors.Trace(err)
			}
			updatedMap := make(map[string]string, len(bindings.Map()))
			for k, v := range bindings.Map() {
				if v == "" {
					v = network.AlphaSpaceId
				}
				updatedMap[k] = v
			}
			if _, haveDefault := updatedMap[""]; !haveDefault {
				updatedMap[""] = network.AlphaSpaceId
			}
			ops = append(ops, txn.Op{
				C:      endpointBindingsC,
				Id:     doc.DocID,
				Update: bson.M{"$set": bson.M{"bindings": updatedMap}},
			})
		}

		if len(ops) > 0 {
			return errors.Trace(st.db().RunTransaction(ops))
		}
		return nil
	}))
}

// EnsureDefaultSpaceSetting sets the model config value for "default-space" to
// "" if it is unset or is set to the now-deprecated value "_default".
func EnsureDefaultSpaceSetting(pool *StatePool) error {
	return errors.Trace(applyToAllModelSettings(pool.SystemState(), func(doc *settingsDoc) (bool, error) {
		space, ok := doc.Settings[config.DefaultSpace]
		if space == "_default" || !ok {
			doc.Settings[config.DefaultSpace] = ""
			return true, nil
		}
		return false, nil
	}))
}

// RemoveControllerConfigMaxLogAgeAndSize deletes the controller configuration
// settings for max-logs-age and max-logs-size if they exist.
func RemoveControllerConfigMaxLogAgeAndSize(pool *StatePool) error {
	st := pool.SystemState()
	coll, closer := st.db().GetRawCollection(controllersC)
	defer closer()
	var doc settingsDoc
	if err := coll.FindId(ControllerSettingsGlobalKey).One(&doc); err != nil {
		if err == mgo.ErrNotFound {
			return nil
		}
		return errors.Trace(err)
	}

	var changed bool
	for _, key := range []string{"max-logs-age", "max-logs-size"} {
		if _, ok := doc.Settings[key]; ok {
			delete(doc.Settings, key)
			changed = true
		}
	}

	if changed {
		return errors.Trace(st.runRawTransaction([]txn.Op{{
			C:      controllersC,
			Id:     doc.DocID,
			Assert: txn.DocExists,
			Update: bson.M{"$set": bson.M{"settings": doc.Settings}},
		}}))
	}
	return nil
}

// IncrementTasksSequence adds 1 to the "tasks" sequence.
// Previously, numbering started at 0, now it starts at 1
// so we need to ensure that upgraded controllers do not
// get a conflicting task id.
func IncrementTasksSequence(pool *StatePool) error {
	st := pool.SystemState()
	// Only increment if there's previously been
	// a request to get a task id.
	sequenceColl, closer := st.db().GetRawCollection(sequenceC)
	defer closer()

	var seq struct {
		DocId   string `bson:"_id"`
		Counter int    `bson:"counter"`
	}
	iter := sequenceColl.Find(bson.M{"_id": bson.M{"$regex": ".*:tasks$"}}).Iter()
	defer iter.Close()

	for iter.Next(&seq) {
		if err := sequenceColl.UpdateId(seq.DocId, bson.M{
			"$set": bson.M{"counter": seq.Counter + 1},
		}); err != nil {
			return errors.Trace(err)
		}
	}
	return nil
}

// AddMachineIDToSubordinates ensures that the subordinate units
// have the machine ID set that matches the principal.
func AddMachineIDToSubordinates(pool *StatePool) error {
	st := pool.SystemState()
	coll, closer := st.db().GetRawCollection(unitsC)
	defer closer()

	// Load all the units into a map by full ID.
	units := make(map[string]*unitDoc)

	var doc unitDoc
	iter := coll.Find(nil).Iter()
	for iter.Next(&doc) {
		// Make a copy of the unitDoc and put the copy
		// into the map.
		unit := doc
		units[unit.DocID] = &unit
	}
	if err := iter.Close(); err != nil {
		return errors.Trace(err)
	}

	// Iterate through he map and find any subordinates.
	// For the subordinates, look up the principal and get their
	// machine ID. If there is a machine ID (CAAS models won't have one),
	// we create and operation to set the machine ID on the subordinate.
	var ops []txn.Op
	for _, unit := range units {
		if unit.Principal == "" {
			continue
		}
		// If we already have a machine id, no need to set one.
		if unit.MachineId != "" {
			continue
		}
		key := ensureModelUUID(unit.ModelUUID, unit.Principal)
		principal, found := units[key]
		if !found {
			logger.Warningf("principal unit %q not found, how?", key)
			continue
		}
		if principal.MachineId == "" {
			// Principal has no machine ID, must be a CAAS unit.
			continue
		}
		ops = append(ops, txn.Op{
			C:      unitsC,
			Id:     unit.DocID,
			Update: bson.M{"$set": bson.M{"machineid": principal.MachineId}},
		})
	}

	if len(ops) == 0 {
		return nil
	}
	return st.runRawTransaction(ops)
}

// AddOriginToIPAddresses ensures that all ip address have an origin associated
// with them.
func AddOriginToIPAddresses(pool *StatePool) error {
	st := pool.SystemState()
	coll, closer := st.db().GetRawCollection(ipAddressesC)
	defer closer()

	// Load all the ip addresses into a map, based on the full ID.
	// This should prevent duplicates ever showing up.
	ipAddresses := make(map[string]*ipAddressDoc)
	iter := coll.Find(nil).Iter()

	var doc ipAddressDoc
	for iter.Next(&doc) {
		// Make a copy of the ipAddressDoc and put the copy into the map.
		ipAddress := doc
		ipAddresses[doc.DocID] = &ipAddress
	}
	if err := iter.Close(); err != nil {
		return errors.Trace(err)
	}

	var ops []txn.Op
	for _, ipAddress := range ipAddresses {
		// Potentially we should check if it's a valid Origin and if it's not
		// set it to the default origin.
		if ipAddress.Origin != "" {
			continue
		}

		// Set the origin to OriginProvider as the default ip address origin.
		// The expectation is that the instance poller will set all IP
		// addresses that it knows about to OriginProvider and anything it
		// doesn't to OriginMachine.
		// The instance poller will quiesce on the right value after the first
		// run.
		//
		// The state of the network.Origin is a state-machine as follows:
		//
		//     OriginProvider -> OriginMachine -> Deleted
		//
		ops = append(ops, txn.Op{
			C:      ipAddressesC,
			Id:     ipAddress.DocID,
			Update: bson.M{"$set": bson.M{"origin": network.OriginProvider}},
		})
	}

	if len(ops) == 0 {
		return nil
	}
	return st.runRawTransaction(ops)
}

// DropPresenceDatabase removes the legacy presence database.
func DropPresenceDatabase(pool *StatePool) error {
	st := pool.SystemState()
	return st.session.DB("presence").DropDatabase()
}

// RemoveUnsupportedLinkLayer removes link-layer devices and addresses where
// the EC2 provider added them with the name "unsupported".
func RemoveUnsupportedLinkLayer(pool *StatePool) error {
	st := pool.SystemState()

	fieldByCollection := map[string]string{
		ipAddressesC:      "device-name",
		linkLayerDevicesC: "name",
	}

	for colName, fieldName := range fieldByCollection {
		coll, closer := st.db().GetRawCollection(colName)
		defer closer()

		bulk := coll.Bulk()
		bulk.Unordered()
		bulk.RemoveAll(bson.D{{fieldName, bson.D{{"$regex", "^unsupported"}}}})
		if _, err := bulk.Run(); err != nil {
			return errors.Annotate(err, `deleting link-layer data for "unsupported" names`)
		}
	}

	return nil
}

// AddBakeryConfig adds a bakery config doc to controllers collection
// if it does not already exist.
func AddBakeryConfig(pool *StatePool) error {
	const bakeryConfigKey = "bakeryConfig"
	st := pool.SystemState()
	coll, closer := st.db().GetRawCollection(controllersC)
	defer closer()

	if n, err := coll.FindId(bakeryConfigKey).Count(); err != nil {
		return errors.Trace(err)
	} else if n > 0 {
		return nil
	}

	bakeryConfig := st.NewBakeryConfig()
	op, err := bakeryConfig.InitialiseBakeryConfigOp()
	if err != nil {
		return errors.Trace(err)
	}
	return errors.Trace(st.runRawTransaction([]txn.Op{op}))
}

// ReplaceNeverSetWithUnset in the status documents.
func ReplaceNeverSetWithUnset(pool *StatePool) (err error) {
	return errors.Trace(runForAllModelStates(pool, func(st *State) error {
		col, closer := st.db().GetCollection(statusesC)
		defer closer()

		var docs []bson.M
		err := col.Find(nil).All(&docs)
		if err != nil {
			return errors.Trace(err)
		}

		var ops []txn.Op
		for _, oldDoc := range docs {
			// For docs where "neverset" is true, we update the
			// Status and StatusInfo. For all others, we just remove
			// the "neverset attribute".
			value, hasAttribute := oldDoc["neverset"]
			if !hasAttribute {
				// Removed already.
				continue
			}
			neverset, ok := value.(bool)
			if !ok {
				// This shouldn't happen, but if it is there,
				// just ignore this one.
				continue
			}

			update := bson.M{"$unset": bson.M{"neverset": nil}}
			if neverset {
				update["$set"] = bson.M{
					"status":     "unset",
					"statusinfo": "",
				}
			}

			ops = append(ops, txn.Op{
				C:      statusesC,
				Id:     oldDoc["_id"],
				Assert: txn.DocExists,
				Update: update,
			})
		}

		return errors.Trace(st.db().RunTransaction(ops))
	}))
}

<<<<<<< HEAD
// AddCharmHubToModelConfig inserts the charm-hub-url into the model-config if
// it's missing one.
func AddCharmHubToModelConfig(pool *StatePool) error {
	st := pool.SystemState()
	return errors.Trace(applyToAllModelSettings(st, func(doc *settingsDoc) (bool, error) {
		value, keySet := doc.Settings[config.CharmHubURLKey]
		// CharmHub URL should be a valid URL.
		if !keySet || value == "" {
			doc.Settings[config.CharmHubURLKey] = charmhub.CharmHubServerURL
			return true, nil
		}
		return false, nil
	}))
}

// RollUpAndConvertOpenedPortDocuments replaces pre-2.9 per-machine, per-subnet
// opened port documents with a single document that references port ranges
// by endpoint names.
//
// This upgrade step exploits the fact that pre-2.9 controllers open ports
// in all subnets. As a result, the opened ports collection will always
// contain a single document with an empty subnet ID to indicate that the
// port ranges apply to all subnets.
func RollUpAndConvertOpenedPortDocuments(pool *StatePool) error {
	const allEndpoints = ""
	return errors.Trace(runForAllModelStates(pool, func(st *State) error {
		col, closer := st.db().GetCollection(openedPortsC)
		defer closer()

		var oldDocs []upgrade.OldPortsDoc28
		err := col.Find(nil).All(&oldDocs)
=======
// ResetDefaultRelationLimitInCharmMetadata patches the persisted charm
// metadata so that the limit attribute for each relation requirer/peer
// endpoint is set to 0. The "provides" endpoints are left as-is.
//
// The charm metadata parser used in juju 2.7 (and before) would inject a limit
// of 1 for each endpoint in the charm metadata (for requirer/peer relations)
// when no limit was specified.  The limit was ignored prior to juju 2.8 so
// this upgrade step allows us to reset the limit to prevent errors when
// attempting to add new relations.
//
// Fixes LP1887095.
func ResetDefaultRelationLimitInCharmMetadata(pool *StatePool) (err error) {
	return errors.Trace(runForAllModelStates(pool, func(st *State) error {
		col, closer := st.db().GetCollection(charmsC)
		defer closer()

		var docs []charmDoc
		err := col.Find(nil).All(&docs)
>>>>>>> c6bacf1b
		if err != nil {
			return errors.Trace(err)
		}

<<<<<<< HEAD
		// Roll up per-subnet docs (there should actually only be one
		// per machine) and emit txn ops for removing them.
		var ops []txn.Op
		var newDocs = make(map[string]*machinePortRangesDoc)
		for _, oldDoc := range oldDocs {
			// Skip any docs without a populated "ports" field.
			// This check makes the upgrade step idempotent as it
			// ensures that we don't accidentally remove the
			// documents with the new format if we run the upgrade
			// step twice.
			if len(oldDoc.Ports) == 0 {
				continue
			}

			ops = append(ops, txn.Op{
				C:      openedPortsC,
				Id:     oldDoc.DocID,
				Assert: txn.DocExists,
				Remove: true,
			})

			if newDocs[oldDoc.MachineID] != nil {
				// We should never encounter multiple docs for a
				// given machine in a pre-2.9 controller. In the
				// off-chance this happens emit a warning.
				logger.Warningf("encountered multiple open port documents for machine %q; the port ranges will be rolled up and exposed to all subnets", oldDoc.MachineID)
			} else {
				newDocs[oldDoc.MachineID] = &machinePortRangesDoc{
					// New docs use the machineID as their ID.
					// whereas old docs use "machineID#subnetID".
					DocID:      st.docID(oldDoc.MachineID),
					MachineID:  oldDoc.MachineID,
					ModelUUID:  oldDoc.ModelUUID,
					UnitRanges: make(map[string]network.GroupedPortRanges),
				}
			}

			newDoc := newDocs[oldDoc.MachineID]

			// Map each port range entry of the old Doc to the new
			// format assuming it is open for all application endpoints.
			for _, pr := range oldDoc.Ports {
				if newDoc.UnitRanges[pr.UnitName] == nil {
					newDoc.UnitRanges[pr.UnitName] = make(network.GroupedPortRanges)
				}

				newDoc.UnitRanges[pr.UnitName][allEndpoints] = append(
					newDoc.UnitRanges[pr.UnitName][allEndpoints],
					network.PortRange{
						FromPort: pr.FromPort,
						ToPort:   pr.ToPort,
						Protocol: pr.Protocol,
					})
			}
		}

		// Finally, generate an operation to insert the new docs.
		for _, newDoc := range newDocs {
			ops = append(ops, txn.Op{
				C:      openedPortsC,
				Id:     newDoc.DocID,
				Assert: txn.DocMissing,
				Insert: newDoc,
=======
		var ops []txn.Op
		for _, charmDoc := range docs {
			for epName, rel := range charmDoc.Meta.Requires {
				rel.Limit = 0
				charmDoc.Meta.Requires[epName] = rel
			}
			for epName, rel := range charmDoc.Meta.Peers {
				rel.Limit = 0
				charmDoc.Meta.Peers[epName] = rel
			}

			ops = append(ops, txn.Op{
				C:      charmsC,
				Id:     charmDoc.DocID,
				Assert: txn.DocExists,
				Update: bson.M{
					"$set": bson.M{
						"meta": charmDoc.Meta,
					},
				},
>>>>>>> c6bacf1b
			})
		}

		return errors.Trace(st.db().RunTransaction(ops))
	}))
<<<<<<< HEAD
}

// AddCharmOriginToApplications adds a CharmOrigin to all applications. It will
// attempt to deduce the source from the charmurl.
func AddCharmOriginToApplications(pool *StatePool) error {
	return errors.Trace(runForAllModelStates(pool, func(st *State) error {
		col, closer := st.db().GetCollection(applicationsC)
		defer closer()

		var docs []applicationDoc
		if err := col.Find(nil).All(&docs); err != nil {
			return errors.Trace(err)
		}

		var ops []txn.Op
		for _, application := range docs {
			if application.CharmOrigin != nil {
				continue
			}

			// It is expected that every application should have a charm URL.
			charmURL := application.CharmURL
			if charmURL == nil {
				return errors.Errorf("charmurl is empty")
			}

			var source string
			switch charmURL.Schema {
			case "local":
				source = corecharm.Local.String()
			default:
				// CharmURL is always local or cs, never anything else.
				source = corecharm.CharmStore.String()
			}

			// Set the CharmOrigin on the application.
			origin := CharmOrigin{
				Source: source,
				ID:     charmURL.String(),
				Channel: &Channel{
					// This is only ever set via the charm-store data, but as
					// it's a string, we can safely set it here for local
					// charms.
					Risk: application.Channel,
				},
				Revision: &charmURL.Revision,
			}

			ops = append(ops, txn.Op{
				C:      applicationsC,
				Id:     application.DocID,
				Assert: txn.DocExists,
				Update: bson.D{{
					"$set", bson.D{{
						"charm-origin", origin,
					}},
				}},
			})
		}
		if len(ops) > 0 {
			return errors.Trace(st.db().RunTransaction(ops))
		}
		return nil
	}))
=======
>>>>>>> c6bacf1b
}<|MERGE_RESOLUTION|>--- conflicted
+++ resolved
@@ -2949,39 +2949,6 @@
 	}))
 }
 
-<<<<<<< HEAD
-// AddCharmHubToModelConfig inserts the charm-hub-url into the model-config if
-// it's missing one.
-func AddCharmHubToModelConfig(pool *StatePool) error {
-	st := pool.SystemState()
-	return errors.Trace(applyToAllModelSettings(st, func(doc *settingsDoc) (bool, error) {
-		value, keySet := doc.Settings[config.CharmHubURLKey]
-		// CharmHub URL should be a valid URL.
-		if !keySet || value == "" {
-			doc.Settings[config.CharmHubURLKey] = charmhub.CharmHubServerURL
-			return true, nil
-		}
-		return false, nil
-	}))
-}
-
-// RollUpAndConvertOpenedPortDocuments replaces pre-2.9 per-machine, per-subnet
-// opened port documents with a single document that references port ranges
-// by endpoint names.
-//
-// This upgrade step exploits the fact that pre-2.9 controllers open ports
-// in all subnets. As a result, the opened ports collection will always
-// contain a single document with an empty subnet ID to indicate that the
-// port ranges apply to all subnets.
-func RollUpAndConvertOpenedPortDocuments(pool *StatePool) error {
-	const allEndpoints = ""
-	return errors.Trace(runForAllModelStates(pool, func(st *State) error {
-		col, closer := st.db().GetCollection(openedPortsC)
-		defer closer()
-
-		var oldDocs []upgrade.OldPortsDoc28
-		err := col.Find(nil).All(&oldDocs)
-=======
 // ResetDefaultRelationLimitInCharmMetadata patches the persisted charm
 // metadata so that the limit attribute for each relation requirer/peer
 // endpoint is set to 0. The "provides" endpoints are left as-is.
@@ -3000,12 +2967,72 @@
 
 		var docs []charmDoc
 		err := col.Find(nil).All(&docs)
->>>>>>> c6bacf1b
 		if err != nil {
 			return errors.Trace(err)
 		}
 
-<<<<<<< HEAD
+		var ops []txn.Op
+		for _, charmDoc := range docs {
+			for epName, rel := range charmDoc.Meta.Requires {
+				rel.Limit = 0
+				charmDoc.Meta.Requires[epName] = rel
+			}
+			for epName, rel := range charmDoc.Meta.Peers {
+				rel.Limit = 0
+				charmDoc.Meta.Peers[epName] = rel
+			}
+
+			ops = append(ops, txn.Op{
+				C:      charmsC,
+				Id:     charmDoc.DocID,
+				Assert: txn.DocExists,
+				Update: bson.M{
+					"$set": bson.M{
+						"meta": charmDoc.Meta,
+					},
+				},
+			})
+		}
+
+		return errors.Trace(st.db().RunTransaction(ops))
+	}))
+}
+
+// AddCharmHubToModelConfig inserts the charm-hub-url into the model-config if
+// it's missing one.
+func AddCharmHubToModelConfig(pool *StatePool) error {
+	st := pool.SystemState()
+	return errors.Trace(applyToAllModelSettings(st, func(doc *settingsDoc) (bool, error) {
+		value, keySet := doc.Settings[config.CharmHubURLKey]
+		// CharmHub URL should be a valid URL.
+		if !keySet || value == "" {
+			doc.Settings[config.CharmHubURLKey] = charmhub.CharmHubServerURL
+			return true, nil
+		}
+		return false, nil
+	}))
+}
+
+// RollUpAndConvertOpenedPortDocuments replaces pre-2.9 per-machine, per-subnet
+// opened port documents with a single document that references port ranges
+// by endpoint names.
+//
+// This upgrade step exploits the fact that pre-2.9 controllers open ports
+// in all subnets. As a result, the opened ports collection will always
+// contain a single document with an empty subnet ID to indicate that the
+// port ranges apply to all subnets.
+func RollUpAndConvertOpenedPortDocuments(pool *StatePool) error {
+	const allEndpoints = ""
+	return errors.Trace(runForAllModelStates(pool, func(st *State) error {
+		col, closer := st.db().GetCollection(openedPortsC)
+		defer closer()
+
+		var oldDocs []upgrade.OldPortsDoc28
+		err := col.Find(nil).All(&oldDocs)
+		if err != nil {
+			return errors.Trace(err)
+		}
+
 		// Roll up per-subnet docs (there should actually only be one
 		// per machine) and emit txn ops for removing them.
 		var ops []txn.Op
@@ -3069,34 +3096,11 @@
 				Id:     newDoc.DocID,
 				Assert: txn.DocMissing,
 				Insert: newDoc,
-=======
-		var ops []txn.Op
-		for _, charmDoc := range docs {
-			for epName, rel := range charmDoc.Meta.Requires {
-				rel.Limit = 0
-				charmDoc.Meta.Requires[epName] = rel
-			}
-			for epName, rel := range charmDoc.Meta.Peers {
-				rel.Limit = 0
-				charmDoc.Meta.Peers[epName] = rel
-			}
-
-			ops = append(ops, txn.Op{
-				C:      charmsC,
-				Id:     charmDoc.DocID,
-				Assert: txn.DocExists,
-				Update: bson.M{
-					"$set": bson.M{
-						"meta": charmDoc.Meta,
-					},
-				},
->>>>>>> c6bacf1b
 			})
 		}
 
 		return errors.Trace(st.db().RunTransaction(ops))
 	}))
-<<<<<<< HEAD
 }
 
 // AddCharmOriginToApplications adds a CharmOrigin to all applications. It will
@@ -3161,6 +3165,4 @@
 		}
 		return nil
 	}))
-=======
->>>>>>> c6bacf1b
 }