// Copyright 2014 Canonical Ltd.
// Licensed under the AGPLv3, see LICENCE file for details.

package state

import (
	"fmt"
	"strconv"
	"strings"

	"github.com/juju/errors"
	"github.com/juju/loggo"
	"github.com/juju/utils/set"
	"gopkg.in/juju/charm.v6"
	"gopkg.in/juju/names.v2"
	"gopkg.in/mgo.v2"
	"gopkg.in/mgo.v2/bson"
	"gopkg.in/mgo.v2/txn"

	"github.com/juju/juju/cloud"
	"github.com/juju/juju/controller"
	"github.com/juju/juju/environs/config"
	"github.com/juju/juju/mongo/utils"
	"github.com/juju/juju/state/globalclock"
	"github.com/juju/juju/state/lease"
	"github.com/juju/juju/status"
	"github.com/juju/juju/storage/provider"
)

var upgradesLogger = loggo.GetLogger("juju.state.upgrade")

// runForAllModelStates will run runner function for every model passing a state
// for that model.
func runForAllModelStates(st *State, runner func(st *State) error) error {
	models, closer := st.db().GetCollection(modelsC)
	defer closer()

	var modelDocs []bson.M
	err := models.Find(nil).Select(bson.M{"_id": 1}).All(&modelDocs)
	if err != nil {
		return errors.Annotate(err, "failed to read models")
	}

	pool := NewStatePool(st)
	defer pool.Close()
	for _, modelDoc := range modelDocs {
		modelUUID := modelDoc["_id"].(string)
		envSt, err := pool.Get(modelUUID)
		if err != nil {
			return errors.Annotatef(err, "failed to open model %q", modelUUID)
		}
		defer func() {
			envSt.Release()
			pool.Remove(modelUUID)
		}()
		if err := runner(envSt.State); err != nil {
			return errors.Annotatef(err, "model UUID %q", modelUUID)
		}
	}
	return nil
}

// readBsonDField returns the value of a given field in a bson.D.
func readBsonDField(d bson.D, name string) (interface{}, bool) {
	for i := range d {
		field := &d[i]
		if field.Name == name {
			return field.Value, true
		}
	}
	return nil, false
}

// replaceBsonDField replaces a field in bson.D.
func replaceBsonDField(d bson.D, name string, value interface{}) error {
	for i, field := range d {
		if field.Name == name {
			newField := field
			newField.Value = value
			d[i] = newField
			return nil
		}
	}
	return errors.NotFoundf("field %q", name)
}

// RenameAddModelPermission renames any permissions called addmodel to add-model.
func RenameAddModelPermission(st *State) error {
	coll, closer := st.db().GetRawCollection(permissionsC)
	defer closer()
	upgradesLogger.Infof("migrating addmodel permission")

	iter := coll.Find(bson.M{"access": "addmodel"}).Iter()
	defer iter.Close()
	var ops []txn.Op
	var doc bson.M
	for iter.Next(&doc) {
		id, ok := doc["_id"]
		if !ok {
			return errors.New("no id found in permission doc")
		}

		ops = append(ops, txn.Op{
			C:      permissionsC,
			Id:     id,
			Assert: txn.DocExists,
			Update: bson.D{{"$set", bson.D{{"access", "add-model"}}}},
		})
	}
	if err := iter.Close(); err != nil {
		return errors.Trace(err)
	}
	return st.runRawTransaction(ops)
}

// StripLocalUserDomain removes any @local suffix from any relevant document field values.
func StripLocalUserDomain(st *State) error {
	var ops []txn.Op
	more, err := stripLocalFromFields(st, cloudCredentialsC, "_id", "owner")
	if err != nil {
		return err
	}
	ops = append(ops, more...)

	more, err = stripLocalFromFields(st, modelsC, "owner", "cloud-credential")
	if err != nil {
		return err
	}
	ops = append(ops, more...)

	more, err = stripLocalFromFields(st, usermodelnameC, "_id")
	if err != nil {
		return err
	}
	ops = append(ops, more...)

	more, err = stripLocalFromFields(st, controllerUsersC, "_id", "user", "createdby")
	if err != nil {
		return err
	}
	ops = append(ops, more...)

	more, err = stripLocalFromFields(st, modelUsersC, "_id", "user", "createdby")
	if err != nil {
		return err
	}
	ops = append(ops, more...)

	more, err = stripLocalFromFields(st, permissionsC, "_id", "subject-global-key")
	if err != nil {
		return err
	}
	ops = append(ops, more...)

	more, err = stripLocalFromFields(st, modelUserLastConnectionC, "_id", "user")
	if err != nil {
		return err
	}
	ops = append(ops, more...)
	return st.runRawTransaction(ops)
}

func stripLocalFromFields(st *State, collName string, fields ...string) ([]txn.Op, error) {
	coll, closer := st.db().GetRawCollection(collName)
	defer closer()
	upgradesLogger.Infof("migrating document fields of the %s collection", collName)

	iter := coll.Find(nil).Iter()
	defer iter.Close()
	var ops []txn.Op
	var doc bson.D
	for iter.Next(&doc) {
		// Get a copy of the current doc id so we can see if it has changed.
		var newId interface{}
		id, ok := readBsonDField(doc, "_id")
		if ok {
			newId = id
		}

		// Take a copy of the current doc fields.
		newDoc := make(bson.D, len(doc))
		for i, f := range doc {
			newDoc[i] = f
		}

		// Iterate over the fields that need to be updated and
		// record any updates to be made.
		var update bson.D
		for _, field := range fields {
			isId := field == "_id"
			fieldVal, ok := readBsonDField(doc, field)
			if !ok {
				continue
			}
			updatedVal := strings.Replace(fieldVal.(string), "@local", "", -1)
			if err := replaceBsonDField(newDoc, field, updatedVal); err != nil {
				return nil, err
			}
			if isId {
				newId = updatedVal
			} else {
				if fieldVal != updatedVal {
					update = append(update, bson.DocElem{
						"$set", bson.D{{field, updatedVal}},
					})
				}
			}
		}

		// For documents where the id has not changed, we can
		// use an update operation.
		if newId == id {
			if len(update) > 0 {
				ops = append(ops, txn.Op{
					C:      collName,
					Id:     id,
					Assert: txn.DocExists,
					Update: update,
				})
			}
		} else {
			// Where the id has changed, we need to remove the old and
			// insert the new document.
			ops = append(ops, []txn.Op{{
				C:      collName,
				Id:     id,
				Assert: txn.DocExists,
				Remove: true,
			}, {
				C:      collName,
				Id:     newId,
				Assert: txn.DocMissing,
				Insert: newDoc,
			}}...)
		}
	}
	if err := iter.Close(); err != nil {
		return nil, errors.Trace(err)
	}
	return ops, nil
}

// AddMigrationAttempt adds an "attempt" field to migration documents
// which are missing one.
func AddMigrationAttempt(st *State) error {
	coll, closer := st.db().GetRawCollection(migrationsC)
	defer closer()

	query := coll.Find(bson.M{"attempt": bson.M{"$exists": false}})
	query = query.Select(bson.M{"_id": 1})
	iter := query.Iter()
	defer iter.Close()
	var ops []txn.Op
	var doc bson.M
	for iter.Next(&doc) {
		id := doc["_id"]
		attempt, err := extractMigrationAttempt(id)
		if err != nil {
			upgradesLogger.Warningf("%s (skipping)", err)
			continue
		}

		ops = append(ops, txn.Op{
			C:      migrationsC,
			Id:     id,
			Assert: txn.DocExists,
			Update: bson.D{{"$set", bson.D{{"attempt", attempt}}}},
		})
	}
	if err := iter.Close(); err != nil {
		return errors.Annotate(err, "iterating migrations")
	}

	return errors.Trace(st.runRawTransaction(ops))
}

func extractMigrationAttempt(id interface{}) (int, error) {
	idStr, ok := id.(string)
	if !ok {
		return 0, errors.Errorf("invalid migration doc id type: %v", id)
	}

	_, attemptStr, ok := splitDocID(idStr)
	if !ok {
		return 0, errors.Errorf("invalid migration doc id: %v", id)
	}

	attempt, err := strconv.Atoi(attemptStr)
	if err != nil {
		return 0, errors.Errorf("invalid migration attempt number: %v", id)
	}

	return attempt, nil
}

// AddLocalCharmSequences creates any missing sequences in the
// database for tracking already used local charm revisions.
func AddLocalCharmSequences(st *State) error {
	charmsColl, closer := st.db().GetRawCollection(charmsC)
	defer closer()

	query := bson.M{
		"url": bson.M{"$regex": "^local:"},
	}
	var docs []bson.M
	err := charmsColl.Find(query).Select(bson.M{
		"_id":  1,
		"life": 1,
	}).All(&docs)
	if err != nil {
		return errors.Trace(err)
	}

	// model UUID -> charm URL base -> max revision
	maxRevs := make(map[string]map[string]int)
	var deadIds []string
	for _, doc := range docs {
		id, ok := doc["_id"].(string)
		if !ok {
			upgradesLogger.Errorf("invalid charm id: %v", doc["_id"])
			continue
		}
		modelUUID, urlStr, ok := splitDocID(id)
		if !ok {
			upgradesLogger.Errorf("unable to split charm _id: %v", id)
			continue
		}
		url, err := charm.ParseURL(urlStr)
		if err != nil {
			upgradesLogger.Errorf("unable to parse charm URL: %v", err)
			continue
		}

		if _, exists := maxRevs[modelUUID]; !exists {
			maxRevs[modelUUID] = make(map[string]int)
		}

		baseURL := url.WithRevision(-1).String()
		curRev := maxRevs[modelUUID][baseURL]
		if url.Revision > curRev {
			maxRevs[modelUUID][baseURL] = url.Revision
		}

		if life, ok := doc["life"].(int); !ok {
			upgradesLogger.Errorf("invalid life for charm: %s", id)
			continue
		} else if life == int(Dead) {
			deadIds = append(deadIds, id)
		}

	}

	sequences, closer := st.db().GetRawCollection(sequenceC)
	defer closer()
	for modelUUID, modelRevs := range maxRevs {
		for baseURL, maxRevision := range modelRevs {
			name := charmRevSeqName(baseURL)
			updater := newDbSeqUpdater(sequences, modelUUID, name)
			err := updater.ensure(maxRevision + 1)
			if err != nil {
				return errors.Annotatef(err, "setting sequence %s", name)
			}
		}

	}

	// Remove dead charm documents
	var ops []txn.Op
	for _, id := range deadIds {
		ops = append(ops, txn.Op{
			C:      charmsC,
			Id:     id,
			Remove: true,
		})
	}
	err = st.runRawTransaction(ops)
	return errors.Annotate(err, "removing dead charms")
}

// UpdateLegacyLXDCloudCredentials updates the cloud credentials for the
// LXD-based controller, and updates the cloud endpoint with the given
// value.
func UpdateLegacyLXDCloudCredentials(
	st *State,
	endpoint string,
	credential cloud.Credential,
) error {
	cloudOps, err := updateLegacyLXDCloudsOps(st, endpoint)
	if err != nil {
		return errors.Trace(err)
	}
	credOps, err := updateLegacyLXDCredentialsOps(st, credential)
	if err != nil {
		return errors.Trace(err)
	}
	return st.db().RunTransaction(append(cloudOps, credOps...))
}

func updateLegacyLXDCloudsOps(st *State, endpoint string) ([]txn.Op, error) {
	clouds, err := st.Clouds()
	if err != nil {
		return nil, errors.Trace(err)
	}
	var ops []txn.Op
	for _, c := range clouds {
		if c.Type != "lxd" {
			continue
		}
		authTypes := []string{string(cloud.CertificateAuthType)}
		set := bson.D{{"auth-types", authTypes}}
		if c.Endpoint == "" {
			set = append(set, bson.DocElem{"endpoint", endpoint})
		}
		for _, region := range c.Regions {
			if region.Endpoint == "" {
				set = append(set, bson.DocElem{
					"regions." + utils.EscapeKey(region.Name) + ".endpoint",
					endpoint,
				})
			}
		}
		upgradesLogger.Infof("updating cloud %q: %v", c.Name, set)
		ops = append(ops, txn.Op{
			C:      cloudsC,
			Id:     c.Name,
			Assert: txn.DocExists,
			Update: bson.D{{"$set", set}},
		})
	}
	return ops, nil
}

func updateLegacyLXDCredentialsOps(st *State, cred cloud.Credential) ([]txn.Op, error) {
	var ops []txn.Op
	coll, closer := st.db().GetRawCollection(cloudCredentialsC)
	defer closer()
	iter := coll.Find(bson.M{"auth-type": "empty"}).Iter()
	defer iter.Close()
	var doc cloudCredentialDoc
	for iter.Next(&doc) {
		cloudCredentialTag, err := doc.cloudCredentialTag()
		if err != nil {
			upgradesLogger.Debugf("%v", err)
			continue
		}
		c, err := st.Cloud(doc.Cloud)
		if err != nil {
			return nil, errors.Trace(err)
		}
		if c.Type != "lxd" {
			continue
		}
		op := updateCloudCredentialOp(cloudCredentialTag, cred)
		upgradesLogger.Infof("updating credential %q: %v", cloudCredentialTag, op)
		ops = append(ops, op)
	}
	if err := iter.Close(); err != nil {
		return nil, errors.Trace(err)
	}
	return ops, nil
}

func upgradeNoProxy(np string) string {
	if np == "" {
		return "127.0.0.1,localhost,::1"
	}
	nps := set.NewStrings("127.0.0.1", "localhost", "::1")
	for _, i := range strings.Split(np, ",") {
		nps.Add(i)
	}
	// sorting is not a big overhead in this case and eases testing.
	return strings.Join(nps.SortedValues(), ",")
}

// UpgradeNoProxyDefaults changes the default values of no_proxy
// to hold localhost values as defaults.
func UpgradeNoProxyDefaults(st *State) error {
	var ops []txn.Op
	coll, closer := st.db().GetRawCollection(settingsC)
	defer closer()
	iter := coll.Find(bson.D{}).Iter()
	defer iter.Close()
	var doc settingsDoc
	for iter.Next(&doc) {
		noProxyVal := doc.Settings[config.NoProxyKey]
		noProxy, ok := noProxyVal.(string)
		if !ok {
			continue
		}
		noProxy = upgradeNoProxy(noProxy)
		doc.Settings[config.NoProxyKey] = noProxy
		ops = append(ops, txn.Op{
			C:      settingsC,
			Id:     doc.DocID,
			Assert: txn.DocExists,
			Update: bson.M{"$set": bson.M{"settings": doc.Settings}},
		})
	}
	if err := iter.Close(); err != nil {
		return errors.Trace(err)
	}
	if len(ops) > 0 {
		return errors.Trace(st.runRawTransaction(ops))
	}
	return nil
}

// AddNonDetachableStorageMachineId sets the "machineid" field on
// volume and filesystem docs that are inherently bound to that
// machine.
func AddNonDetachableStorageMachineId(st *State) error {
	return runForAllModelStates(st, addNonDetachableStorageMachineId)
}

func addNonDetachableStorageMachineId(st *State) error {
	im, err := st.IAASModel()
	if err != nil {
		return errors.Trace(err)
	}
	var ops []txn.Op
	volumes, err := im.volumes(
		bson.D{{"machineid", bson.D{{"$exists", false}}}},
	)
	if err != nil {
		return errors.Trace(err)
	}
	for _, v := range volumes {
		var pool string
		if v.doc.Info != nil {
			pool = v.doc.Info.Pool
		} else if v.doc.Params != nil {
			pool = v.doc.Params.Pool
		}
		detachable, err := isDetachableVolumePool(im, pool)
		if err != nil {
			return errors.Trace(err)
		}
		if detachable {
			continue
		}
		attachments, err := im.VolumeAttachments(v.VolumeTag())
		if err != nil {
			return errors.Trace(err)
		}
		if len(attachments) != 1 {
			// There should be exactly one attachment since the
			// filesystem is non-detachable, but be defensive
			// and leave the document alone if our expectations
			// are not met.
			continue
		}
		machineId := attachments[0].Machine().Id()
		ops = append(ops, txn.Op{
			C:      volumesC,
			Id:     v.doc.Name,
			Assert: txn.DocExists,
			Update: bson.D{{"$set", bson.D{
				{"machineid", machineId},
			}}},
		})
	}
	filesystems, err := im.filesystems(
		bson.D{{"machineid", bson.D{{"$exists", false}}}},
	)
	if err != nil {
		return errors.Trace(err)
	}
	for _, f := range filesystems {
		var pool string
		if f.doc.Info != nil {
			pool = f.doc.Info.Pool
		} else if f.doc.Params != nil {
			pool = f.doc.Params.Pool
		}
		if detachable, err := isDetachableFilesystemPool(im, pool); err != nil {
			return errors.Trace(err)
		} else if detachable {
			continue
		}
		attachments, err := im.FilesystemAttachments(f.FilesystemTag())
		if err != nil {
			return errors.Trace(err)
		}
		if len(attachments) != 1 {
			// There should be exactly one attachment since the
			// filesystem is non-detachable, but be defensive
			// and leave the document alone if our expectations
			// are not met.
			continue
		}
		machineId := attachments[0].Machine().Id()
		ops = append(ops, txn.Op{
			C:      filesystemsC,
			Id:     f.doc.DocID,
			Assert: txn.DocExists,
			Update: bson.D{{"$set", bson.D{
				{"machineid", machineId},
			}}},
		})
	}
	if len(ops) > 0 {
		return errors.Trace(st.db().RunTransaction(ops))
	}
	return nil
}

// RemoveNilValueApplicationSettings removes any application setting
// key-value pairs from "settings" where value is nil.
func RemoveNilValueApplicationSettings(st *State) error {
	coll, closer := st.db().GetRawCollection(settingsC)
	defer closer()
	iter := coll.Find(bson.M{"_id": bson.M{"$regex": "^.*:a#.*"}}).Iter()
	defer iter.Close()
	var ops []txn.Op
	var doc settingsDoc
	for iter.Next(&doc) {
		settingsChanged := false
		for key, value := range doc.Settings {
			if value != nil {
				continue
			}
			settingsChanged = true
			delete(doc.Settings, key)
		}
		if settingsChanged {
			ops = append(ops, txn.Op{
				C:      settingsC,
				Id:     doc.DocID,
				Assert: txn.DocExists,
				Update: bson.M{"$set": bson.M{"settings": doc.Settings}},
			})
		}
	}
	if err := iter.Close(); err != nil {
		return errors.Trace(err)
	}
	if len(ops) > 0 {
		return errors.Trace(st.runRawTransaction(ops))
	}
	return nil
}

// AddControllerLogCollectionsSizeSettings adds the controller
// settings to control log pruning and txn log size if they are missing.
func AddControllerLogCollectionsSizeSettings(st *State) error {
	coll, closer := st.db().GetRawCollection(controllersC)
	defer closer()
	var doc settingsDoc
	if err := coll.FindId(controllerSettingsGlobalKey).One(&doc); err != nil {
		if err == mgo.ErrNotFound {
			return nil
		}
		return errors.Trace(err)
	}

	var ops []txn.Op
	settingsChanged := maybeUpdateSettings(doc.Settings, controller.MaxLogsAge, fmt.Sprintf("%vh", controller.DefaultMaxLogsAgeDays*24))
	settingsChanged =
		maybeUpdateSettings(doc.Settings, controller.MaxLogsSize, fmt.Sprintf("%vM", controller.DefaultMaxLogCollectionMB)) || settingsChanged
	settingsChanged =
		maybeUpdateSettings(doc.Settings, controller.MaxTxnLogSize, fmt.Sprintf("%vM", controller.DefaultMaxTxnLogCollectionMB)) || settingsChanged
	if settingsChanged {
		ops = append(ops, txn.Op{
			C:      controllersC,
			Id:     doc.DocID,
			Assert: txn.DocExists,
			Update: bson.M{"$set": bson.M{"settings": doc.Settings}},
		})
	}
	if len(ops) > 0 {
		return errors.Trace(st.runRawTransaction(ops))
	}
	return nil
}

func maybeUpdateSettings(settings map[string]interface{}, key string, value interface{}) bool {
	if _, ok := settings[key]; !ok {
		settings[key] = value
		return true
	}
	return false
}

// AddStatusHistoryPruneSettings adds the model settings
// to control log pruning if they are missing.
func AddStatusHistoryPruneSettings(st *State) error {
	coll, closer := st.db().GetRawCollection(settingsC)
	defer closer()

	uuids, err := st.AllModelUUIDs()
	if err != nil {
		return errors.Trace(err)
	}
	var ids []string
	for _, uuid := range uuids {
		ids = append(ids, uuid+":e")
	}

	iter := coll.Find(bson.M{"_id": bson.M{"$in": ids}}).Iter()
	defer iter.Close()

	var ops []txn.Op
	var doc settingsDoc
	for iter.Next(&doc) {
		settingsChanged :=
			maybeUpdateSettings(doc.Settings, config.MaxStatusHistoryAge, config.DefaultStatusHistoryAge)
		settingsChanged =
			maybeUpdateSettings(doc.Settings, config.MaxStatusHistorySize, config.DefaultStatusHistorySize) || settingsChanged
		if settingsChanged {
			ops = append(ops, txn.Op{
				C:      settingsC,
				Id:     doc.DocID,
				Assert: txn.DocExists,
				Update: bson.M{"$set": bson.M{"settings": doc.Settings}},
			})
		}
	}
	if err := iter.Close(); err != nil {
		return errors.Trace(err)
	}
	if len(ops) > 0 {
		return errors.Trace(st.runRawTransaction(ops))
	}
	return nil
}

// AddActionPruneSettings adds the model settings
// to control log pruning if they are missing.
func AddActionPruneSettings(st *State) error {
	coll, closer := st.db().GetRawCollection(settingsC)
	defer closer()

	uuids, err := st.AllModelUUIDs()
	if err != nil {
		return errors.Trace(err)
	}
	var ids []string
	for _, uuid := range uuids {
		ids = append(ids, uuid+":e")
	}

	iter := coll.Find(bson.M{"_id": bson.M{"$in": ids}}).Iter()
	defer iter.Close()
	var ops []txn.Op
	var doc settingsDoc
	for iter.Next(&doc) {
		settingsChanged :=
			maybeUpdateSettings(doc.Settings, config.MaxActionResultsAge, config.DefaultActionResultsAge)
		settingsChanged =
			maybeUpdateSettings(doc.Settings, config.MaxActionResultsSize, config.DefaultActionResultsSize) || settingsChanged
		if settingsChanged {
			ops = append(ops, txn.Op{
				C:      settingsC,
				Id:     doc.DocID,
				Assert: txn.DocExists,
				Update: bson.M{"$set": bson.M{"settings": doc.Settings}},
			})
		}
	}
	if err := iter.Close(); err != nil {
		return errors.Trace(err)
	}
	if len(ops) > 0 {
		return errors.Trace(st.runRawTransaction(ops))
	}
	return nil
}

// AddUpdateStatusHookSettings adds the model settings
// to control how often to run the update-status hook
// if they are missing.
func AddUpdateStatusHookSettings(st *State) error {
	coll, closer := st.db().GetRawCollection(settingsC)
	defer closer()

	uuids, err := st.AllModelUUIDs()
	if err != nil {
		return errors.Trace(err)
	}
	var ids []string
	for _, uuid := range uuids {
		ids = append(ids, uuid+":e")
	}

	iter := coll.Find(bson.M{"_id": bson.M{"$in": ids}}).Iter()
	defer iter.Close()
	var ops []txn.Op
	var doc settingsDoc
	for iter.Next(&doc) {
		settingsChanged :=
			maybeUpdateSettings(doc.Settings, config.UpdateStatusHookInterval, config.DefaultUpdateStatusHookInterval)
		if settingsChanged {
			ops = append(ops, txn.Op{
				C:      settingsC,
				Id:     doc.DocID,
				Assert: txn.DocExists,
				Update: bson.M{"$set": bson.M{"settings": doc.Settings}},
			})
		}
	}
	if err := iter.Close(); err != nil {
		return errors.Trace(err)
	}
	if len(ops) > 0 {
		return errors.Trace(st.runRawTransaction(ops))
	}
	return nil
}

// AddStorageInstanceConstraints sets the "constraints" field on
// storage instance docs.
func AddStorageInstanceConstraints(st *State) error {
	return runForAllModelStates(st, addStorageInstanceConstraints)
}

func addStorageInstanceConstraints(st *State) error {
	im, err := st.IAASModel()
	if err != nil {
		return errors.Trace(err)
	}
	storageInstances, err := im.storageInstances(bson.D{
		{"constraints", bson.D{{"$exists", false}}},
	})
	if err != nil {
		return errors.Trace(err)
	}
	var ops []txn.Op
	for _, s := range storageInstances {
		var siCons storageInstanceConstraints
		var defaultPool string
		switch s.Kind() {
		case StorageKindBlock:
			v, err := im.storageInstanceVolume(s.StorageTag())
			if err == nil {
				if v.doc.Info != nil {
					siCons.Pool = v.doc.Info.Pool
					siCons.Size = v.doc.Info.Size
				} else if v.doc.Params != nil {
					siCons.Pool = v.doc.Params.Pool
					siCons.Size = v.doc.Params.Size
				}
			} else if errors.IsNotFound(err) {
				defaultPool = string(provider.LoopProviderType)
			} else {
				return errors.Trace(err)
			}
		case StorageKindFilesystem:
			f, err := im.storageInstanceFilesystem(s.StorageTag())
			if err == nil {
				if f.doc.Info != nil {
					siCons.Pool = f.doc.Info.Pool
					siCons.Size = f.doc.Info.Size
				} else if f.doc.Params != nil {
					siCons.Pool = f.doc.Params.Pool
					siCons.Size = f.doc.Params.Size
				}
			} else if errors.IsNotFound(err) {
				defaultPool = string(provider.RootfsProviderType)
			} else {
				return errors.Trace(err)
			}
		default:
			// Unknown storage kind, ignore.
			continue
		}
		if siCons.Pool == "" {
			// There's no associated volume or filesystem, so
			// take constraints from the application storage
			// constraints. This could be wrong, but we've got
			// nothing else to go on, and this will match the
			// old broken behaviour at least.
			//
			// If there's no owner, just use the defaults.
			siCons.Pool = defaultPool
			siCons.Size = 1024
			if ownerTag := s.maybeOwner(); ownerTag != nil {
				type withStorageConstraints interface {
					StorageConstraints() (map[string]StorageConstraints, error)
				}
				owner, err := st.FindEntity(ownerTag)
				if err != nil {
					return errors.Trace(err)
				}
				if owner, ok := owner.(withStorageConstraints); ok {
					allCons, err := owner.StorageConstraints()
					if err != nil {
						return errors.Trace(err)
					}
					if cons, ok := allCons[s.StorageName()]; ok {
						siCons.Pool = cons.Pool
						siCons.Size = cons.Size
					}
				}
			}
			logger.Warningf(
				"no volume or filesystem found, using application storage constraints for %s",
				names.ReadableString(s.Tag()),
			)
		}
		ops = append(ops, txn.Op{
			C:      storageInstancesC,
			Id:     s.doc.Id,
			Assert: txn.DocExists,
			Update: bson.D{{"$set", bson.D{
				{"constraints", siCons},
			}}},
		})
	}
	if len(ops) > 0 {
		return errors.Trace(st.db().RunTransaction(ops))
	}
	return nil
}

// SplitLogCollections moves log entries from the old single log collection
// to the log collection per model.
func SplitLogCollections(st *State) error {
	session := st.MongoSession()
	db := session.DB(logsDB)
	oldLogs := db.C("logs")

	// If we haven't seen any particular model, we need to initialise
	// the logs collection with the right indices.
	seen := set.NewStrings()

	iter := oldLogs.Find(nil).Iter()
	defer iter.Close()

	var doc bson.M
	for iter.Next(&doc) {
		modelUUID := doc["e"].(string)
		newCollName := logCollectionName(modelUUID)
		newLogs := db.C(newCollName)

		if !seen.Contains(newCollName) {
			if err := InitDbLogs(session, modelUUID); err != nil {
				return errors.Annotatef(err, "failed to init new logs collection %q", newCollName)
			}
			seen.Add(newCollName)
		}

		delete(doc, "e") // old model uuid

		if err := newLogs.Insert(doc); err != nil {
			// In the case of a restart, we may have already moved
			// some of these rows, in which case we'd get a duplicate
			// id error (this is OK).
			if !mgo.IsDup(err) {
				return errors.Annotate(err, "failed to insert log record")
			}
		}
		doc = nil
	}
	if err := iter.Close(); err != nil {
		return errors.Trace(err)
	}

	// drop the old collection
	if err := oldLogs.DropCollection(); err != nil {
		// If the namespace is already missing, that's fine.
		if isMgoNamespaceNotFound(err) {
			return nil
		}
		return errors.Annotate(err, "failed to drop old logs collection")
	}
	return nil
}

func isMgoNamespaceNotFound(err error) bool {
	// Check for &mgo.QueryError{Code:26, Message:"ns not found"}
	if qerr, ok := err.(*mgo.QueryError); ok {
		if qerr.Code == 26 {
			return true
		}
		// For older mongodb's Code isn't set. Use the message
		// instead.
		if qerr.Message == "ns not found" {
			return true
		}
	}
	return false
}

type relationUnitCountInfo struct {
	docId     string
	endpoints set.Strings
	unitCount int
}

func (i *relationUnitCountInfo) otherEnd(appName string) (string, error) {
	for _, name := range i.endpoints.Values() {
		// TODO(babbageclunk): can a non-peer relation have one app for both endpoints?
		if name != appName {
			return name, nil
		}
	}
	return "", errors.Errorf("couldn't find other end of %q for %q", i.docId, appName)
}

// CorrectRelationUnitCounts ensures that there aren't any rows in
// relationscopes for applications that shouldn't be there. Fix for
// https://bugs.launchpad.net/juju/+bug/1699050
func CorrectRelationUnitCounts(st *State) error {
	applicationsColl, aCloser := st.db().GetRawCollection(applicationsC)
	defer aCloser()

	relationsColl, rCloser := st.db().GetRawCollection(relationsC)
	defer rCloser()

	scopesColl, sCloser := st.db().GetRawCollection(relationScopesC)
	defer sCloser()

	applications, err := collectApplicationInfo(applicationsColl)
	if err != nil {
		return errors.Trace(err)
	}
	relations, err := collectRelationInfo(relationsColl)
	if err != nil {
		return errors.Trace(err)
	}

	var ops []txn.Op
	var scope struct {
		DocId     string `bson:"_id"`
		Key       string `bson:"key"`
		ModelUUID string `bson:"model-uuid"`
	}
	relationsToUpdate := set.NewStrings()
	iter := scopesColl.Find(nil).Iter()
	defer iter.Close()

	for iter.Next(&scope) {
		// Scope key looks like: r#<relation id>#[<principal unit for container scope>#]<role>#<unit>
		keyParts := strings.Split(scope.Key, "#")
		if len(keyParts) < 4 {
			upgradesLogger.Errorf("malformed scope key %q", scope.Key)
			continue
		}

		principalApp, found := extractPrincipalUnitApp(keyParts)
		if !found {
			// No change needed - this isn't a container scope.
			continue
		}
		relationKey := scope.ModelUUID + ":" + keyParts[1]
		relation, ok := relations[relationKey]
		if !ok {
			upgradesLogger.Errorf("orphaned relation scope %q", scope.DocId)
			continue
		}

		if relation.endpoints.Contains(principalApp) {
			// This scope record is fine - it's for an app that's in the relation.
			continue
		}

		unit := keyParts[len(keyParts)-1]
		subordinate, err := otherEndIsSubordinate(relation, unit, scope.ModelUUID, applications)
		if err != nil {
			return errors.Trace(err)
		}
		if subordinate {
			// The other end for this unit is for a subordinate
			// application, allow those.
			continue
		}

		// This scope record needs to be removed and the unit count updated.
		relation.unitCount--
		relationsToUpdate.Add(relationKey)
		ops = append(ops, txn.Op{
			C:      relationScopesC,
			Id:     scope.DocId,
			Assert: txn.DocExists,
			Remove: true,
		})
	}
	if err := iter.Close(); err != nil {
		return errors.Trace(err)
	}

	// Add in the updated unit counts.
	for _, key := range relationsToUpdate.Values() {
		relation := relations[key]
		ops = append(ops, txn.Op{
			C:      relationsC,
			Id:     relation.docId,
			Assert: txn.DocExists,
			Update: bson.M{"$set": bson.M{"unitcount": relation.unitCount}},
		})
	}
	if len(ops) > 0 {
		return errors.Trace(st.runRawTransaction(ops))
	}
	return nil
}

func collectApplicationInfo(coll *mgo.Collection) (map[string]bool, error) {
	results := make(map[string]bool)
	var doc struct {
		Id          string `bson:"_id"`
		Subordinate bool   `bson:"subordinate"`
	}
	iter := coll.Find(nil).Iter()
	for iter.Next(&doc) {
		results[doc.Id] = doc.Subordinate
	}
	if err := iter.Close(); err != nil {
		return nil, errors.Trace(err)
	}
	return results, nil
}

func collectRelationInfo(coll *mgo.Collection) (map[string]*relationUnitCountInfo, error) {
	relations := make(map[string]*relationUnitCountInfo)
	var doc struct {
		DocId     string   `bson:"_id"`
		ModelUUID string   `bson:"model-uuid"`
		Id        int      `bson:"id"`
		UnitCount int      `bson:"unitcount"`
		Endpoints []bson.M `bson:"endpoints"`
	}

	iter := coll.Find(nil).Iter()
	defer iter.Close()
	for iter.Next(&doc) {
		endpoints := set.NewStrings()
		for _, epDoc := range doc.Endpoints {
			appName, ok := epDoc["applicationname"].(string)
			if !ok {
				return nil, errors.Errorf("invalid application name: %v", epDoc["applicationname"])
			}
			endpoints.Add(appName)
		}
		key := fmt.Sprintf("%s:%d", doc.ModelUUID, doc.Id)
		relations[key] = &relationUnitCountInfo{
			docId:     doc.DocId,
			endpoints: endpoints,
			unitCount: doc.UnitCount,
		}
	}
	if err := iter.Close(); err != nil {
		return nil, errors.Trace(err)
	}
	return relations, nil
}

// unitAppName returns the name of the Application, given a Units name.
func unitAppName(unitName string) string {
	unitParts := strings.Split(unitName, "/")
	return unitParts[0]
}

func extractPrincipalUnitApp(scopeKeyParts []string) (string, bool) {
	if len(scopeKeyParts) < 5 {
		return "", false
	}
	return unitAppName(scopeKeyParts[2]), true
}

func otherEndIsSubordinate(relation *relationUnitCountInfo, unitName, modelUUID string, applications map[string]bool) (bool, error) {
	app, err := relation.otherEnd(unitAppName(unitName))
	if err != nil {
		return false, errors.Trace(err)
	}
	appKey := fmt.Sprintf("%s:%s", modelUUID, app)
	res, ok := applications[appKey]
	if !ok {
		return false, errors.Errorf("can't determine whether %q is subordinate", appKey)
	}
	return res, nil
}

// AddModelEnvironVersion ensures that all model docs have an environ-version
// field. For those that do not have one, they are seeded with version zero.
// This will force all environ upgrade steps to be run; there are only two
// providers (azure and vsphere) that had upgrade steps at the time, and the
// upgrade steps are required to be idempotent anyway.
func AddModelEnvironVersion(st *State) error {
	coll, closer := st.db().GetCollection(modelsC)
	defer closer()

	var doc struct {
		UUID           string `bson:"_id"`
		Cloud          string `bson:"cloud"`
		EnvironVersion *int   `bson:"environ-version,omitempty"`
	}

	var ops []txn.Op
	iter := coll.Find(nil).Iter()
	defer iter.Close()
	for iter.Next(&doc) {
		if doc.EnvironVersion != nil {
			continue
		}
		ops = append(ops, txn.Op{
			C:      modelsC,
			Id:     doc.UUID,
			Assert: txn.DocExists,
			Update: bson.D{{"$set", bson.D{{"environ-version", 0}}}},
		})
	}
	if err := iter.Close(); err != nil {
		return errors.Trace(err)
	}
	return st.db().RunTransaction(ops)
}

// AddModelType adds a "type" field to model documents which don't
// have one. The "iaas" type is used.
func AddModelType(st *State) error {
	coll, closer := st.db().GetCollection(modelsC)
	defer closer()

	var doc struct {
		UUID string `bson:"_id"`
		Type string `bson:"type"`
	}

	var ops []txn.Op
	iter := coll.Find(nil).Iter()
	defer iter.Close()
	for iter.Next(&doc) {
		if doc.Type != "" {
			continue
		}
		ops = append(ops, txn.Op{
			C:      modelsC,
			Id:     doc.UUID,
			Assert: txn.DocExists,
			Update: bson.D{{"$set", bson.D{{"type", "iaas"}}}},
		})
	}
	if err := iter.Close(); err != nil {
		return errors.Trace(err)
	}
	return st.db().RunTransaction(ops)
}

// MigrateLeasesToGlobalTime removes old (<2.3-beta2) lease/clock-skew
// documents, replacing the lease documents with new ones for the
// existing lease holders.
func MigrateLeasesToGlobalTime(st *State) error {
	return runForAllModelStates(st, migrateModelLeasesToGlobalTime)
}

func migrateModelLeasesToGlobalTime(st *State) error {
	coll, closer := st.db().GetCollection(leasesC)
	defer closer()

	// Find all old lease/clock-skew documents, remove them
	// and create replacement lease docs in the new format.
	//
	// Replacement leases are created with a duration of a
	// minute, relative to the global time epoch.
	err := st.db().Run(func(int) ([]txn.Op, error) {
		var doc struct {
			DocID     string `bson:"_id"`
			Type      string `bson:"type"`
			Namespace string `bson:"namespace"`
			Name      string `bson:"name"`
			Holder    string `bson:"holder"`
			Expiry    int64  `bson:"expiry"`
			Writer    string `bson:"writer"`
		}

		var ops []txn.Op
		iter := coll.Find(bson.D{{"type", bson.D{{"$exists", true}}}}).Iter()
		defer iter.Close()
		for iter.Next(&doc) {
			ops = append(ops, txn.Op{
				C:      coll.Name(),
				Id:     st.localID(doc.DocID),
				Assert: txn.DocExists,
				Remove: true,
			})
			if doc.Type != "lease" {
				upgradesLogger.Tracef("deleting old lease doc %q", doc.DocID)
				continue
			}
			// Check if the target exists
			if _, err := lease.LookupLease(coll, doc.Namespace, doc.Name); err == nil {
				// target already exists, it takes precedence over an old doc, which we still want to delete
				upgradesLogger.Infof("new lease %q %q already exists, simply deleting old lease %q",
					doc.Namespace, doc.Name, doc.DocID)
				continue
			} else if err != mgo.ErrNotFound {
				// We got an unknown error looking up this doc, don't suppress it
				return nil, err
			}
			upgradesLogger.Tracef("migrating lease %q to new lease structure", doc.DocID)
			claimOps, err := lease.ClaimLeaseOps(
				doc.Namespace,
				doc.Name,
				doc.Holder,
				doc.Writer,
				coll.Name(),
				globalclock.GlobalEpoch(),
				initialLeaderClaimTime,
			)
			if err != nil {
				return nil, errors.Trace(err)
			}
			ops = append(ops, claimOps...)
		}
		if err := iter.Close(); err != nil {
			return nil, errors.Trace(err)
		}
		return ops, nil
	})
	return errors.Annotate(err, "upgrading legacy lease documents")
}

// MoveOldAuditLog renames the no-longer-needed audit.log collection
// to old-audit.log if it has any rows - if it's empty it deletes it.
func MoveOldAuditLog(st *State) error {
	names, err := st.MongoSession().DB("juju").CollectionNames()
	if err != nil {
		return errors.Trace(err)
	}
	if !set.NewStrings(names...).Contains("audit.log") {
		// No audit log collection to move.
		return nil
	}

	coll, closer := st.db().GetRawCollection("audit.log")
	defer closer()

	rows, err := coll.Count()
	if err != nil {
		return errors.Trace(err)
	}
	if rows == 0 {
		return errors.Trace(coll.DropCollection())
	}
	session := st.MongoSession()
	renameCommand := bson.D{
		{"renameCollection", "juju.audit.log"},
		{"to", "juju.old-audit.log"},
	}
	return errors.Trace(session.Run(renameCommand, nil))
}

// AddRelationStatus sets the initial status for existing relations
// without a status.
func AddRelationStatus(st *State) error {
	return runForAllModelStates(st, addRelationStatus)
}

func addRelationStatus(st *State) error {
	// Newly created relations will have a status doc,
	// so it suffices to just get the collection once
	// up front.
	relations, err := st.AllRelations()
	if err != nil {
		return errors.Trace(err)
	}
	now := st.clock().Now()
	err = st.db().Run(func(int) ([]txn.Op, error) {
		var ops []txn.Op
		for _, rel := range relations {
			_, err := rel.Status()
			if err == nil {
				continue
			}
			if !errors.IsNotFound(err) {
				return nil, err
			}
			// Relations are marked as either
			// joining or joined, depending
			// on whether there are any units
			// in scope.
			relStatus := status.Joining
			if rel.doc.UnitCount > 0 {
				relStatus = status.Joined
			}
			relationStatusDoc := statusDoc{
				Status:    relStatus,
				ModelUUID: st.ModelUUID(),
				Updated:   now.UnixNano(),
			}
			ops = append(ops, createStatusOp(
				st, relationGlobalScope(rel.Id()),
				relationStatusDoc,
			))
		}
		return ops, nil
	})
	return errors.Annotate(err, "adding relation status")
<<<<<<< HEAD
=======
}

// MoveOldAuditLog renames the no-longer-needed audit.log collection
// to old-audit.log if it has any rows - if it's empty it deletes it.
func MoveOldAuditLog(st *State) error {
	names, err := st.MongoSession().DB("juju").CollectionNames()
	if err != nil {
		return errors.Trace(err)
	}
	if !set.NewStrings(names...).Contains("audit.log") {
		// No audit log collection to move.
		return nil
	}

	coll, closer := st.db().GetRawCollection("audit.log")
	defer closer()

	rows, err := coll.Count()
	if err != nil {
		return errors.Trace(err)
	}
	if rows == 0 {
		return errors.Trace(coll.DropCollection())
	}
	session := st.MongoSession()
	renameCommand := bson.D{
		{"renameCollection", "juju.audit.log"},
		{"to", "juju.old-audit.log"},
	}
	return errors.Trace(session.Run(renameCommand, nil))
}

// DeleteCloudImageMetadata deletes any non-custom cloud
// image metadata records from the cloudimagemetadata collection.
func DeleteCloudImageMetadata(st *State) error {
	coll, closer := st.db().GetRawCollection(cloudimagemetadataC)
	defer closer()

	bulk := coll.Bulk()
	bulk.Unordered()
	bulk.RemoveAll(bson.D{{"source", bson.D{{"$ne", "custom"}}}})
	_, err := bulk.Run()
	return errors.Annotate(err, "deleting cloud image metadata records")
>>>>>>> 012a1486
}<|MERGE_RESOLUTION|>--- conflicted
+++ resolved
@@ -1311,36 +1311,6 @@
 	return errors.Annotate(err, "upgrading legacy lease documents")
 }
 
-// MoveOldAuditLog renames the no-longer-needed audit.log collection
-// to old-audit.log if it has any rows - if it's empty it deletes it.
-func MoveOldAuditLog(st *State) error {
-	names, err := st.MongoSession().DB("juju").CollectionNames()
-	if err != nil {
-		return errors.Trace(err)
-	}
-	if !set.NewStrings(names...).Contains("audit.log") {
-		// No audit log collection to move.
-		return nil
-	}
-
-	coll, closer := st.db().GetRawCollection("audit.log")
-	defer closer()
-
-	rows, err := coll.Count()
-	if err != nil {
-		return errors.Trace(err)
-	}
-	if rows == 0 {
-		return errors.Trace(coll.DropCollection())
-	}
-	session := st.MongoSession()
-	renameCommand := bson.D{
-		{"renameCollection", "juju.audit.log"},
-		{"to", "juju.old-audit.log"},
-	}
-	return errors.Trace(session.Run(renameCommand, nil))
-}
-
 // AddRelationStatus sets the initial status for existing relations
 // without a status.
 func AddRelationStatus(st *State) error {
@@ -1387,8 +1357,6 @@
 		return ops, nil
 	})
 	return errors.Annotate(err, "adding relation status")
-<<<<<<< HEAD
-=======
 }
 
 // MoveOldAuditLog renames the no-longer-needed audit.log collection
@@ -1432,5 +1400,4 @@
 	bulk.RemoveAll(bson.D{{"source", bson.D{{"$ne", "custom"}}}})
 	_, err := bulk.Run()
 	return errors.Annotate(err, "deleting cloud image metadata records")
->>>>>>> 012a1486
 }