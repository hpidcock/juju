--- conflicted
+++ resolved
@@ -4,12 +4,7 @@
 package docker_test
 
 import (
-<<<<<<< HEAD
-	"encoding/base64"
 	"os"
-=======
-	"io/ioutil"
->>>>>>> ab7984dd
 	"path/filepath"
 
 	"github.com/juju/testing"
