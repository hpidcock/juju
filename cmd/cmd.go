--- conflicted
+++ resolved
@@ -26,11 +26,7 @@
 	SetFlags(f *gnuflag.FlagSet)
 
 	// Init initializes the Command before running.
-<<<<<<< HEAD
-	Init(f *gnuflag.FlagSet, args []string) error
-=======
 	Init(args []string) error
->>>>>>> e1c1bd62
 
 	// Run will execute the Command as directed by the options and positional
 	// arguments passed to Init.
@@ -128,11 +124,7 @@
 	f := gnuflag.NewFlagSet(c.Info().Name, gnuflag.ContinueOnError)
 	f.SetOutput(ioutil.Discard)
 	c.SetFlags(f)
-<<<<<<< HEAD
-	if err := c.Init(f, args); err != nil {
-=======
 	if err := ParseArgs(c, f, args); err != nil {
->>>>>>> e1c1bd62
 		if err == gnuflag.ErrHelp {
 			ctx.Stderr.Write(c.Info().Help(f))
 			return 0
