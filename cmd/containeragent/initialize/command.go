--- conflicted
+++ resolved
@@ -9,7 +9,6 @@
 	"io"
 	"os"
 	"path"
-	"strings"
 	"time"
 
 	"github.com/canonical/pebble/plan"
@@ -218,19 +217,11 @@
 					path.Join(c.binDir, "containeragent"),
 					c.dataDir,
 					c.binDir,
-<<<<<<< HEAD
-					strings.Join(extraArgs, " ")),
+					extraArgs),
 				Startup: plan.StartupEnabled,
 				OnCheckFailure: map[string]plan.ServiceAction{
 					"liveness":  onCheckFailureAction,
-					"readiness": onCheckFailureAction,
-=======
-					extraArgs),
-				Startup: plan.StartupEnabled,
-				OnCheckFailure: map[string]plan.ServiceAction{
-					"liveness":  plan.ActionShutdown,
 					"readiness": plan.ActionIgnore,
->>>>>>> ec6ce1e3
 				},
 				Environment: map[string]string{
 					constants.EnvHTTPProbePort: constants.DefaultHTTPProbePort,
@@ -250,11 +241,7 @@
 			},
 			"liveness": {
 				Override:  plan.ReplaceOverride,
-<<<<<<< HEAD
-				Level:     plan.ReadyLevel,
-=======
 				Level:     plan.AliveLevel,
->>>>>>> ec6ce1e3
 				Period:    plan.OptionalDuration{Value: 10 * time.Second, IsSet: true},
 				Timeout:   plan.OptionalDuration{Value: 3 * time.Second, IsSet: true},
 				Threshold: 3,
