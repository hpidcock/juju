--- conflicted
+++ resolved
@@ -110,21 +110,12 @@
 	testing.JujuConnSuite
 }
 
-<<<<<<< HEAD
-// primeAgent writes the configuration file and tools
-// for an agent with the given entity name.
-// It returns the agent's configuration and the current tools.
-func (s *agentSuite) primeAgent(c *gc.C, tag, password string) (*agent.Conf, *coretools.Tools) {
-	tools := s.primeTools(c, version.Current)
-	tools1, err := agenttools.ChangeAgentTools(s.DataDir(), tag, version.Current)
-=======
 // primeAgent writes the configuration file and tools for an agent with the
 // given entity name.  It returns the agent's configuration and the current
 // tools.
 func (s *agentSuite) primeAgent(c *gc.C, tag, password string) (agent.Config, *tools.Tools) {
-	agentTools := s.primeTools(c, version.Current)
+	tools := s.primeTools(c, version.Current)
 	tools1, err := tools.ChangeAgentTools(s.DataDir(), tag, version.Current)
->>>>>>> 6aac6d1d
 	c.Assert(err, gc.IsNil)
 	c.Assert(tools1, gc.DeepEquals, tools)
 
@@ -141,19 +132,16 @@
 			CACert:         stateInfo.CACert,
 		})
 	c.Assert(conf.Write(), gc.IsNil)
-	return conf, agentTools
+	return conf, tools
 }
 
 // primeStateAgent writes the configuration file and tools for an agent with the
 // given entity name.  It returns the agent's configuration and the current
 // tools.
-func (s *agentSuite) primeStateAgent(c *gc.C, tag, password string) (agent.Config, *tools.Tools) {
+func (s *agentSuite) primeStateAgent(c *gc.C, tag, password string) (agent.Config, *coretools.Tools) {
 	agentTools := s.primeTools(c, version.Current)
-	tools1, err := tools.ChangeAgentTools(s.DataDir(), tag, version.Current)
-	c.Assert(err, gc.IsNil)
-<<<<<<< HEAD
-	return conf, tools
-=======
+	tools1, err := agenttools.ChangeAgentTools(s.DataDir(), tag, version.Current)
+	c.Assert(err, gc.IsNil)
 	c.Assert(tools1, gc.DeepEquals, agentTools)
 
 	stateInfo := s.StateInfo(c)
@@ -177,7 +165,6 @@
 		})
 	c.Assert(conf.Write(), gc.IsNil)
 	return conf, agentTools
->>>>>>> 6aac6d1d
 }
 
 // initAgent initialises the given agent command with additional
