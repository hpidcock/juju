// Copyright 2012, 2013 Canonical Ltd.
// Licensed under the AGPLv3, see LICENCE file for details.

package main

import (
	"os"
	"path/filepath"
	"reflect"
	"strings"
	"time"

	gc "launchpad.net/gocheck"

	"launchpad.net/juju-core/agent"
	"launchpad.net/juju-core/charm"
	"launchpad.net/juju-core/cmd"
	lxctesting "launchpad.net/juju-core/container/lxc/testing"
	envtesting "launchpad.net/juju-core/environs/testing"
	"launchpad.net/juju-core/errors"
	"launchpad.net/juju-core/instance"
	"launchpad.net/juju-core/juju"
	"launchpad.net/juju-core/names"
	"launchpad.net/juju-core/provider/dummy"
	"launchpad.net/juju-core/state"
	"launchpad.net/juju-core/state/api"
	apideployer "launchpad.net/juju-core/state/api/deployer"
	"launchpad.net/juju-core/state/api/params"
	charmtesting "launchpad.net/juju-core/state/apiserver/charmversionupdater/testing"
	statetesting "launchpad.net/juju-core/state/testing"
	"launchpad.net/juju-core/state/watcher"
	coretesting "launchpad.net/juju-core/testing"
	jc "launchpad.net/juju-core/testing/checkers"
	"launchpad.net/juju-core/testing/testbase"
	"launchpad.net/juju-core/tools"
	"launchpad.net/juju-core/utils/ssh"
	sshtesting "launchpad.net/juju-core/utils/ssh/testing"
	"launchpad.net/juju-core/version"
	"launchpad.net/juju-core/worker/addressupdater"
	"launchpad.net/juju-core/worker/authenticationworker"
	"launchpad.net/juju-core/worker/deployer"
)

type MachineSuite struct {
	agentSuite
	lxctesting.TestSuite
}

var _ = gc.Suite(&MachineSuite{})

func (s *MachineSuite) SetUpSuite(c *gc.C) {
	s.agentSuite.SetUpSuite(c)
	s.TestSuite.SetUpSuite(c)
	restore := testbase.PatchValue(&charm.CacheDir, c.MkDir())
	s.AddSuiteCleanup(func(*gc.C) { restore() })
}

func (s *MachineSuite) TearDownSuite(c *gc.C) {
	s.TestSuite.TearDownSuite(c)
	s.agentSuite.TearDownSuite(c)
}

func (s *MachineSuite) SetUpTest(c *gc.C) {
	s.agentSuite.SetUpTest(c)
	s.TestSuite.SetUpTest(c)
	os.Remove(jujuRun) // ignore error; may not exist
}

func (s *MachineSuite) TearDownTest(c *gc.C) {
	s.TestSuite.TearDownTest(c)
	s.agentSuite.TearDownTest(c)
}

const initialMachinePassword = "machine-password-1234567890"

// primeAgent adds a new Machine to run the given jobs, and sets up the
// machine agent's directory.  It returns the new machine, the
// agent's configuration and the tools currently running.
func (s *MachineSuite) primeAgent(c *gc.C, jobs ...state.MachineJob) (m *state.Machine, config agent.Config, tools *tools.Tools) {
	m, err := s.State.AddOneMachine(state.MachineTemplate{
		Series:     "quantal",
		InstanceId: "ardbeg-0",
		Nonce:      state.BootstrapNonce,
		Jobs:       jobs,
	})
	c.Assert(err, gc.IsNil)
	err = m.SetPassword(initialMachinePassword)
	c.Assert(err, gc.IsNil)
	tag := names.MachineTag(m.Id())
	if m.IsManager() {
		err = m.SetMongoPassword(initialMachinePassword)
		c.Assert(err, gc.IsNil)
		config, tools = s.agentSuite.primeStateAgent(c, tag, initialMachinePassword)
	} else {
		config, tools = s.agentSuite.primeAgent(c, tag, initialMachinePassword)
	}
	err = config.Write()
	c.Assert(err, gc.IsNil)
	return m, config, tools
}

// newAgent returns a new MachineAgent instance
func (s *MachineSuite) newAgent(c *gc.C, m *state.Machine) *MachineAgent {
	a := &MachineAgent{}
	s.initAgent(c, a, "--machine-id", m.Id())
	return a
}

func (s *MachineSuite) TestParseSuccess(c *gc.C) {
	create := func() (cmd.Command, *AgentConf) {
		a := &MachineAgent{}
		return a, &a.Conf
	}
	a := CheckAgentCommand(c, create, []string{"--machine-id", "42"})
	c.Assert(a.(*MachineAgent).MachineId, gc.Equals, "42")
}

func (s *MachineSuite) TestParseNonsense(c *gc.C) {
	for _, args := range [][]string{
		{},
		{"--machine-id", "-4004"},
	} {
		err := ParseAgentCommand(&MachineAgent{}, args)
		c.Assert(err, gc.ErrorMatches, "--machine-id option must be set, and expects a non-negative integer")
	}
}

func (s *MachineSuite) TestParseUnknown(c *gc.C) {
	a := &MachineAgent{}
	err := ParseAgentCommand(a, []string{"--machine-id", "42", "blistering barnacles"})
	c.Assert(err, gc.ErrorMatches, `unrecognized args: \["blistering barnacles"\]`)
}

func (s *MachineSuite) TestRunInvalidMachineId(c *gc.C) {
	c.Skip("agents don't yet distinguish between temporary and permanent errors")
	m, _, _ := s.primeAgent(c, state.JobHostUnits)
	err := s.newAgent(c, m).Run(nil)
	c.Assert(err, gc.ErrorMatches, "some error")
}

func (s *MachineSuite) TestRunStop(c *gc.C) {
	m, ac, _ := s.primeAgent(c, state.JobHostUnits)
	a := s.newAgent(c, m)
	done := make(chan error)
	go func() {
		done <- a.Run(nil)
	}()
	err := a.Stop()
	c.Assert(err, gc.IsNil)
	c.Assert(<-done, gc.IsNil)
	c.Assert(charm.CacheDir, gc.Equals, filepath.Join(ac.DataDir(), "charmcache"))
}

func (s *MachineSuite) TestWithDeadMachine(c *gc.C) {
	m, _, _ := s.primeAgent(c, state.JobHostUnits, state.JobManageState)
	err := m.EnsureDead()
	c.Assert(err, gc.IsNil)
	a := s.newAgent(c, m)
	err = runWithTimeout(a)
	c.Assert(err, gc.IsNil)
}

func (s *MachineSuite) TestWithRemovedMachine(c *gc.C) {
	m, _, _ := s.primeAgent(c, state.JobHostUnits, state.JobManageState)
	err := m.EnsureDead()
	c.Assert(err, gc.IsNil)
	err = m.Remove()
	c.Assert(err, gc.IsNil)
	a := s.newAgent(c, m)
	err = runWithTimeout(a)
	c.Assert(err, gc.IsNil)
}

func (s *MachineSuite) TestDyingMachine(c *gc.C) {
	c.Skip("Disabled as breaks test isolation somehow, see lp:1206195")
	m, _, _ := s.primeAgent(c, state.JobHostUnits)
	a := s.newAgent(c, m)
	done := make(chan error)
	go func() {
		done <- a.Run(nil)
	}()
	defer func() {
		c.Check(a.Stop(), gc.IsNil)
	}()
	err := m.Destroy()
	c.Assert(err, gc.IsNil)
	select {
	case err := <-done:
		c.Assert(err, gc.IsNil)
	case <-time.After(watcher.Period * 5 / 4):
		// TODO(rog) Fix this so it doesn't wait for so long.
		// https://bugs.launchpad.net/juju-core/+bug/1163983
		c.Fatalf("timed out waiting for agent to terminate")
	}
	err = m.Refresh()
	c.Assert(err, gc.IsNil)
	c.Assert(m.Life(), gc.Equals, state.Dead)
}

func (s *MachineSuite) TestHostUnits(c *gc.C) {
	m, _, _ := s.primeAgent(c, state.JobHostUnits)
	a := s.newAgent(c, m)
	ctx, reset := patchDeployContext(c, s.BackingState)
	defer reset()
	go func() { c.Check(a.Run(nil), gc.IsNil) }()
	defer func() { c.Check(a.Stop(), gc.IsNil) }()

	// check that unassigned units don't trigger any deployments.
	svc := s.AddTestingService(c, "wordpress", s.AddTestingCharm(c, "wordpress"))
	u0, err := svc.AddUnit()
	c.Assert(err, gc.IsNil)
	u1, err := svc.AddUnit()
	c.Assert(err, gc.IsNil)
	ctx.waitDeployed(c)

	// assign u0, check it's deployed.
	err = u0.AssignToMachine(m)
	c.Assert(err, gc.IsNil)
	ctx.waitDeployed(c, u0.Name())

	// "start the agent" for u0 to prevent short-circuited remove-on-destroy;
	// check that it's kept deployed despite being Dying.
	err = u0.SetStatus(params.StatusStarted, "", nil)
	c.Assert(err, gc.IsNil)
	err = u0.Destroy()
	c.Assert(err, gc.IsNil)
	ctx.waitDeployed(c, u0.Name())

	// add u1 to the machine, check it's deployed.
	err = u1.AssignToMachine(m)
	c.Assert(err, gc.IsNil)
	ctx.waitDeployed(c, u0.Name(), u1.Name())

	// make u0 dead; check the deployer recalls the unit and removes it from
	// state.
	err = u0.EnsureDead()
	c.Assert(err, gc.IsNil)
	ctx.waitDeployed(c, u1.Name())

	// The deployer actually removes the unit just after
	// removing its deployment, so we need to poll here
	// until it actually happens.
	for attempt := coretesting.LongAttempt.Start(); attempt.Next(); {
		err := u0.Refresh()
		if err == nil && attempt.HasNext() {
			continue
		}
		c.Assert(err, jc.Satisfies, errors.IsNotFoundError)
	}

	// short-circuit-remove u1 after it's been deployed; check it's recalled
	// and removed from state.
	err = u1.Destroy()
	c.Assert(err, gc.IsNil)
	err = u1.Refresh()
	c.Assert(err, jc.Satisfies, errors.IsNotFoundError)
	ctx.waitDeployed(c)
}

func patchDeployContext(c *gc.C, st *state.State) (*fakeContext, func()) {
	ctx := &fakeContext{
		inited: make(chan struct{}),
	}
	orig := newDeployContext
	newDeployContext = func(dst *apideployer.State, agentConfig agent.Config) deployer.Context {
		ctx.st = st
		ctx.agentConfig = agentConfig
		close(ctx.inited)
		return ctx
	}
	return ctx, func() { newDeployContext = orig }
}

func (s *MachineSuite) TestManageEnviron(c *gc.C) {
	usefulVersion := version.Current
	usefulVersion.Series = "quantal" // to match the charm created below
	envtesting.AssertUploadFakeToolsVersions(c, s.Conn.Environ.Storage(), usefulVersion)
	m, _, _ := s.primeAgent(c, state.JobManageEnviron, state.JobManageState)
	err := m.SetAddresses([]instance.Address{
		instance.NewAddress("0.1.2.3"),
	})
	c.Assert(err, gc.IsNil)
	op := make(chan dummy.Operation, 200)
	dummy.Listen(op)

	a := s.newAgent(c, m)
	// Make sure the agent is stopped even if the test fails.
	defer a.Stop()
	done := make(chan error)
	go func() {
		done <- a.Run(nil)
	}()

	// Check that the provisioner and firewaller are alive by doing
	// a rudimentary check that it responds to state changes.

	// Add one unit to a service; it should get allocated a machine
	// and then its ports should be opened.
	charm := s.AddTestingCharm(c, "dummy")
	svc := s.AddTestingService(c, "test-service", charm)
	err = svc.SetExposed()
	c.Assert(err, gc.IsNil)
	units, err := juju.AddUnits(s.State, svc, 1, "")
	c.Assert(err, gc.IsNil)
	c.Check(opRecvTimeout(c, s.State, op, dummy.OpStartInstance{}), gc.NotNil)

	// Wait for the instance id to show up in the state.
	s.waitProvisioned(c, units[0])
	err = units[0].OpenPort("tcp", 999)
	c.Assert(err, gc.IsNil)

	c.Check(opRecvTimeout(c, s.State, op, dummy.OpOpenPorts{}), gc.NotNil)

	err = a.Stop()
	c.Assert(err, gc.IsNil)

	select {
	case err := <-done:
		c.Assert(err, gc.IsNil)
	case <-time.After(5 * time.Second):
		c.Fatalf("timed out waiting for agent to terminate")
	}
}

func (s *MachineSuite) TestManageEnvironRunsAddressUpdater(c *gc.C) {
	defer testbase.PatchValue(&addressupdater.ShortPoll, 500*time.Millisecond).Restore()
	usefulVersion := version.Current
	usefulVersion.Series = "quantal" // to match the charm created below
	envtesting.AssertUploadFakeToolsVersions(c, s.Conn.Environ.Storage(), usefulVersion)
	m, _, _ := s.primeAgent(c, state.JobManageEnviron, state.JobManageState)
	err := m.SetAddresses([]instance.Address{
		instance.NewAddress("0.1.2.3"),
	})
	c.Assert(err, gc.IsNil)
	a := s.newAgent(c, m)
	defer a.Stop()
	go func() {
		c.Check(a.Run(nil), gc.IsNil)
	}()

	// Add one unit to a service;
	charm := s.AddTestingCharm(c, "dummy")
	svc := s.AddTestingService(c, "test-service", charm)
	units, err := juju.AddUnits(s.State, svc, 1, "")
	c.Assert(err, gc.IsNil)

	m, instId := s.waitProvisioned(c, units[0])
	insts, err := s.Conn.Environ.Instances([]instance.Id{instId})
	c.Assert(err, gc.IsNil)
	addrs := []instance.Address{instance.NewAddress("1.2.3.4")}
	dummy.SetInstanceAddresses(insts[0], addrs)

	for a := coretesting.LongAttempt.Start(); a.Next(); {
		if !a.HasNext() {
			c.Logf("final machine addresses: %#v", m.Addresses())
			c.Fatalf("timed out waiting for machine to get address")
		}
		err := m.Refresh()
		c.Assert(err, gc.IsNil)
		if reflect.DeepEqual(m.Addresses(), addrs) {
			break
		}
	}

}

func (s *MachineSuite) waitProvisioned(c *gc.C, unit *state.Unit) (*state.Machine, instance.Id) {
	c.Logf("waiting for unit %q to be provisioned", unit)
	machineId, err := unit.AssignedMachineId()
	c.Assert(err, gc.IsNil)
	m, err := s.State.Machine(machineId)
	c.Assert(err, gc.IsNil)
	w := m.Watch()
	defer w.Stop()
	timeout := time.After(coretesting.LongWait)
	for {
		select {
		case <-timeout:
			c.Fatalf("timed out waiting for provisioning")
		case _, ok := <-w.Changes():
			c.Assert(ok, jc.IsTrue)
			err := m.Refresh()
			c.Assert(err, gc.IsNil)
			if instId, err := m.InstanceId(); err == nil {
				c.Logf("unit provisioned with instance %s", instId)
				return m, instId
			} else {
				c.Check(err, jc.Satisfies, state.IsNotProvisionedError)
			}
		}
	}
	panic("watcher died")
}

func (s *MachineSuite) TestUpgrade(c *gc.C) {
	m, _, currentTools := s.primeAgent(c, state.JobManageState, state.JobManageEnviron, state.JobHostUnits)
	a := s.newAgent(c, m)
	s.testUpgrade(c, a, m.Tag(), currentTools)
}

var fastDialOpts = api.DialOpts{
	Timeout:    coretesting.LongWait,
	RetryDelay: coretesting.ShortWait,
}

func (s *MachineSuite) waitStopped(c *gc.C, job state.MachineJob, a *MachineAgent, done chan error) {
	err := a.Stop()
	if job == state.JobManageState {
		// When shutting down, the API server can be shut down before
		// the other workers that connect to it, so they get an error so
		// they then die, causing Stop to return an error.  It's not
		// easy to control the actual error that's received in this
		// circumstance so we just log it rather than asserting that it
		// is not nil.
		if err != nil {
			c.Logf("error shutting down state manager: %v", err)
		}
	} else {
		c.Assert(err, gc.IsNil)
	}

	select {
	case err := <-done:
		c.Assert(err, gc.IsNil)
	case <-time.After(5 * time.Second):
		c.Fatalf("timed out waiting for agent to terminate")
	}
}

func (s *MachineSuite) assertJobWithAPI(
	c *gc.C,
	job state.MachineJob,
	test func(agent.Config, *api.State),
) {
	stm, conf, _ := s.primeAgent(c, job)
	a := s.newAgent(c, stm)
	defer a.Stop()

	// All state jobs currently also run an APIWorker, so no
	// need to check for that here, like in assertJobWithState.

	agentAPIs := make(chan *api.State, 1000)
	undo := sendOpenedAPIs(agentAPIs)
	defer undo()

	done := make(chan error)
	go func() {
		done <- a.Run(nil)
	}()

	select {
	case agentAPI := <-agentAPIs:
		c.Assert(agentAPI, gc.NotNil)
		test(conf, agentAPI)
	case <-time.After(coretesting.LongWait):
		c.Fatalf("API not opened")
	}

	s.waitStopped(c, job, a, done)
}

func (s *MachineSuite) assertJobWithState(
	c *gc.C,
	job state.MachineJob,
	test func(agent.Config, *state.State),
) {
	paramsJob := job.ToParams()
	if !paramsJob.NeedsState() {
		c.Fatalf("%v does not use state", paramsJob)
	}
	stm, conf, _ := s.primeAgent(c, job)
	a := s.newAgent(c, stm)
	defer a.Stop()

	agentStates := make(chan *state.State, 1000)
	undo := sendOpenedStates(agentStates)
	defer undo()

	done := make(chan error)
	go func() {
		done <- a.Run(nil)
	}()

	select {
	case agentState := <-agentStates:
		c.Assert(agentState, gc.NotNil)
		test(conf, agentState)
	case <-time.After(coretesting.LongWait):
		c.Fatalf("state not opened")
	}

	s.waitStopped(c, job, a, done)
}

// TODO(jam): 2013-09-02 http://pad.lv/1219661
// This test has been failing regularly on the Bot. Until someone fixes it so
// it doesn't crash, it isn't worth having as we can't tell when someone
// actually breaks something.
func (s *MachineSuite) TestManageStateServesAPI(c *gc.C) {
	c.Skip("does not pass reliably on the bot (http://pad.lv/1219661")
	s.assertJobWithState(c, state.JobManageState, func(conf agent.Config, agentState *state.State) {
		st, _, err := conf.OpenAPI(fastDialOpts)
		c.Assert(err, gc.IsNil)
		defer st.Close()
		m, err := st.Machiner().Machine(conf.Tag())
		c.Assert(err, gc.IsNil)
		c.Assert(m.Life(), gc.Equals, params.Alive)
	})
}

func (s *MachineSuite) TestManageStateRunsCleaner(c *gc.C) {
	s.assertJobWithState(c, state.JobManageState, func(conf agent.Config, agentState *state.State) {
		// Create a service and unit, and destroy the service.
		service := s.AddTestingService(c, "wordpress", s.AddTestingCharm(c, "wordpress"))
		unit, err := service.AddUnit()
		c.Assert(err, gc.IsNil)
		err = service.Destroy()
		c.Assert(err, gc.IsNil)

		// Check the unit was not yet removed.
		err = unit.Refresh()
		c.Assert(err, gc.IsNil)
		w := unit.Watch()
		defer w.Stop()

		// Trigger a sync on the state used by the agent, and wait
		// for the unit to be removed.
		agentState.StartSync()
		timeout := time.After(coretesting.LongWait)
		for done := false; !done; {
			select {
			case <-timeout:
				c.Fatalf("unit not cleaned up")
			case <-time.After(coretesting.ShortWait):
				s.State.StartSync()
			case <-w.Changes():
				err := unit.Refresh()
				if errors.IsNotFoundError(err) {
					done = true
				} else {
					c.Assert(err, gc.IsNil)
				}
			}
		}
	})
}

func (s *MachineSuite) TestManageStateRunsMinUnitsWorker(c *gc.C) {
	s.assertJobWithState(c, state.JobManageState, func(conf agent.Config, agentState *state.State) {
		// Ensure that the MinUnits worker is alive by doing a simple check
		// that it responds to state changes: add a service, set its minimum
		// number of units to one, wait for the worker to add the missing unit.
		service := s.AddTestingService(c, "wordpress", s.AddTestingCharm(c, "wordpress"))
		err := service.SetMinUnits(1)
		c.Assert(err, gc.IsNil)
		w := service.Watch()
		defer w.Stop()

		// Trigger a sync on the state used by the agent, and wait for the unit
		// to be created.
		agentState.StartSync()
		timeout := time.After(coretesting.LongWait)
		for {
			select {
			case <-timeout:
				c.Fatalf("unit not created")
			case <-time.After(coretesting.ShortWait):
				s.State.StartSync()
			case <-w.Changes():
				units, err := service.AllUnits()
				c.Assert(err, gc.IsNil)
				if len(units) == 1 {
					return
				}
			}
		}
	})
}

func (s *MachineSuite) TestMachineAgentRunsAuthorisedKeysWorker(c *gc.C) {
	fakeHome := coretesting.MakeEmptyFakeHomeWithoutJuju(c)
	s.AddCleanup(func(*gc.C) { fakeHome.Restore() })
	s.PatchValue(&authenticationworker.SSHUser, "")

	// Start the machine agent.
	m, _, _ := s.primeAgent(c, state.JobHostUnits)
	a := s.newAgent(c, m)
	go func() { c.Check(a.Run(nil), gc.IsNil) }()
	defer func() { c.Check(a.Stop(), gc.IsNil) }()

	// Update the keys in the environment.
	sshKey := sshtesting.ValidKeyOne.Key + " user@host"
	err := statetesting.UpdateConfig(s.BackingState, map[string]interface{}{"authorized-keys": sshKey})
	c.Assert(err, gc.IsNil)

	// Wait for ssh keys file to be updated.
	s.State.StartSync()
	timeout := time.After(coretesting.LongWait)
	sshKeyWithCommentPrefix := sshtesting.ValidKeyOne.Key + " Juju:user@host"
	for {
		select {
		case <-timeout:
			c.Fatalf("timeout while waiting for authorised ssh keys to change")
		case <-time.After(coretesting.ShortWait):
			keys, err := ssh.ListKeys(authenticationworker.SSHUser, ssh.FullKeys)
			c.Assert(err, gc.IsNil)
			keysStr := strings.Join(keys, "\n")
			if sshKeyWithCommentPrefix != keysStr {
				continue
			}
			return
		}
	}
}

// opRecvTimeout waits for any of the given kinds of operation to
// be received from ops, and times out if not.
func opRecvTimeout(c *gc.C, st *state.State, opc <-chan dummy.Operation, kinds ...dummy.Operation) dummy.Operation {
	st.StartSync()
	for {
		select {
		case op := <-opc:
			for _, k := range kinds {
				if reflect.TypeOf(op) == reflect.TypeOf(k) {
					return op
				}
			}
			c.Logf("discarding unknown event %#v", op)
		case <-time.After(15 * time.Second):
			c.Fatalf("time out wating for operation")
		}
	}
}

func (s *MachineSuite) TestOpenStateFailsForJobHostUnitsButOpenAPIWorks(c *gc.C) {
	m, _, _ := s.primeAgent(c, state.JobHostUnits)
	s.testOpenAPIState(c, m, s.newAgent(c, m), initialMachinePassword)
	s.assertJobWithAPI(c, state.JobHostUnits, func(conf agent.Config, st *api.State) {
		s.assertCannotOpenState(c, conf.Tag(), conf.DataDir())
	})
}

func (s *MachineSuite) TestOpenStateWorksForJobManageState(c *gc.C) {
	s.assertJobWithAPI(c, state.JobManageState, func(conf agent.Config, st *api.State) {
		s.assertCanOpenState(c, conf.Tag(), conf.DataDir())
	})
}

// TODO(dimitern) Once firewaller uses the API and no longer connects
// to state, change this test to use assertCannotOpenState, like the
// one for JobHostUnits.
func (s *MachineSuite) TestOpenStateWorksForJobManageEnviron(c *gc.C) {
	s.assertJobWithAPI(c, state.JobManageState, func(conf agent.Config, st *api.State) {
		s.assertCanOpenState(c, conf.Tag(), conf.DataDir())
	})
}

<<<<<<< HEAD
// MachineWithCharmsSuite provides infrastructure for tests which need to
// work with charms.
type MachineWithCharmsSuite struct {
	charmtesting.CharmSuite

	machine *state.Machine
}

var _ = gc.Suite(&MachineWithCharmsSuite{})

func (s *MachineWithCharmsSuite) SetUpTest(c *gc.C) {
	s.CharmSuite.SetUpTest(c)

	// Create a state server machine.
	var err error
	s.machine, err = s.State.AddOneMachine(state.MachineTemplate{
		Series:     "quantal",
		InstanceId: "ardbeg-0",
		Nonce:      state.BootstrapNonce,
		Jobs:       []state.MachineJob{state.JobManageState},
	})
	c.Assert(err, gc.IsNil)
	err = s.machine.SetPassword(initialMachinePassword)
	c.Assert(err, gc.IsNil)
	tag := names.MachineTag(s.machine.Id())
	err = s.machine.SetMongoPassword(initialMachinePassword)
	c.Assert(err, gc.IsNil)

	// Set up the agent configuration.
	stateInfo := s.StateInfo(c)
	writeStateAgentConfig(c, stateInfo, s.DataDir(), tag, initialMachinePassword)
}

func (s *MachineWithCharmsSuite) TestManageStateRunsCharmVersionUpdater(c *gc.C) {
	s.SetupScenario(c)

	// Start the machine agent.
	a := &MachineAgent{}
	args := []string{"--data-dir", s.DataDir(), "--machine-id", s.machine.Id()}
	err := coretesting.InitCommand(a, args)
	c.Assert(err, gc.IsNil)

	go func() {
		c.Check(a.Run(nil), gc.IsNil)
	}()
	defer func() { c.Check(a.Stop(), gc.IsNil) }()

	checkStatus := func() bool {
		svc, err := s.State.Service("mysql")
		c.Assert(err, gc.IsNil)
		unit, err := s.State.Unit("mysql/0")
		c.Assert(err, gc.IsNil)
		if svc.RevisionStatus() != "out of date (available: 23)" {
			return false
		}
		return unit.RevisionStatus() == "unknown"
	}
	success := false
	for attempt := coretesting.LongAttempt.Start(); attempt.Next(); {
		if success = checkStatus(); success {
			break
		}
	}
	c.Assert(success, gc.Equals, true)
=======
func (s *MachineSuite) TestMachineAgentSymlinkJujuRun(c *gc.C) {
	_, err := os.Stat(jujuRun)
	c.Assert(err, jc.Satisfies, os.IsNotExist)
	s.assertJobWithAPI(c, state.JobManageState, func(conf agent.Config, st *api.State) {
		// juju-run should have been created
		_, err := os.Stat(jujuRun)
		c.Assert(err, gc.IsNil)
	})
}

func (s *MachineSuite) TestMachineAgentSymlinkJujuRunExists(c *gc.C) {
	err := os.Symlink("/nowhere/special", jujuRun)
	c.Assert(err, gc.IsNil)
	_, err = os.Stat(jujuRun)
	c.Assert(err, jc.Satisfies, os.IsNotExist)
	s.assertJobWithAPI(c, state.JobManageState, func(conf agent.Config, st *api.State) {
		// juju-run should have been recreated
		_, err := os.Stat(jujuRun)
		c.Assert(err, gc.IsNil)
		link, err := os.Readlink(jujuRun)
		c.Assert(err, gc.IsNil)
		c.Assert(link, gc.Not(gc.Equals), "/nowhere/special")
	})
}

func (s *MachineSuite) TestMachineAgentUninstall(c *gc.C) {
	m, ac, _ := s.primeAgent(c, state.JobHostUnits, state.JobManageState)
	err := m.EnsureDead()
	c.Assert(err, gc.IsNil)
	a := s.newAgent(c, m)
	err = runWithTimeout(a)
	c.Assert(err, gc.IsNil)
	// juju-run should have been removed on termination
	_, err = os.Stat(jujuRun)
	c.Assert(err, jc.Satisfies, os.IsNotExist)
	// data-dir should have been removed on termination
	_, err = os.Stat(ac.DataDir())
	c.Assert(err, jc.Satisfies, os.IsNotExist)
>>>>>>> cf3a0bb4
}<|MERGE_RESOLUTION|>--- conflicted
+++ resolved
@@ -655,72 +655,6 @@
 	})
 }
 
-<<<<<<< HEAD
-// MachineWithCharmsSuite provides infrastructure for tests which need to
-// work with charms.
-type MachineWithCharmsSuite struct {
-	charmtesting.CharmSuite
-
-	machine *state.Machine
-}
-
-var _ = gc.Suite(&MachineWithCharmsSuite{})
-
-func (s *MachineWithCharmsSuite) SetUpTest(c *gc.C) {
-	s.CharmSuite.SetUpTest(c)
-
-	// Create a state server machine.
-	var err error
-	s.machine, err = s.State.AddOneMachine(state.MachineTemplate{
-		Series:     "quantal",
-		InstanceId: "ardbeg-0",
-		Nonce:      state.BootstrapNonce,
-		Jobs:       []state.MachineJob{state.JobManageState},
-	})
-	c.Assert(err, gc.IsNil)
-	err = s.machine.SetPassword(initialMachinePassword)
-	c.Assert(err, gc.IsNil)
-	tag := names.MachineTag(s.machine.Id())
-	err = s.machine.SetMongoPassword(initialMachinePassword)
-	c.Assert(err, gc.IsNil)
-
-	// Set up the agent configuration.
-	stateInfo := s.StateInfo(c)
-	writeStateAgentConfig(c, stateInfo, s.DataDir(), tag, initialMachinePassword)
-}
-
-func (s *MachineWithCharmsSuite) TestManageStateRunsCharmVersionUpdater(c *gc.C) {
-	s.SetupScenario(c)
-
-	// Start the machine agent.
-	a := &MachineAgent{}
-	args := []string{"--data-dir", s.DataDir(), "--machine-id", s.machine.Id()}
-	err := coretesting.InitCommand(a, args)
-	c.Assert(err, gc.IsNil)
-
-	go func() {
-		c.Check(a.Run(nil), gc.IsNil)
-	}()
-	defer func() { c.Check(a.Stop(), gc.IsNil) }()
-
-	checkStatus := func() bool {
-		svc, err := s.State.Service("mysql")
-		c.Assert(err, gc.IsNil)
-		unit, err := s.State.Unit("mysql/0")
-		c.Assert(err, gc.IsNil)
-		if svc.RevisionStatus() != "out of date (available: 23)" {
-			return false
-		}
-		return unit.RevisionStatus() == "unknown"
-	}
-	success := false
-	for attempt := coretesting.LongAttempt.Start(); attempt.Next(); {
-		if success = checkStatus(); success {
-			break
-		}
-	}
-	c.Assert(success, gc.Equals, true)
-=======
 func (s *MachineSuite) TestMachineAgentSymlinkJujuRun(c *gc.C) {
 	_, err := os.Stat(jujuRun)
 	c.Assert(err, jc.Satisfies, os.IsNotExist)
@@ -759,5 +693,70 @@
 	// data-dir should have been removed on termination
 	_, err = os.Stat(ac.DataDir())
 	c.Assert(err, jc.Satisfies, os.IsNotExist)
->>>>>>> cf3a0bb4
+}
+
+// MachineWithCharmsSuite provides infrastructure for tests which need to
+// work with charms.
+type MachineWithCharmsSuite struct {
+	charmtesting.CharmSuite
+
+	machine *state.Machine
+}
+
+var _ = gc.Suite(&MachineWithCharmsSuite{})
+
+func (s *MachineWithCharmsSuite) SetUpTest(c *gc.C) {
+	s.CharmSuite.SetUpTest(c)
+
+	// Create a state server machine.
+	var err error
+	s.machine, err = s.State.AddOneMachine(state.MachineTemplate{
+	Series:     "quantal",
+	InstanceId: "ardbeg-0",
+	Nonce:      state.BootstrapNonce,
+	Jobs:       []state.MachineJob{state.JobManageState},
+})
+	c.Assert(err, gc.IsNil)
+	err = s.machine.SetPassword(initialMachinePassword)
+	c.Assert(err, gc.IsNil)
+	tag := names.MachineTag(s.machine.Id())
+	err = s.machine.SetMongoPassword(initialMachinePassword)
+	c.Assert(err, gc.IsNil)
+
+	// Set up the agent configuration.
+	stateInfo := s.StateInfo(c)
+	writeStateAgentConfig(c, stateInfo, s.DataDir(), tag, initialMachinePassword)
+}
+
+func (s *MachineWithCharmsSuite) TestManageStateRunsCharmVersionUpdater(c *gc.C) {
+	s.SetupScenario(c)
+
+	// Start the machine agent.
+	a := &MachineAgent{}
+	args := []string{"--data-dir", s.DataDir(), "--machine-id", s.machine.Id()}
+	err := coretesting.InitCommand(a, args)
+	c.Assert(err, gc.IsNil)
+
+	go func() {
+		c.Check(a.Run(nil), gc.IsNil)
+	}()
+	defer func() { c.Check(a.Stop(), gc.IsNil) }()
+
+	checkStatus := func() bool {
+		svc, err := s.State.Service("mysql")
+		c.Assert(err, gc.IsNil)
+		unit, err := s.State.Unit("mysql/0")
+		c.Assert(err, gc.IsNil)
+		if svc.RevisionStatus() != "out of date (available: 23)" {
+			return false
+		}
+		return unit.RevisionStatus() == "unknown"
+	}
+	success := false
+	for attempt := coretesting.LongAttempt.Start(); attempt.Next(); {
+		if success = checkStatus(); success {
+			break
+		}
+	}
+	c.Assert(success, gc.Equals, true)
 }