// Copyright 2012-2016 Canonical Ltd.
// Licensed under the AGPLv3, see LICENCE file for details.

package agent

import (
<<<<<<< HEAD
	stdcontext "context"
=======
	"bytes"
	"os"
>>>>>>> 736110e4
	"path/filepath"
	"reflect"
	"strings"
	"time"

<<<<<<< HEAD
	"github.com/juju/cmd/v4"
	"github.com/juju/cmd/v4/cmdtesting"
	"github.com/juju/collections/set"
=======
	"github.com/juju/cmd/v3"
	"github.com/juju/cmd/v3/cmdtesting"
>>>>>>> 736110e4
	"github.com/juju/lumberjack/v2"
	"github.com/juju/mgo/v3"
	"github.com/juju/names/v5"
	"github.com/juju/testing"
	jc "github.com/juju/testing/checkers"
<<<<<<< HEAD
	"github.com/juju/utils/v4/ssh"
	sshtesting "github.com/juju/utils/v4/ssh/testing"
	"github.com/juju/version/v2"
	"github.com/juju/worker/v4"
	"go.uber.org/mock/gomock"
	gc "gopkg.in/check.v1"

	"github.com/juju/juju/agent/engine"
	agenterrors "github.com/juju/juju/agent/errors"
	"github.com/juju/juju/cmd/internal/agent/agentconf"
=======
	"github.com/juju/utils/v3"
	"github.com/juju/utils/v3/ssh"
	sshtesting "github.com/juju/utils/v3/ssh/testing"
	"github.com/juju/utils/v3/symlink"
	"github.com/juju/worker/v3"
	"go.uber.org/mock/gomock"
	gc "gopkg.in/check.v1"

	"github.com/juju/juju/cmd/jujud/agent/agentconf"
>>>>>>> 736110e4
	"github.com/juju/juju/cmd/jujud/agent/agenttest"
	"github.com/juju/juju/cmd/jujud/agent/mocks"
<<<<<<< HEAD
	"github.com/juju/juju/controller"
	"github.com/juju/juju/core/arch"
	"github.com/juju/juju/core/blockdevice"
	"github.com/juju/juju/core/instance"
	"github.com/juju/juju/core/network"
	coreos "github.com/juju/juju/core/os"
	blockdevicestate "github.com/juju/juju/domain/blockdevice/state"
	"github.com/juju/juju/environs/filestorage"
	envstorage "github.com/juju/juju/environs/storage"
	envtesting "github.com/juju/juju/environs/testing"
	envtools "github.com/juju/juju/environs/tools"
	"github.com/juju/juju/internal/container/kvm"
	"github.com/juju/juju/internal/mongo"
	"github.com/juju/juju/internal/tools"
	jworker "github.com/juju/juju/internal/worker"
	"github.com/juju/juju/internal/worker/authenticationworker"
	"github.com/juju/juju/internal/worker/dbaccessor"
	databasetesting "github.com/juju/juju/internal/worker/dbaccessor/testing"
	"github.com/juju/juju/internal/worker/diskmanager"
	"github.com/juju/juju/internal/worker/machiner"
	"github.com/juju/juju/internal/worker/storageprovisioner"
=======
	"github.com/juju/juju/container/kvm"
	"github.com/juju/juju/controller"
	"github.com/juju/juju/core/instance"
	"github.com/juju/juju/core/network"
	envtesting "github.com/juju/juju/environs/testing"
	"github.com/juju/juju/mongo"
	_ "github.com/juju/juju/secrets/provider/all"
>>>>>>> 736110e4
	"github.com/juju/juju/state"
	coretesting "github.com/juju/juju/testing"
<<<<<<< HEAD
	jujuversion "github.com/juju/juju/version"
=======
	"github.com/juju/juju/tools"
	jujuversion "github.com/juju/juju/version"
	jworker "github.com/juju/juju/worker"
	"github.com/juju/juju/worker/authenticationworker"
	"github.com/juju/juju/worker/diskmanager"
	"github.com/juju/juju/worker/machiner"
	"github.com/juju/juju/worker/storageprovisioner"
>>>>>>> 736110e4
)

type MachineSuite struct {
	commonMachineSuite

	agentStorage envstorage.Storage
}

var _ = gc.Suite(&MachineSuite{})

<<<<<<< HEAD
// DefaultVersions returns a slice of unique 'versions' for the current
// environment's host architecture. Additionally, it ensures that 'versions'
// for amd64 are returned if that is not the current host's architecture.
func defaultVersions(agentVersion version.Number) []version.Binary {
	osTypes := set.NewStrings("ubuntu")
	osTypes.Add(coreos.HostOSTypeName())
	var versions []version.Binary
	for _, osType := range osTypes.Values() {
		versions = append(versions, version.Binary{
			Number:  agentVersion,
			Arch:    arch.HostArch(),
			Release: osType,
		})
		if arch.HostArch() != "amd64" {
			versions = append(versions, version.Binary{
				Number:  agentVersion,
				Arch:    "amd64",
				Release: osType,
			})

		}
	}
	return versions
}

=======
>>>>>>> 736110e4
func (s *MachineSuite) SetUpTest(c *gc.C) {
	s.ControllerConfigAttrs = map[string]interface{}{
		controller.AuditingEnabled: true,
	}
	s.ControllerModelConfigAttrs = map[string]interface{}{
		"agent-version": coretesting.CurrentVersion().Number.String(),
	}
	s.WithLeaseManager = true
	s.commonMachineSuite.SetUpTest(c)

	storageDir := c.MkDir()
	s.PatchValue(&envtools.DefaultBaseURL, storageDir)
	stor, err := filestorage.NewFileStorageWriter(storageDir)
	c.Assert(err, jc.ErrorIsNil)
	// Upload tools to both release and devel streams since config will dictate that we
	// end up looking in both places.
	versions := defaultVersions(coretesting.CurrentVersion().Number)
	envtesting.AssertUploadFakeToolsVersions(c, stor, "released", "released", versions...)
	envtesting.AssertUploadFakeToolsVersions(c, stor, "devel", "devel", versions...)
	s.agentStorage = stor

	// Restart failed workers much faster for the tests.
	s.PatchValue(&engine.EngineErrorDelay, 100*time.Millisecond)

	// Most of these tests normally finish sub-second on a fast machine.
	// If any given test hits a minute, we have almost certainly become
	// wedged, so dump the logs.
	coretesting.DumpTestLogsAfter(time.Minute, c, s)

	// Ensure the dummy provider is initialised - no need to actually bootstrap.
	ctx := envtesting.BootstrapContext(stdcontext.Background(), c)
	err = s.Environ.PrepareForBootstrap(ctx, "controller")
	c.Assert(err, jc.ErrorIsNil)
}

func (s *MachineSuite) TestParseNonsense(c *gc.C) {
	aCfg := agentconf.NewAgentConf(s.DataDir)
	err := ParseAgentCommand(&machineAgentCommand{agentInitializer: aCfg}, nil)
	c.Assert(err, gc.ErrorMatches, "either machine-id or controller-id must be set")
	err = ParseAgentCommand(&machineAgentCommand{agentInitializer: aCfg}, []string{"--machine-id", "-4004"})
	c.Assert(err, gc.ErrorMatches, "--machine-id option must be a non-negative integer")
	err = ParseAgentCommand(&machineAgentCommand{agentInitializer: aCfg}, []string{"--controller-id", "-4004"})
	c.Assert(err, gc.ErrorMatches, "--controller-id option must be a non-negative integer")
}

func (s *MachineSuite) TestParseUnknown(c *gc.C) {
	aCfg := agentconf.NewAgentConf(s.DataDir)
	a := &machineAgentCommand{agentInitializer: aCfg}
	err := ParseAgentCommand(a, []string{"--machine-id", "42", "blistering barnacles"})
	c.Assert(err, gc.ErrorMatches, `unrecognized args: \["blistering barnacles"\]`)
}

func (s *MachineSuite) TestParseSuccess(c *gc.C) {
	ctrl := gomock.NewController(c)
	s.cmdRunner = mocks.NewMockCommandRunner(ctrl)

	create := func() (cmd.Command, agentconf.AgentConf) {
		aCfg := agentconf.NewAgentConf(s.DataDir)
		s.PrimeAgent(c, names.NewMachineTag("42"), initialMachinePassword)
		logger := s.newBufferedLogWriter()
		newDBWorkerFunc := func(stdcontext.Context, dbaccessor.DBApp, string, ...dbaccessor.TrackedDBWorkerOption) (dbaccessor.TrackedDB, error) {
			return databasetesting.NewTrackedDB(s.TxnRunnerFactory()), nil
		}
		a := NewMachineAgentCommand(
			nil,
			NewTestMachineAgentFactory(c, aCfg, logger, newDBWorkerFunc, c.MkDir(), s.cmdRunner),
			aCfg,
			aCfg,
		)
		return a, aCfg
	}
	a := CheckAgentCommand(c, s.DataDir, create, []string{"--machine-id", "42", "--log-to-stderr", "--data-dir", s.DataDir})
	c.Assert(a.(*machineAgentCommand).machineId, gc.Equals, "42")
}

func (s *MachineSuite) TestUseLumberjack(c *gc.C) {
	ctx := cmdtesting.Context(c)
	agentConf := FakeAgentConfig{}
	logger := s.newBufferedLogWriter()

	ctrl := gomock.NewController(c)
	s.cmdRunner = mocks.NewMockCommandRunner(ctrl)

	newDBWorkerFunc := func(stdcontext.Context, dbaccessor.DBApp, string, ...dbaccessor.TrackedDBWorkerOption) (dbaccessor.TrackedDB, error) {
		return databasetesting.NewTrackedDB(s.TxnRunnerFactory()), nil
	}
	a := NewMachineAgentCommand(
		ctx,
		NewTestMachineAgentFactory(c, &agentConf, logger, newDBWorkerFunc, c.MkDir(), s.cmdRunner),
		agentConf,
		agentConf,
	)
	// little hack to set the data that Init expects to already be set
	a.(*machineAgentCommand).machineId = "42"

	err := a.Init(nil)
	c.Assert(err, gc.IsNil)

	l, ok := ctx.Stderr.(*lumberjack.Logger)
	c.Assert(ok, jc.IsTrue)
	c.Check(l.MaxAge, gc.Equals, 0)
	c.Check(l.MaxBackups, gc.Equals, 2)
	c.Check(l.Filename, gc.Equals, filepath.FromSlash("/var/log/juju/machine-42.log"))
	c.Check(l.MaxSize, gc.Equals, 100)
}

func (s *MachineSuite) TestDontUseLumberjack(c *gc.C) {
	ctx := cmdtesting.Context(c)
	agentConf := FakeAgentConfig{}
	logger := s.newBufferedLogWriter()

	ctrl := gomock.NewController(c)
	s.cmdRunner = mocks.NewMockCommandRunner(ctrl)

	newDBWorkerFunc := func(stdcontext.Context, dbaccessor.DBApp, string, ...dbaccessor.TrackedDBWorkerOption) (dbaccessor.TrackedDB, error) {
		return databasetesting.NewTrackedDB(s.TxnRunnerFactory()), nil
	}
	a := NewMachineAgentCommand(
		ctx,
		NewTestMachineAgentFactory(c, &agentConf, logger, newDBWorkerFunc, c.MkDir(), s.cmdRunner),
		agentConf,
		agentConf,
	)
	// little hack to set the data that Init expects to already be set
	a.(*machineAgentCommand).machineId = "42"

	// set the value that normally gets set by the flag parsing
	a.(*machineAgentCommand).logToStdErr = true

	err := a.Init(nil)
	c.Assert(err, gc.IsNil)

	_, ok := ctx.Stderr.(*lumberjack.Logger)
	c.Assert(ok, jc.IsFalse)
}

func (s *MachineSuite) TestRunStop(c *gc.C) {
	m, _, _ := s.primeAgent(c, state.JobHostUnits)
	ctrl, a := s.newAgent(c, m)
	defer ctrl.Finish()
	done := make(chan error)
	go func() {
		done <- a.Run(cmdtesting.Context(c))
	}()
	err := a.Stop()
	c.Assert(err, jc.ErrorIsNil)
	c.Assert(<-done, jc.ErrorIsNil)
}

<<<<<<< HEAD
func (s *MachineSuite) testUpgradeRequest(c *gc.C, agent runner, tag string, currentTools *tools.Tools, upgrader state.Upgrader) {
=======
func (s *MachineSuite) TestDyingMachine(c *gc.C) {
	c.Skip("https://bugs.launchpad.net/juju/+bug/1881979")
	m, _, _ := s.primeAgent(c, state.JobHostUnits)
	ctrl, a := s.newAgent(c, m)
	defer ctrl.Finish()
	done := make(chan error)
	go func() {
		done <- a.Run(cmdtesting.Context(c))
	}()
	defer func() {
		c.Check(a.Stop(), jc.ErrorIsNil)
	}()
	// Wait for configuration to be finished
	<-a.WorkersStarted()
	err := m.Destroy()
	c.Assert(err, jc.ErrorIsNil)
	// Tearing down the dependency engine can take a non-trivial amount of
	// time.
	select {
	case err := <-done:
		c.Assert(err, jc.ErrorIsNil)
	case <-time.After(coretesting.LongWait):
		// This test intermittently fails and we haven't been able to determine
		// why it gets wedged. So we will dump the goroutines before the fatal call.
		buff := bytes.Buffer{}
		err = pprof.Lookup("goroutine").WriteTo(&buff, 1)
		c.Check(err, jc.ErrorIsNil)
		c.Logf("\nagent didn't stop, here's what it was doing\n\n%s", buff)
		c.Fatalf("timed out waiting for agent to terminate")
	}
	err = m.Refresh()
	c.Assert(err, jc.ErrorIsNil)
	c.Assert(m.Life(), gc.Equals, state.Dead)
}

func (s *MachineSuite) TestCallsUseMultipleCPUs(c *gc.C) {
	// All machine agents call UseMultipleCPUs.
	m, _, _ := s.primeAgent(c, state.JobHostUnits)
	calledChan := make(chan struct{}, 1)
	s.AgentSuite.PatchValue(&useMultipleCPUs, func() { calledChan <- struct{}{} })
	ctrl, a := s.newAgent(c, m)
	defer ctrl.Finish()
	defer a.Stop()

	go func() { c.Check(a.Run(nil), jc.ErrorIsNil) }()

	// Wait for configuration to be finished
	<-a.WorkersStarted()
	s.assertChannelActive(c, calledChan, "UseMultipleCPUs() to be called")
	c.Check(a.Stop(), jc.ErrorIsNil)
}

func (s *MachineSuite) testUpgradeRequest(c *gc.C, agent runner, tag string, currentTools *tools.Tools) {
>>>>>>> 736110e4
	newVers := coretesting.CurrentVersion()
	newVers.Patch++
	newTools := envtesting.AssertUploadFakeToolsVersions(
		c, s.agentStorage, s.Environ.Config().AgentStream(), s.Environ.Config().AgentStream(), newVers)[0]
	err := s.ControllerModel(c).State().SetModelAgentVersion(newVers.Number, nil, true, upgrader)
	c.Assert(err, jc.ErrorIsNil)
	err = runWithTimeout(c, agent)
	envtesting.CheckUpgraderReadyError(c, err, &agenterrors.UpgradeReadyError{
		AgentName: tag,
		OldTools:  currentTools.Version,
		NewTools:  newTools.Version,
		DataDir:   s.DataDir,
	})
}

func (s *MachineSuite) TestUpgradeRequest(c *gc.C) {
	c.Skip("fix machine upgrade test when not controller")
	m, _, currentTools := s.primeAgent(c, state.JobHostUnits)
	ctrl, a := s.newAgent(c, m)
	defer ctrl.Finish()
	s.testUpgradeRequest(c, a, m.Tag().String(), currentTools, stubUpgrader{})
	c.Assert(a.initialUpgradeCheckComplete.IsUnlocked(), jc.IsFalse)
}

func (s *MachineSuite) TestNoUpgradeRequired(c *gc.C) {
	m, _, _ := s.primeAgent(c, state.JobHostUnits)
	ctrl, a := s.newAgent(c, m)
	defer ctrl.Finish()
	done := make(chan error)
	go func() { done <- a.Run(cmdtesting.Context(c)) }()
	select {
	case <-a.initialUpgradeCheckComplete.Unlocked():
	case <-time.After(coretesting.LongWait):
		c.Fatalf("timeout waiting for upgrade check")
	}
	defer a.Stop() // in case of failure
	s.waitStopped(c, state.JobHostUnits, a, done)
	c.Assert(a.initialUpgradeCheckComplete.IsUnlocked(), jc.IsTrue)
}

<<<<<<< HEAD
func (s *MachineSuite) TestAgentSetsToolsVersionManageModel(c *gc.C) {
	s.assertAgentSetsToolsVersion(c, state.JobManageModel)
=======
func (s *MachineSuite) waitStopped(c *gc.C, job state.MachineJob, a *MachineAgent, done chan error) {
	c.Assert(a.Stop(), jc.ErrorIsNil)

	select {
	case err := <-done:
		c.Assert(err, jc.ErrorIsNil)
	case <-time.After(coretesting.LongWait):
		c.Fatalf("timed out waiting for agent to terminate")
	}
}

func (s *MachineSuite) assertAgentSetsToolsVersion(c *gc.C, job state.MachineJob) {
	s.PatchValue(&mongo.IsMaster, func(session *mgo.Session, obj mongo.WithAddresses) (bool, error) {
		addr := obj.Addresses()
		for _, a := range addr {
			if a.Value == "0.1.2.3" {
				return true, nil
			}
		}
		return false, nil
	})
	vers := coretesting.CurrentVersion()
	vers.Minor--
	m, _, _ := s.primeAgentVersion(c, vers, job)
	ctrl, a := s.newAgent(c, m)
	defer ctrl.Finish()
	ctx := cmdtesting.Context(c)
	go func() { c.Check(a.Run(ctx), jc.ErrorIsNil) }()
	defer func() {
		logger.Infof("stopping machine agent")
		c.Check(a.Stop(), jc.ErrorIsNil)
		logger.Infof("stopped machine agent")
	}()

	timeout := time.After(coretesting.LongWait)
	for done := false; !done; {
		select {
		case <-timeout:
			c.Fatalf("timeout while waiting for agent version to be set")
		case <-time.After(coretesting.ShortWait):
			c.Log("Refreshing")
			err := m.Refresh()
			c.Assert(err, jc.ErrorIsNil)
			c.Log("Fetching agent tools")
			agentTools, err := m.AgentTools()
			c.Assert(err, jc.ErrorIsNil)
			c.Logf("(%v vs. %v)", agentTools.Version, jujuversion.Current)
			if agentTools.Version.Minor != jujuversion.Current.Minor {
				continue
			}
			c.Assert(agentTools.Version.Number, gc.DeepEquals, jujuversion.Current)
			done = true
		}
	}
>>>>>>> 736110e4
}

func (s *MachineSuite) TestAgentSetsToolsVersionHostUnits(c *gc.C) {
	s.assertAgentSetsToolsVersion(c, state.JobHostUnits)
}

func (s *MachineSuite) TestMachineAgentRunsAuthorisedKeysWorker(c *gc.C) {
	// Start the machine agent.
	m, _, _ := s.primeAgent(c, state.JobHostUnits)
	ctrl, a := s.newAgent(c, m)
	defer ctrl.Finish()
	go func() { c.Check(a.Run(nil), jc.ErrorIsNil) }()
	defer func() { c.Check(a.Stop(), jc.ErrorIsNil) }()

	// Update the keys in the environment.
	sshKey := sshtesting.ValidKeyOne.Key + " user@host"
	err := s.ControllerModel(c).UpdateModelConfig(map[string]interface{}{"authorized-keys": sshKey}, nil)
	c.Assert(err, jc.ErrorIsNil)

	// Wait for ssh keys file to be updated.
	timeout := time.After(coretesting.LongWait)
	sshKeyWithCommentPrefix := sshtesting.ValidKeyOne.Key + " Juju:user@host"
	for {
		select {
		case <-timeout:
			c.Fatalf("timeout while waiting for authorised ssh keys to change")
		case <-time.After(coretesting.ShortWait):
			keys, err := ssh.ListKeys(authenticationworker.SSHUser, ssh.FullKeys)
			c.Assert(err, jc.ErrorIsNil)
			keysStr := strings.Join(keys, "\n")
			if sshKeyWithCommentPrefix != keysStr {
				continue
			}
			return
		}
	}
}

<<<<<<< HEAD
=======
func (s *MachineSuite) TestMachineAgentSymlinks(c *gc.C) {
	stm, _, _ := s.primeAgent(c, state.JobHostUnits)
	ctrl, a := s.newAgent(c, stm)
	defer ctrl.Finish()
	defer a.Stop()
	doneCh := make(chan error)
	go func() {
		doneCh <- a.Run(cmdtesting.Context(c))
	}()

	<-a.WorkersStarted()

	// Symlinks should have been created
	for _, link := range jujudSymlinks {
		_, err := os.Stat(utils.EnsureBaseDir(a.rootDir, link))
		c.Assert(err, jc.ErrorIsNil, gc.Commentf(link))
	}

	s.waitStopped(c, state.JobHostUnits, a, doneCh)
}

func (s *MachineSuite) TestMachineAgentSymlinkJujuExecExists(c *gc.C) {
	// Pre-create the symlinks, but pointing to the incorrect location.
	rootDir := c.MkDir()
	for _, link := range jujudSymlinks {
		fullLink := utils.EnsureBaseDir(rootDir, link)
		c.Assert(os.MkdirAll(filepath.Dir(fullLink), os.FileMode(0755)), jc.ErrorIsNil)
		c.Assert(symlink.New("/nowhere/special", fullLink), jc.ErrorIsNil, gc.Commentf(link))
	}

	stm, _, _ := s.primeAgent(c, state.JobHostUnits)
	ctrl, a := s.newAgent(c, stm)
	a.rootDir = rootDir
	defer ctrl.Finish()
	defer a.Stop()
	doneCh := make(chan error)
	go func() {
		doneCh <- a.Run(cmdtesting.Context(c))
	}()

	<-a.WorkersStarted()

	// juju-exec symlink should have been recreated.
	for _, link := range jujudSymlinks {
		fullLink := utils.EnsureBaseDir(a.rootDir, link)
		linkTarget, err := symlink.Read(fullLink)
		c.Assert(err, jc.ErrorIsNil)
		c.Assert(linkTarget, gc.Not(gc.Equals), "/nowhere/special", gc.Commentf(link))
	}

	s.waitStopped(c, state.JobHostUnits, a, doneCh)
}

>>>>>>> 736110e4
func (s *MachineSuite) TestMachineAgentRunsAPIAddressUpdaterWorker(c *gc.C) {
	// Start the machine agent.
	m, _, _ := s.primeAgent(c, state.JobHostUnits)
	ctrl, a := s.newAgent(c, m)
	defer ctrl.Finish()
	go func() { c.Check(a.Run(nil), jc.ErrorIsNil) }()
	defer func() { c.Check(a.Stop(), jc.ErrorIsNil) }()

	// Update the API addresses.
	updatedServers := []network.SpaceHostPorts{
		network.NewSpaceHostPorts(1234, "localhost"),
	}

	controllerConfig := coretesting.FakeControllerConfig()

	st := s.ControllerModel(c).State()
	err := st.SetAPIHostPorts(controllerConfig, updatedServers, updatedServers)
	c.Assert(err, jc.ErrorIsNil)

	// Wait for config to be updated.
	for attempt := coretesting.LongAttempt.Start(); attempt.Next(); {
		if !attempt.HasNext() {
			break
		}
		addrs, err := a.CurrentConfig().APIAddresses()
		c.Assert(err, jc.ErrorIsNil)
		if reflect.DeepEqual(addrs, []string{"localhost:1234"}) {
			return
		}
	}
	c.Fatalf("timeout while waiting for agent config to change")
}

func (s *MachineSuite) TestMachineAgentRunsDiskManagerWorker(c *gc.C) {
	// Patch out the worker func before starting the agent.
	started := newSignal()
	newWorker := func(diskmanager.ListBlockDevicesFunc, diskmanager.BlockDeviceSetter) worker.Worker {
		started.trigger()
		return jworker.NewNoOpWorker()
	}
	s.PatchValue(&diskmanager.NewWorker, newWorker)

	// Start the machine agent.
	m, _, _ := s.primeAgent(c, state.JobHostUnits)
	ctrl, a := s.newAgent(c, m)
	defer ctrl.Finish()
	go func() { c.Check(a.Run(nil), jc.ErrorIsNil) }()
	defer func() { c.Check(a.Stop(), jc.ErrorIsNil) }()
	started.assertTriggered(c, "diskmanager worker to start")
}

func (s *MachineSuite) TestDiskManagerWorkerUpdatesState(c *gc.C) {
	// TODO(wallyworld) - we need the dqlite model database to be available.
	c.Skip("we need to seed the dqlite database with machine data")
	expected := []blockdevice.BlockDevice{{DeviceName: "whatever"}}
	s.PatchValue(&diskmanager.DefaultListBlockDevices, func() ([]blockdevice.BlockDevice, error) {
		return expected, nil
	})

	// Start the machine agent.
	m, _, _ := s.primeAgent(c, state.JobHostUnits)
	ctrl, a := s.newAgent(c, m)
	defer ctrl.Finish()
	go func() { c.Check(a.Run(nil), jc.ErrorIsNil) }()
	defer func() { c.Check(a.Stop(), jc.ErrorIsNil) }()

	// Wait for state to be updated.
	for attempt := coretesting.LongAttempt.Start(); attempt.Next(); {
		devices, err := blockdevicestate.NewState(s.TxnRunnerFactory()).BlockDevices(stdcontext.Background(), m.Id())
		c.Assert(err, jc.ErrorIsNil)
		if len(devices) > 0 {
			c.Assert(devices, gc.HasLen, 1)
			c.Assert(devices[0].DeviceName, gc.Equals, expected[0].DeviceName)
			return
		}
	}
	c.Fatalf("timeout while waiting for block devices to be recorded")
}

func (s *MachineSuite) TestMachineAgentRunsMachineStorageWorker(c *gc.C) {
	m, _, _ := s.primeAgent(c, state.JobHostUnits)

	started := newSignal()
	newWorker := func(config storageprovisioner.Config) (worker.Worker, error) {
		c.Check(config.Scope, gc.Equals, m.Tag())
		c.Check(config.Validate(), jc.ErrorIsNil)
		started.trigger()
		return jworker.NewNoOpWorker(), nil
	}
	s.PatchValue(&storageprovisioner.NewStorageProvisioner, newWorker)

	// Start the machine agent.
	ctrl, a := s.newAgent(c, m)
	defer ctrl.Finish()
	go func() { c.Check(a.Run(nil), jc.ErrorIsNil) }()
	defer func() { c.Check(a.Stop(), jc.ErrorIsNil) }()
	started.assertTriggered(c, "storage worker to start")
}

func (s *MachineSuite) setupIgnoreAddresses(c *gc.C, expectedIgnoreValue bool) chan bool {
	ignoreAddressCh := make(chan bool, 1)
	s.AgentSuite.PatchValue(&machiner.NewMachiner, func(cfg machiner.Config) (worker.Worker, error) {
		select {
		case ignoreAddressCh <- cfg.ClearMachineAddressesOnStart:
		default:
		}

		// The test just cares that NewMachiner is called with the correct
		// value, nothing else is done with the worker.
		return newDummyWorker(), nil
	})

	attrs := coretesting.Attrs{"ignore-machine-addresses": expectedIgnoreValue}
	err := s.ControllerModel(c).UpdateModelConfig(attrs, nil)
	c.Assert(err, jc.ErrorIsNil)
	return ignoreAddressCh
}

func (s *MachineSuite) TestMachineAgentIgnoreAddresses(c *gc.C) {
	for _, expectedIgnoreValue := range []bool{true, false} {
		ignoreAddressCh := s.setupIgnoreAddresses(c, expectedIgnoreValue)

		m, _, _ := s.primeAgent(c, state.JobHostUnits)
		ctrl, a := s.newAgent(c, m)
		defer ctrl.Finish()
		defer a.Stop()
		doneCh := make(chan error)
		go func() {
			doneCh <- a.Run(cmdtesting.Context(c))
		}()

		select {
		case ignoreMachineAddresses := <-ignoreAddressCh:
			if ignoreMachineAddresses != expectedIgnoreValue {
				c.Fatalf("expected ignore-machine-addresses = %v, got = %v", expectedIgnoreValue, ignoreMachineAddresses)
			}
		case <-time.After(coretesting.LongWait):
			c.Fatalf("timed out waiting for the machiner to start")
		}
		s.waitStopped(c, state.JobHostUnits, a, doneCh)
	}
}

func (s *MachineSuite) TestMachineAgentIgnoreAddressesContainer(c *gc.C) {
	ignoreAddressCh := s.setupIgnoreAddresses(c, true)

	st := s.ControllerModel(c).State()
	parent, err := st.AddMachine(state.UbuntuBase("20.04"), state.JobHostUnits)
	c.Assert(err, jc.ErrorIsNil)
	m, err := st.AddMachineInsideMachine(
		state.MachineTemplate{
			Base: state.UbuntuBase("22.04"),
			Jobs: []state.MachineJob{state.JobHostUnits},
		},
		parent.Id(),
		instance.LXD,
	)
	c.Assert(err, jc.ErrorIsNil)

	vers := coretesting.CurrentVersion()
	s.primeAgentWithMachine(c, m, vers)
	ctrl, a := s.newAgent(c, m)
	defer ctrl.Finish()
	defer a.Stop()
	doneCh := make(chan error)
	go func() {
		doneCh <- a.Run(cmdtesting.Context(c))
	}()

	select {
	case ignoreMachineAddresses := <-ignoreAddressCh:
		if ignoreMachineAddresses {
			c.Fatalf("expected ignore-machine-addresses = false, got = true")
		}
	case <-time.After(coretesting.LongWait):
		c.Fatalf("timed out waiting for the machiner to start")
	}
	s.waitStopped(c, state.JobHostUnits, a, doneCh)
}

func (s *MachineSuite) TestMachineWorkers(c *gc.C) {
	// TODO(wallyworld) - we need the dqlite model database to be available.
	c.Skip("we need to seed the dqlite database with machine data")
	testing.PatchExecutableAsEchoArgs(c, s, "ovs-vsctl", 0)

	tracker := agenttest.NewEngineTracker()
	instrumented := TrackMachines(c, tracker, iaasMachineManifolds)
	s.PatchValue(&iaasMachineManifolds, instrumented)

	m, _, _ := s.primeAgent(c, state.JobHostUnits)
	ctrl, a := s.newAgent(c, m)
	defer ctrl.Finish()
	go func() { c.Check(a.Run(cmdtesting.Context(c)), jc.ErrorIsNil) }()
	defer func() { c.Check(a.Stop(), jc.ErrorIsNil) }()

	// Wait for it to stabilise, running as normal.
	matcher := agenttest.NewWorkerMatcher(c, tracker, a.Tag().String(),
		append(alwaysMachineWorkers, notMigratingMachineWorkers...))

	// Indicate that this machine supports KVM containers rather than doing
	// detection that may return true/false based on the machine running tests.
	s.PatchValue(&kvm.IsKVMSupported, func() (bool, error) { return true, nil })

	agenttest.WaitMatch(c, matcher.Check, coretesting.LongWait)
<<<<<<< HEAD
}

func (s *MachineSuite) waitStopped(c *gc.C, job state.MachineJob, a *MachineAgent, done chan error) {
	err := a.Stop()
	if job == state.JobManageModel {
		// When shutting down, the API server can be shut down before
		// the other workers that connect to it, so they get an error so
		// they then die, causing Stop to return an error.  It's not
		// easy to control the actual error that's received in this
		// circumstance so we just log it rather than asserting that it
		// is not nil.
		if err != nil {
			c.Logf("error shutting down state manager: %v", err)
		}
	} else {
		c.Assert(err, jc.ErrorIsNil)
	}

	select {
	case err := <-done:
		c.Assert(err, jc.ErrorIsNil)
	case <-time.After(coretesting.LongWait):
		c.Fatalf("timed out waiting for agent to terminate")
	}
}

func (s *MachineSuite) assertAgentSetsToolsVersion(c *gc.C, job state.MachineJob) {
	s.PatchValue(&mongo.IsMaster, func(session *mgo.Session, obj mongo.WithAddresses) (bool, error) {
		addr := obj.Addresses()
		for _, a := range addr {
			if a.Value == "0.1.2.3" {
				return true, nil
			}
		}
		return false, nil
	})
	vers := coretesting.CurrentVersion()
	vers.Minor--
	m, _, _ := s.primeAgentVersion(c, vers, job)
	ctrl, a := s.newAgent(c, m)
	defer ctrl.Finish()
	ctx := cmdtesting.Context(c)
	go func() { c.Check(a.Run(ctx), jc.ErrorIsNil) }()
	defer func() {
		logger.Infof("stopping machine agent")
		c.Check(a.Stop(), jc.ErrorIsNil)
		logger.Infof("stopped machine agent")
	}()

	timeout := time.After(coretesting.LongWait)
	for done := false; !done; {
		select {
		case <-timeout:
			c.Fatalf("timeout while waiting for agent version to be set")
		case <-time.After(coretesting.ShortWait):
			c.Log("Refreshing")
			err := m.Refresh()
			c.Assert(err, jc.ErrorIsNil)
			c.Log("Fetching agent tools")
			agentTools, err := m.AgentTools()
			c.Assert(err, jc.ErrorIsNil)
			c.Logf("(%v vs. %v)", agentTools.Version, jujuversion.Current)
			if agentTools.Version.Minor != jujuversion.Current.Minor {
				continue
			}
			c.Assert(agentTools.Version.Number, gc.DeepEquals, jujuversion.Current)
			done = true
		}
	}
}

type stubUpgrader struct {
	upgrading bool
}

func (s stubUpgrader) IsUpgrading() (bool, error) {
	return s.upgrading, nil
=======
>>>>>>> 736110e4
}<|MERGE_RESOLUTION|>--- conflicted
+++ resolved
@@ -4,55 +4,31 @@
 package agent
 
 import (
-<<<<<<< HEAD
 	stdcontext "context"
-=======
-	"bytes"
-	"os"
->>>>>>> 736110e4
 	"path/filepath"
 	"reflect"
 	"strings"
 	"time"
 
-<<<<<<< HEAD
 	"github.com/juju/cmd/v4"
 	"github.com/juju/cmd/v4/cmdtesting"
 	"github.com/juju/collections/set"
-=======
-	"github.com/juju/cmd/v3"
-	"github.com/juju/cmd/v3/cmdtesting"
->>>>>>> 736110e4
 	"github.com/juju/lumberjack/v2"
-	"github.com/juju/mgo/v3"
 	"github.com/juju/names/v5"
 	"github.com/juju/testing"
-	jc "github.com/juju/testing/checkers"
-<<<<<<< HEAD
 	"github.com/juju/utils/v4/ssh"
 	sshtesting "github.com/juju/utils/v4/ssh/testing"
 	"github.com/juju/version/v2"
 	"github.com/juju/worker/v4"
 	"go.uber.org/mock/gomock"
 	gc "gopkg.in/check.v1"
+	"gopkg.in/mgo.v2"
 
 	"github.com/juju/juju/agent/engine"
 	agenterrors "github.com/juju/juju/agent/errors"
 	"github.com/juju/juju/cmd/internal/agent/agentconf"
-=======
-	"github.com/juju/utils/v3"
-	"github.com/juju/utils/v3/ssh"
-	sshtesting "github.com/juju/utils/v3/ssh/testing"
-	"github.com/juju/utils/v3/symlink"
-	"github.com/juju/worker/v3"
-	"go.uber.org/mock/gomock"
-	gc "gopkg.in/check.v1"
-
-	"github.com/juju/juju/cmd/jujud/agent/agentconf"
->>>>>>> 736110e4
 	"github.com/juju/juju/cmd/jujud/agent/agenttest"
 	"github.com/juju/juju/cmd/jujud/agent/mocks"
-<<<<<<< HEAD
 	"github.com/juju/juju/controller"
 	"github.com/juju/juju/core/arch"
 	"github.com/juju/juju/core/blockdevice"
@@ -74,28 +50,9 @@
 	"github.com/juju/juju/internal/worker/diskmanager"
 	"github.com/juju/juju/internal/worker/machiner"
 	"github.com/juju/juju/internal/worker/storageprovisioner"
-=======
-	"github.com/juju/juju/container/kvm"
-	"github.com/juju/juju/controller"
-	"github.com/juju/juju/core/instance"
-	"github.com/juju/juju/core/network"
-	envtesting "github.com/juju/juju/environs/testing"
-	"github.com/juju/juju/mongo"
-	_ "github.com/juju/juju/secrets/provider/all"
->>>>>>> 736110e4
 	"github.com/juju/juju/state"
 	coretesting "github.com/juju/juju/testing"
-<<<<<<< HEAD
 	jujuversion "github.com/juju/juju/version"
-=======
-	"github.com/juju/juju/tools"
-	jujuversion "github.com/juju/juju/version"
-	jworker "github.com/juju/juju/worker"
-	"github.com/juju/juju/worker/authenticationworker"
-	"github.com/juju/juju/worker/diskmanager"
-	"github.com/juju/juju/worker/machiner"
-	"github.com/juju/juju/worker/storageprovisioner"
->>>>>>> 736110e4
 )
 
 type MachineSuite struct {
@@ -106,7 +63,6 @@
 
 var _ = gc.Suite(&MachineSuite{})
 
-<<<<<<< HEAD
 // DefaultVersions returns a slice of unique 'versions' for the current
 // environment's host architecture. Additionally, it ensures that 'versions'
 // for amd64 are returned if that is not the current host's architecture.
@@ -132,8 +88,6 @@
 	return versions
 }
 
-=======
->>>>>>> 736110e4
 func (s *MachineSuite) SetUpTest(c *gc.C) {
 	s.ControllerConfigAttrs = map[string]interface{}{
 		controller.AuditingEnabled: true,
@@ -283,63 +237,7 @@
 	c.Assert(<-done, jc.ErrorIsNil)
 }
 
-<<<<<<< HEAD
 func (s *MachineSuite) testUpgradeRequest(c *gc.C, agent runner, tag string, currentTools *tools.Tools, upgrader state.Upgrader) {
-=======
-func (s *MachineSuite) TestDyingMachine(c *gc.C) {
-	c.Skip("https://bugs.launchpad.net/juju/+bug/1881979")
-	m, _, _ := s.primeAgent(c, state.JobHostUnits)
-	ctrl, a := s.newAgent(c, m)
-	defer ctrl.Finish()
-	done := make(chan error)
-	go func() {
-		done <- a.Run(cmdtesting.Context(c))
-	}()
-	defer func() {
-		c.Check(a.Stop(), jc.ErrorIsNil)
-	}()
-	// Wait for configuration to be finished
-	<-a.WorkersStarted()
-	err := m.Destroy()
-	c.Assert(err, jc.ErrorIsNil)
-	// Tearing down the dependency engine can take a non-trivial amount of
-	// time.
-	select {
-	case err := <-done:
-		c.Assert(err, jc.ErrorIsNil)
-	case <-time.After(coretesting.LongWait):
-		// This test intermittently fails and we haven't been able to determine
-		// why it gets wedged. So we will dump the goroutines before the fatal call.
-		buff := bytes.Buffer{}
-		err = pprof.Lookup("goroutine").WriteTo(&buff, 1)
-		c.Check(err, jc.ErrorIsNil)
-		c.Logf("\nagent didn't stop, here's what it was doing\n\n%s", buff)
-		c.Fatalf("timed out waiting for agent to terminate")
-	}
-	err = m.Refresh()
-	c.Assert(err, jc.ErrorIsNil)
-	c.Assert(m.Life(), gc.Equals, state.Dead)
-}
-
-func (s *MachineSuite) TestCallsUseMultipleCPUs(c *gc.C) {
-	// All machine agents call UseMultipleCPUs.
-	m, _, _ := s.primeAgent(c, state.JobHostUnits)
-	calledChan := make(chan struct{}, 1)
-	s.AgentSuite.PatchValue(&useMultipleCPUs, func() { calledChan <- struct{}{} })
-	ctrl, a := s.newAgent(c, m)
-	defer ctrl.Finish()
-	defer a.Stop()
-
-	go func() { c.Check(a.Run(nil), jc.ErrorIsNil) }()
-
-	// Wait for configuration to be finished
-	<-a.WorkersStarted()
-	s.assertChannelActive(c, calledChan, "UseMultipleCPUs() to be called")
-	c.Check(a.Stop(), jc.ErrorIsNil)
-}
-
-func (s *MachineSuite) testUpgradeRequest(c *gc.C, agent runner, tag string, currentTools *tools.Tools) {
->>>>>>> 736110e4
 	newVers := coretesting.CurrentVersion()
 	newVers.Patch++
 	newTools := envtesting.AssertUploadFakeToolsVersions(
@@ -380,10 +278,252 @@
 	c.Assert(a.initialUpgradeCheckComplete.IsUnlocked(), jc.IsTrue)
 }
 
-<<<<<<< HEAD
 func (s *MachineSuite) TestAgentSetsToolsVersionManageModel(c *gc.C) {
 	s.assertAgentSetsToolsVersion(c, state.JobManageModel)
-=======
+}
+
+func (s *MachineSuite) TestAgentSetsToolsVersionHostUnits(c *gc.C) {
+	s.assertAgentSetsToolsVersion(c, state.JobHostUnits)
+}
+
+func (s *MachineSuite) TestMachineAgentRunsAuthorisedKeysWorker(c *gc.C) {
+	// Start the machine agent.
+	m, _, _ := s.primeAgent(c, state.JobHostUnits)
+	ctrl, a := s.newAgent(c, m)
+	defer ctrl.Finish()
+	go func() { c.Check(a.Run(nil), jc.ErrorIsNil) }()
+	defer func() { c.Check(a.Stop(), jc.ErrorIsNil) }()
+
+	// Update the keys in the environment.
+	sshKey := sshtesting.ValidKeyOne.Key + " user@host"
+	err := s.ControllerModel(c).UpdateModelConfig(map[string]interface{}{"authorized-keys": sshKey}, nil)
+	c.Assert(err, jc.ErrorIsNil)
+
+	// Wait for ssh keys file to be updated.
+	timeout := time.After(coretesting.LongWait)
+	sshKeyWithCommentPrefix := sshtesting.ValidKeyOne.Key + " Juju:user@host"
+	for {
+		select {
+		case <-timeout:
+			c.Fatalf("timeout while waiting for authorised ssh keys to change")
+		case <-time.After(coretesting.ShortWait):
+			keys, err := ssh.ListKeys(authenticationworker.SSHUser, ssh.FullKeys)
+			c.Assert(err, jc.ErrorIsNil)
+			keysStr := strings.Join(keys, "\n")
+			if sshKeyWithCommentPrefix != keysStr {
+				continue
+			}
+			return
+		}
+	}
+}
+
+func (s *MachineSuite) TestMachineAgentRunsAPIAddressUpdaterWorker(c *gc.C) {
+	// Start the machine agent.
+	m, _, _ := s.primeAgent(c, state.JobHostUnits)
+	ctrl, a := s.newAgent(c, m)
+	defer ctrl.Finish()
+	go func() { c.Check(a.Run(nil), jc.ErrorIsNil) }()
+	defer func() { c.Check(a.Stop(), jc.ErrorIsNil) }()
+
+	// Update the API addresses.
+	updatedServers := []network.SpaceHostPorts{
+		network.NewSpaceHostPorts(1234, "localhost"),
+	}
+
+	controllerConfig := coretesting.FakeControllerConfig()
+
+	st := s.ControllerModel(c).State()
+	err := st.SetAPIHostPorts(controllerConfig, updatedServers, updatedServers)
+	c.Assert(err, jc.ErrorIsNil)
+
+	// Wait for config to be updated.
+	for attempt := coretesting.LongAttempt.Start(); attempt.Next(); {
+		if !attempt.HasNext() {
+			break
+		}
+		addrs, err := a.CurrentConfig().APIAddresses()
+		c.Assert(err, jc.ErrorIsNil)
+		if reflect.DeepEqual(addrs, []string{"localhost:1234"}) {
+			return
+		}
+	}
+	c.Fatalf("timeout while waiting for agent config to change")
+}
+
+func (s *MachineSuite) TestMachineAgentRunsDiskManagerWorker(c *gc.C) {
+	// Patch out the worker func before starting the agent.
+	started := newSignal()
+	newWorker := func(diskmanager.ListBlockDevicesFunc, diskmanager.BlockDeviceSetter) worker.Worker {
+		started.trigger()
+		return jworker.NewNoOpWorker()
+	}
+	s.PatchValue(&diskmanager.NewWorker, newWorker)
+
+	// Start the machine agent.
+	m, _, _ := s.primeAgent(c, state.JobHostUnits)
+	ctrl, a := s.newAgent(c, m)
+	defer ctrl.Finish()
+	go func() { c.Check(a.Run(nil), jc.ErrorIsNil) }()
+	defer func() { c.Check(a.Stop(), jc.ErrorIsNil) }()
+	started.assertTriggered(c, "diskmanager worker to start")
+}
+
+func (s *MachineSuite) TestDiskManagerWorkerUpdatesState(c *gc.C) {
+	// TODO(wallyworld) - we need the dqlite model database to be available.
+	c.Skip("we need to seed the dqlite database with machine data")
+	expected := []blockdevice.BlockDevice{{DeviceName: "whatever"}}
+	s.PatchValue(&diskmanager.DefaultListBlockDevices, func() ([]blockdevice.BlockDevice, error) {
+		return expected, nil
+	})
+
+	// Start the machine agent.
+	m, _, _ := s.primeAgent(c, state.JobHostUnits)
+	ctrl, a := s.newAgent(c, m)
+	defer ctrl.Finish()
+	go func() { c.Check(a.Run(nil), jc.ErrorIsNil) }()
+	defer func() { c.Check(a.Stop(), jc.ErrorIsNil) }()
+
+	// Wait for state to be updated.
+	for attempt := coretesting.LongAttempt.Start(); attempt.Next(); {
+		devices, err := blockdevicestate.NewState(s.TxnRunnerFactory()).BlockDevices(stdcontext.Background(), m.Id())
+		c.Assert(err, jc.ErrorIsNil)
+		if len(devices) > 0 {
+			c.Assert(devices, gc.HasLen, 1)
+			c.Assert(devices[0].DeviceName, gc.Equals, expected[0].DeviceName)
+			return
+		}
+	}
+	c.Fatalf("timeout while waiting for block devices to be recorded")
+}
+
+func (s *MachineSuite) TestMachineAgentRunsMachineStorageWorker(c *gc.C) {
+	m, _, _ := s.primeAgent(c, state.JobHostUnits)
+
+	started := newSignal()
+	newWorker := func(config storageprovisioner.Config) (worker.Worker, error) {
+		c.Check(config.Scope, gc.Equals, m.Tag())
+		c.Check(config.Validate(), jc.ErrorIsNil)
+		started.trigger()
+		return jworker.NewNoOpWorker(), nil
+	}
+	s.PatchValue(&storageprovisioner.NewStorageProvisioner, newWorker)
+
+	// Start the machine agent.
+	ctrl, a := s.newAgent(c, m)
+	defer ctrl.Finish()
+	go func() { c.Check(a.Run(nil), jc.ErrorIsNil) }()
+	defer func() { c.Check(a.Stop(), jc.ErrorIsNil) }()
+	started.assertTriggered(c, "storage worker to start")
+}
+
+func (s *MachineSuite) setupIgnoreAddresses(c *gc.C, expectedIgnoreValue bool) chan bool {
+	ignoreAddressCh := make(chan bool, 1)
+	s.AgentSuite.PatchValue(&machiner.NewMachiner, func(cfg machiner.Config) (worker.Worker, error) {
+		select {
+		case ignoreAddressCh <- cfg.ClearMachineAddressesOnStart:
+		default:
+		}
+
+		// The test just cares that NewMachiner is called with the correct
+		// value, nothing else is done with the worker.
+		return newDummyWorker(), nil
+	})
+
+	attrs := coretesting.Attrs{"ignore-machine-addresses": expectedIgnoreValue}
+	err := s.ControllerModel(c).UpdateModelConfig(attrs, nil)
+	c.Assert(err, jc.ErrorIsNil)
+	return ignoreAddressCh
+}
+
+func (s *MachineSuite) TestMachineAgentIgnoreAddresses(c *gc.C) {
+	for _, expectedIgnoreValue := range []bool{true, false} {
+		ignoreAddressCh := s.setupIgnoreAddresses(c, expectedIgnoreValue)
+
+		m, _, _ := s.primeAgent(c, state.JobHostUnits)
+		ctrl, a := s.newAgent(c, m)
+		defer ctrl.Finish()
+		defer a.Stop()
+		doneCh := make(chan error)
+		go func() {
+			doneCh <- a.Run(nil)
+		}()
+
+		select {
+		case ignoreMachineAddresses := <-ignoreAddressCh:
+			if ignoreMachineAddresses != expectedIgnoreValue {
+				c.Fatalf("expected ignore-machine-addresses = %v, got = %v", expectedIgnoreValue, ignoreMachineAddresses)
+			}
+		case <-time.After(coretesting.LongWait):
+			c.Fatalf("timed out waiting for the machiner to start")
+		}
+		s.waitStopped(c, state.JobHostUnits, a, doneCh)
+	}
+}
+
+func (s *MachineSuite) TestMachineAgentIgnoreAddressesContainer(c *gc.C) {
+	ignoreAddressCh := s.setupIgnoreAddresses(c, true)
+
+	st := s.ControllerModel(c).State()
+	parent, err := st.AddMachine(state.UbuntuBase("20.04"), state.JobHostUnits)
+	c.Assert(err, jc.ErrorIsNil)
+	m, err := st.AddMachineInsideMachine(
+		state.MachineTemplate{
+			Base: state.UbuntuBase("22.04"),
+			Jobs: []state.MachineJob{state.JobHostUnits},
+		},
+		parent.Id(),
+		instance.LXD,
+	)
+	c.Assert(err, jc.ErrorIsNil)
+
+	vers := coretesting.CurrentVersion()
+	s.primeAgentWithMachine(c, m, vers)
+	ctrl, a := s.newAgent(c, m)
+	defer ctrl.Finish()
+	defer a.Stop()
+	doneCh := make(chan error)
+	go func() {
+		doneCh <- a.Run(nil)
+	}()
+
+	select {
+	case ignoreMachineAddresses := <-ignoreAddressCh:
+		if ignoreMachineAddresses {
+			c.Fatalf("expected ignore-machine-addresses = false, got = true")
+		}
+	case <-time.After(coretesting.LongWait):
+		c.Fatalf("timed out waiting for the machiner to start")
+	}
+	s.waitStopped(c, state.JobHostUnits, a, doneCh)
+}
+
+func (s *MachineSuite) TestMachineWorkers(c *gc.C) {
+	// TODO(wallyworld) - we need the dqlite model database to be available.
+	c.Skip("we need to seed the dqlite database with machine data")
+	testing.PatchExecutableAsEchoArgs(c, s, "ovs-vsctl", 0)
+
+	tracker := agenttest.NewEngineTracker()
+	instrumented := TrackMachines(c, tracker, iaasMachineManifolds)
+	s.PatchValue(&iaasMachineManifolds, instrumented)
+
+	m, _, _ := s.primeAgent(c, state.JobHostUnits)
+	ctrl, a := s.newAgent(c, m)
+	defer ctrl.Finish()
+	go func() { c.Check(a.Run(cmdtesting.Context(c)), jc.ErrorIsNil) }()
+	defer func() { c.Check(a.Stop(), jc.ErrorIsNil) }()
+
+	// Wait for it to stabilise, running as normal.
+	matcher := agenttest.NewWorkerMatcher(c, tracker, a.Tag().String(),
+		append(alwaysMachineWorkers, notMigratingMachineWorkers...))
+
+	// Indicate that this machine supports KVM containers rather than doing
+	// detection that may return true/false based on the machine running tests.
+	s.PatchValue(&kvm.IsKVMSupported, func() (bool, error) { return true, nil })
+
+	agenttest.WaitMatch(c, matcher.Check, coretesting.LongWait)
+}
+
 func (s *MachineSuite) waitStopped(c *gc.C, job state.MachineJob, a *MachineAgent, done chan error) {
 	c.Assert(a.Stop(), jc.ErrorIsNil)
 
@@ -438,375 +578,6 @@
 			done = true
 		}
 	}
->>>>>>> 736110e4
-}
-
-func (s *MachineSuite) TestAgentSetsToolsVersionHostUnits(c *gc.C) {
-	s.assertAgentSetsToolsVersion(c, state.JobHostUnits)
-}
-
-func (s *MachineSuite) TestMachineAgentRunsAuthorisedKeysWorker(c *gc.C) {
-	// Start the machine agent.
-	m, _, _ := s.primeAgent(c, state.JobHostUnits)
-	ctrl, a := s.newAgent(c, m)
-	defer ctrl.Finish()
-	go func() { c.Check(a.Run(nil), jc.ErrorIsNil) }()
-	defer func() { c.Check(a.Stop(), jc.ErrorIsNil) }()
-
-	// Update the keys in the environment.
-	sshKey := sshtesting.ValidKeyOne.Key + " user@host"
-	err := s.ControllerModel(c).UpdateModelConfig(map[string]interface{}{"authorized-keys": sshKey}, nil)
-	c.Assert(err, jc.ErrorIsNil)
-
-	// Wait for ssh keys file to be updated.
-	timeout := time.After(coretesting.LongWait)
-	sshKeyWithCommentPrefix := sshtesting.ValidKeyOne.Key + " Juju:user@host"
-	for {
-		select {
-		case <-timeout:
-			c.Fatalf("timeout while waiting for authorised ssh keys to change")
-		case <-time.After(coretesting.ShortWait):
-			keys, err := ssh.ListKeys(authenticationworker.SSHUser, ssh.FullKeys)
-			c.Assert(err, jc.ErrorIsNil)
-			keysStr := strings.Join(keys, "\n")
-			if sshKeyWithCommentPrefix != keysStr {
-				continue
-			}
-			return
-		}
-	}
-}
-
-<<<<<<< HEAD
-=======
-func (s *MachineSuite) TestMachineAgentSymlinks(c *gc.C) {
-	stm, _, _ := s.primeAgent(c, state.JobHostUnits)
-	ctrl, a := s.newAgent(c, stm)
-	defer ctrl.Finish()
-	defer a.Stop()
-	doneCh := make(chan error)
-	go func() {
-		doneCh <- a.Run(cmdtesting.Context(c))
-	}()
-
-	<-a.WorkersStarted()
-
-	// Symlinks should have been created
-	for _, link := range jujudSymlinks {
-		_, err := os.Stat(utils.EnsureBaseDir(a.rootDir, link))
-		c.Assert(err, jc.ErrorIsNil, gc.Commentf(link))
-	}
-
-	s.waitStopped(c, state.JobHostUnits, a, doneCh)
-}
-
-func (s *MachineSuite) TestMachineAgentSymlinkJujuExecExists(c *gc.C) {
-	// Pre-create the symlinks, but pointing to the incorrect location.
-	rootDir := c.MkDir()
-	for _, link := range jujudSymlinks {
-		fullLink := utils.EnsureBaseDir(rootDir, link)
-		c.Assert(os.MkdirAll(filepath.Dir(fullLink), os.FileMode(0755)), jc.ErrorIsNil)
-		c.Assert(symlink.New("/nowhere/special", fullLink), jc.ErrorIsNil, gc.Commentf(link))
-	}
-
-	stm, _, _ := s.primeAgent(c, state.JobHostUnits)
-	ctrl, a := s.newAgent(c, stm)
-	a.rootDir = rootDir
-	defer ctrl.Finish()
-	defer a.Stop()
-	doneCh := make(chan error)
-	go func() {
-		doneCh <- a.Run(cmdtesting.Context(c))
-	}()
-
-	<-a.WorkersStarted()
-
-	// juju-exec symlink should have been recreated.
-	for _, link := range jujudSymlinks {
-		fullLink := utils.EnsureBaseDir(a.rootDir, link)
-		linkTarget, err := symlink.Read(fullLink)
-		c.Assert(err, jc.ErrorIsNil)
-		c.Assert(linkTarget, gc.Not(gc.Equals), "/nowhere/special", gc.Commentf(link))
-	}
-
-	s.waitStopped(c, state.JobHostUnits, a, doneCh)
-}
-
->>>>>>> 736110e4
-func (s *MachineSuite) TestMachineAgentRunsAPIAddressUpdaterWorker(c *gc.C) {
-	// Start the machine agent.
-	m, _, _ := s.primeAgent(c, state.JobHostUnits)
-	ctrl, a := s.newAgent(c, m)
-	defer ctrl.Finish()
-	go func() { c.Check(a.Run(nil), jc.ErrorIsNil) }()
-	defer func() { c.Check(a.Stop(), jc.ErrorIsNil) }()
-
-	// Update the API addresses.
-	updatedServers := []network.SpaceHostPorts{
-		network.NewSpaceHostPorts(1234, "localhost"),
-	}
-
-	controllerConfig := coretesting.FakeControllerConfig()
-
-	st := s.ControllerModel(c).State()
-	err := st.SetAPIHostPorts(controllerConfig, updatedServers, updatedServers)
-	c.Assert(err, jc.ErrorIsNil)
-
-	// Wait for config to be updated.
-	for attempt := coretesting.LongAttempt.Start(); attempt.Next(); {
-		if !attempt.HasNext() {
-			break
-		}
-		addrs, err := a.CurrentConfig().APIAddresses()
-		c.Assert(err, jc.ErrorIsNil)
-		if reflect.DeepEqual(addrs, []string{"localhost:1234"}) {
-			return
-		}
-	}
-	c.Fatalf("timeout while waiting for agent config to change")
-}
-
-func (s *MachineSuite) TestMachineAgentRunsDiskManagerWorker(c *gc.C) {
-	// Patch out the worker func before starting the agent.
-	started := newSignal()
-	newWorker := func(diskmanager.ListBlockDevicesFunc, diskmanager.BlockDeviceSetter) worker.Worker {
-		started.trigger()
-		return jworker.NewNoOpWorker()
-	}
-	s.PatchValue(&diskmanager.NewWorker, newWorker)
-
-	// Start the machine agent.
-	m, _, _ := s.primeAgent(c, state.JobHostUnits)
-	ctrl, a := s.newAgent(c, m)
-	defer ctrl.Finish()
-	go func() { c.Check(a.Run(nil), jc.ErrorIsNil) }()
-	defer func() { c.Check(a.Stop(), jc.ErrorIsNil) }()
-	started.assertTriggered(c, "diskmanager worker to start")
-}
-
-func (s *MachineSuite) TestDiskManagerWorkerUpdatesState(c *gc.C) {
-	// TODO(wallyworld) - we need the dqlite model database to be available.
-	c.Skip("we need to seed the dqlite database with machine data")
-	expected := []blockdevice.BlockDevice{{DeviceName: "whatever"}}
-	s.PatchValue(&diskmanager.DefaultListBlockDevices, func() ([]blockdevice.BlockDevice, error) {
-		return expected, nil
-	})
-
-	// Start the machine agent.
-	m, _, _ := s.primeAgent(c, state.JobHostUnits)
-	ctrl, a := s.newAgent(c, m)
-	defer ctrl.Finish()
-	go func() { c.Check(a.Run(nil), jc.ErrorIsNil) }()
-	defer func() { c.Check(a.Stop(), jc.ErrorIsNil) }()
-
-	// Wait for state to be updated.
-	for attempt := coretesting.LongAttempt.Start(); attempt.Next(); {
-		devices, err := blockdevicestate.NewState(s.TxnRunnerFactory()).BlockDevices(stdcontext.Background(), m.Id())
-		c.Assert(err, jc.ErrorIsNil)
-		if len(devices) > 0 {
-			c.Assert(devices, gc.HasLen, 1)
-			c.Assert(devices[0].DeviceName, gc.Equals, expected[0].DeviceName)
-			return
-		}
-	}
-	c.Fatalf("timeout while waiting for block devices to be recorded")
-}
-
-func (s *MachineSuite) TestMachineAgentRunsMachineStorageWorker(c *gc.C) {
-	m, _, _ := s.primeAgent(c, state.JobHostUnits)
-
-	started := newSignal()
-	newWorker := func(config storageprovisioner.Config) (worker.Worker, error) {
-		c.Check(config.Scope, gc.Equals, m.Tag())
-		c.Check(config.Validate(), jc.ErrorIsNil)
-		started.trigger()
-		return jworker.NewNoOpWorker(), nil
-	}
-	s.PatchValue(&storageprovisioner.NewStorageProvisioner, newWorker)
-
-	// Start the machine agent.
-	ctrl, a := s.newAgent(c, m)
-	defer ctrl.Finish()
-	go func() { c.Check(a.Run(nil), jc.ErrorIsNil) }()
-	defer func() { c.Check(a.Stop(), jc.ErrorIsNil) }()
-	started.assertTriggered(c, "storage worker to start")
-}
-
-func (s *MachineSuite) setupIgnoreAddresses(c *gc.C, expectedIgnoreValue bool) chan bool {
-	ignoreAddressCh := make(chan bool, 1)
-	s.AgentSuite.PatchValue(&machiner.NewMachiner, func(cfg machiner.Config) (worker.Worker, error) {
-		select {
-		case ignoreAddressCh <- cfg.ClearMachineAddressesOnStart:
-		default:
-		}
-
-		// The test just cares that NewMachiner is called with the correct
-		// value, nothing else is done with the worker.
-		return newDummyWorker(), nil
-	})
-
-	attrs := coretesting.Attrs{"ignore-machine-addresses": expectedIgnoreValue}
-	err := s.ControllerModel(c).UpdateModelConfig(attrs, nil)
-	c.Assert(err, jc.ErrorIsNil)
-	return ignoreAddressCh
-}
-
-func (s *MachineSuite) TestMachineAgentIgnoreAddresses(c *gc.C) {
-	for _, expectedIgnoreValue := range []bool{true, false} {
-		ignoreAddressCh := s.setupIgnoreAddresses(c, expectedIgnoreValue)
-
-		m, _, _ := s.primeAgent(c, state.JobHostUnits)
-		ctrl, a := s.newAgent(c, m)
-		defer ctrl.Finish()
-		defer a.Stop()
-		doneCh := make(chan error)
-		go func() {
-			doneCh <- a.Run(cmdtesting.Context(c))
-		}()
-
-		select {
-		case ignoreMachineAddresses := <-ignoreAddressCh:
-			if ignoreMachineAddresses != expectedIgnoreValue {
-				c.Fatalf("expected ignore-machine-addresses = %v, got = %v", expectedIgnoreValue, ignoreMachineAddresses)
-			}
-		case <-time.After(coretesting.LongWait):
-			c.Fatalf("timed out waiting for the machiner to start")
-		}
-		s.waitStopped(c, state.JobHostUnits, a, doneCh)
-	}
-}
-
-func (s *MachineSuite) TestMachineAgentIgnoreAddressesContainer(c *gc.C) {
-	ignoreAddressCh := s.setupIgnoreAddresses(c, true)
-
-	st := s.ControllerModel(c).State()
-	parent, err := st.AddMachine(state.UbuntuBase("20.04"), state.JobHostUnits)
-	c.Assert(err, jc.ErrorIsNil)
-	m, err := st.AddMachineInsideMachine(
-		state.MachineTemplate{
-			Base: state.UbuntuBase("22.04"),
-			Jobs: []state.MachineJob{state.JobHostUnits},
-		},
-		parent.Id(),
-		instance.LXD,
-	)
-	c.Assert(err, jc.ErrorIsNil)
-
-	vers := coretesting.CurrentVersion()
-	s.primeAgentWithMachine(c, m, vers)
-	ctrl, a := s.newAgent(c, m)
-	defer ctrl.Finish()
-	defer a.Stop()
-	doneCh := make(chan error)
-	go func() {
-		doneCh <- a.Run(cmdtesting.Context(c))
-	}()
-
-	select {
-	case ignoreMachineAddresses := <-ignoreAddressCh:
-		if ignoreMachineAddresses {
-			c.Fatalf("expected ignore-machine-addresses = false, got = true")
-		}
-	case <-time.After(coretesting.LongWait):
-		c.Fatalf("timed out waiting for the machiner to start")
-	}
-	s.waitStopped(c, state.JobHostUnits, a, doneCh)
-}
-
-func (s *MachineSuite) TestMachineWorkers(c *gc.C) {
-	// TODO(wallyworld) - we need the dqlite model database to be available.
-	c.Skip("we need to seed the dqlite database with machine data")
-	testing.PatchExecutableAsEchoArgs(c, s, "ovs-vsctl", 0)
-
-	tracker := agenttest.NewEngineTracker()
-	instrumented := TrackMachines(c, tracker, iaasMachineManifolds)
-	s.PatchValue(&iaasMachineManifolds, instrumented)
-
-	m, _, _ := s.primeAgent(c, state.JobHostUnits)
-	ctrl, a := s.newAgent(c, m)
-	defer ctrl.Finish()
-	go func() { c.Check(a.Run(cmdtesting.Context(c)), jc.ErrorIsNil) }()
-	defer func() { c.Check(a.Stop(), jc.ErrorIsNil) }()
-
-	// Wait for it to stabilise, running as normal.
-	matcher := agenttest.NewWorkerMatcher(c, tracker, a.Tag().String(),
-		append(alwaysMachineWorkers, notMigratingMachineWorkers...))
-
-	// Indicate that this machine supports KVM containers rather than doing
-	// detection that may return true/false based on the machine running tests.
-	s.PatchValue(&kvm.IsKVMSupported, func() (bool, error) { return true, nil })
-
-	agenttest.WaitMatch(c, matcher.Check, coretesting.LongWait)
-<<<<<<< HEAD
-}
-
-func (s *MachineSuite) waitStopped(c *gc.C, job state.MachineJob, a *MachineAgent, done chan error) {
-	err := a.Stop()
-	if job == state.JobManageModel {
-		// When shutting down, the API server can be shut down before
-		// the other workers that connect to it, so they get an error so
-		// they then die, causing Stop to return an error.  It's not
-		// easy to control the actual error that's received in this
-		// circumstance so we just log it rather than asserting that it
-		// is not nil.
-		if err != nil {
-			c.Logf("error shutting down state manager: %v", err)
-		}
-	} else {
-		c.Assert(err, jc.ErrorIsNil)
-	}
-
-	select {
-	case err := <-done:
-		c.Assert(err, jc.ErrorIsNil)
-	case <-time.After(coretesting.LongWait):
-		c.Fatalf("timed out waiting for agent to terminate")
-	}
-}
-
-func (s *MachineSuite) assertAgentSetsToolsVersion(c *gc.C, job state.MachineJob) {
-	s.PatchValue(&mongo.IsMaster, func(session *mgo.Session, obj mongo.WithAddresses) (bool, error) {
-		addr := obj.Addresses()
-		for _, a := range addr {
-			if a.Value == "0.1.2.3" {
-				return true, nil
-			}
-		}
-		return false, nil
-	})
-	vers := coretesting.CurrentVersion()
-	vers.Minor--
-	m, _, _ := s.primeAgentVersion(c, vers, job)
-	ctrl, a := s.newAgent(c, m)
-	defer ctrl.Finish()
-	ctx := cmdtesting.Context(c)
-	go func() { c.Check(a.Run(ctx), jc.ErrorIsNil) }()
-	defer func() {
-		logger.Infof("stopping machine agent")
-		c.Check(a.Stop(), jc.ErrorIsNil)
-		logger.Infof("stopped machine agent")
-	}()
-
-	timeout := time.After(coretesting.LongWait)
-	for done := false; !done; {
-		select {
-		case <-timeout:
-			c.Fatalf("timeout while waiting for agent version to be set")
-		case <-time.After(coretesting.ShortWait):
-			c.Log("Refreshing")
-			err := m.Refresh()
-			c.Assert(err, jc.ErrorIsNil)
-			c.Log("Fetching agent tools")
-			agentTools, err := m.AgentTools()
-			c.Assert(err, jc.ErrorIsNil)
-			c.Logf("(%v vs. %v)", agentTools.Version, jujuversion.Current)
-			if agentTools.Version.Minor != jujuversion.Current.Minor {
-				continue
-			}
-			c.Assert(agentTools.Version.Number, gc.DeepEquals, jujuversion.Current)
-			done = true
-		}
-	}
 }
 
 type stubUpgrader struct {
@@ -815,6 +586,4 @@
 
 func (s stubUpgrader) IsUpgrading() (bool, error) {
 	return s.upgrading, nil
-=======
->>>>>>> 736110e4
 }