// Copyright 2012, 2013 Canonical Ltd.
// Licensed under the AGPLv3, see LICENCE file for details.

package agent

import (
<<<<<<< HEAD
	stdcontext "context"
=======
>>>>>>> 736110e4
	"net/http"
	"os"
	"path/filepath"
	"strings"
	"time"

	"github.com/juju/clock"
	"github.com/juju/cmd/v4"
	"github.com/juju/errors"
	"github.com/juju/gnuflag"
	"github.com/juju/loggo/v2"
	"github.com/juju/lumberjack/v2"
	"github.com/juju/mgo/v3"
	"github.com/juju/names/v5"
	"github.com/juju/pubsub/v2"
	"github.com/juju/utils/v4"
	"github.com/juju/utils/v4/exec"
	"github.com/juju/utils/v4/symlink"
	"github.com/juju/utils/v4/voyeur"
	"github.com/juju/version/v2"
	"github.com/juju/worker/v4"
	"github.com/juju/worker/v4/dependency"
	"github.com/prometheus/client_golang/prometheus"
	"github.com/prometheus/client_golang/prometheus/promhttp"

	"github.com/juju/juju/agent"
	"github.com/juju/juju/agent/addons"
	agentconfig "github.com/juju/juju/agent/config"
	agentengine "github.com/juju/juju/agent/engine"
	agenterrors "github.com/juju/juju/agent/errors"
	"github.com/juju/juju/agent/tools"
	"github.com/juju/juju/api"
	apimachiner "github.com/juju/juju/api/agent/machiner"
	apiprovisioner "github.com/juju/juju/api/agent/provisioner"
	"github.com/juju/juju/api/base"
	k8sconstants "github.com/juju/juju/caas/kubernetes/provider/constants"
	jujucmd "github.com/juju/juju/cmd"
	"github.com/juju/juju/cmd/internal/agent/agentconf"
	"github.com/juju/juju/cmd/jujud/agent/machine"
	"github.com/juju/juju/cmd/jujud/reboot"
	cmdutil "github.com/juju/juju/cmd/jujud/util"
	"github.com/juju/juju/controller"
	"github.com/juju/juju/core/instance"
	"github.com/juju/juju/core/life"
	corelogger "github.com/juju/juju/core/logger"
	"github.com/juju/juju/core/machinelock"
	"github.com/juju/juju/core/paths"
	"github.com/juju/juju/core/status"
<<<<<<< HEAD
	"github.com/juju/juju/environs"
	"github.com/juju/juju/internal/charmhub"
	"github.com/juju/juju/internal/container"
	"github.com/juju/juju/internal/container/broker"
	"github.com/juju/juju/internal/container/kvm"
	"github.com/juju/juju/internal/mongo"
	"github.com/juju/juju/internal/mongo/mongometrics"
	"github.com/juju/juju/internal/pki"
	"github.com/juju/juju/internal/pubsub/centralhub"
	"github.com/juju/juju/internal/s3client"
	"github.com/juju/juju/internal/service"
	"github.com/juju/juju/internal/storage/looputil"
	internalupgrade "github.com/juju/juju/internal/upgrade"
	"github.com/juju/juju/internal/upgrades"
	"github.com/juju/juju/internal/upgradesteps"
	jworker "github.com/juju/juju/internal/worker"
	"github.com/juju/juju/internal/worker/deployer"
	"github.com/juju/juju/internal/worker/gate"
	"github.com/juju/juju/internal/worker/introspection"
	"github.com/juju/juju/internal/worker/logsender"
	"github.com/juju/juju/internal/worker/logsender/logsendermetrics"
	psworker "github.com/juju/juju/internal/worker/pubsub"
	jujunames "github.com/juju/juju/juju/names"
=======
	jujunames "github.com/juju/juju/juju/names"
	"github.com/juju/juju/mongo"
	"github.com/juju/juju/mongo/mongometrics"
	"github.com/juju/juju/pki"
>>>>>>> 736110e4
	"github.com/juju/juju/rpc/params"
	"github.com/juju/juju/state"
<<<<<<< HEAD
	jujuversion "github.com/juju/juju/version"
)

type (
	// The following allows the upgrade steps to be overridden by brittle
	// integration tests.
	PreUpgradeStepsFunc func(state.ModelType) upgrades.PreUpgradeStepsFunc
	UpgradeStepsFunc    = upgrades.UpgradeStepsFunc
=======
	"github.com/juju/juju/storage/looputil"
	"github.com/juju/juju/upgrades"
	jworker "github.com/juju/juju/worker"
	"github.com/juju/juju/worker/deployer"
	"github.com/juju/juju/worker/gate"
	"github.com/juju/juju/worker/introspection"
	"github.com/juju/juju/worker/logsender"
	"github.com/juju/juju/worker/logsender/logsendermetrics"
	"github.com/juju/juju/worker/upgradesteps"
>>>>>>> 736110e4
)

var (
	logger            = loggo.GetLogger("juju.cmd.jujud")
	jujuExec          = paths.JujuExec(paths.CurrentOS())
	jujuDumpLogs      = paths.JujuDumpLogs(paths.CurrentOS())
	jujuIntrospect    = paths.JujuIntrospect(paths.CurrentOS())
	jujudSymlinks     = []string{jujuExec, jujuDumpLogs, jujuIntrospect}
	caasJujudSymlinks = []string{jujuExec, jujuDumpLogs, jujuIntrospect}

	// The following are defined as variables to allow the tests to
	// intercept calls to the functions. In every case, they should
	// be expressed as explicit dependencies, but nobody has yet had
	// the intestinal fortitude to untangle this package. Be that
	// person! Juju Needs You.
<<<<<<< HEAD
	getHostname = os.Hostname
=======
	useMultipleCPUs = utils.UseMultipleCPUs
	getHostname     = os.Hostname
>>>>>>> 736110e4

	caasMachineManifolds = machine.CAASManifolds
	iaasMachineManifolds = machine.IAASManifolds
)

type machineAgentFactoryFnType func(names.Tag, bool) (*MachineAgent, error)

// AgentInitializer handles initializing a type for use as a Jujud
// agent.
type AgentInitializer interface {
	AddFlags(*gnuflag.FlagSet)
	CheckArgs([]string) error
	// DataDir returns the directory where this agent should store its data.
	DataDir() string
}

// NewMachineAgentCommand creates a Command that handles parsing
// command-line arguments and instantiating and running a
// MachineAgent.
func NewMachineAgentCommand(
	ctx *cmd.Context,
	machineAgentFactory machineAgentFactoryFnType,
	agentInitializer AgentInitializer,
	configFetcher agentconfig.AgentConfigWriter,
) cmd.Command {
	return &machineAgentCommand{
		ctx:                 ctx,
		machineAgentFactory: machineAgentFactory,
		agentInitializer:    agentInitializer,
		currentConfig:       configFetcher,
	}
}

type machineAgentCommand struct {
	cmd.CommandBase

	// This group of arguments is required.
	agentInitializer    AgentInitializer
	currentConfig       agentconfig.AgentConfigWriter
	machineAgentFactory machineAgentFactoryFnType
	ctx                 *cmd.Context

	// This group is for debugging purposes.
	logToStdErr bool

	isCaas   bool
	agentTag names.Tag

	// The following are set via command-line flags.
	machineId string
	// TODO(controlleragent) - this will be in a new controller agent command
	controllerId string
}

// Init is called by the cmd system to initialize the structure for
// running.
func (a *machineAgentCommand) Init(args []string) error {
	if a.machineId == "" && a.controllerId == "" {
		return errors.New("either machine-id or controller-id must be set")
	}
	if a.machineId != "" && !names.IsValidMachine(a.machineId) {
		return errors.Errorf("--machine-id option must be a non-negative integer")
	}
	if a.controllerId != "" && !names.IsValidControllerAgent(a.controllerId) {
		return errors.Errorf("--controller-id option must be a non-negative integer")
	}
	if err := a.agentInitializer.CheckArgs(args); err != nil {
		return err
	}

	// Due to changes in the logging, and needing to care about old
	// models that have been upgraded, we need to explicitly remove the
	// file writer if one has been added, otherwise we will get duplicate
	// lines of all logging in the log file.
	_, _ = loggo.RemoveWriter("logfile")

	if a.machineId != "" {
		a.agentTag = names.NewMachineTag(a.machineId)
	} else {
		a.agentTag = names.NewControllerAgentTag(a.controllerId)
	}
	if err := agentconfig.ReadAgentConfig(a.currentConfig, a.agentTag.Id()); err != nil {
		return errors.Errorf("cannot read agent configuration: %v", err)
	}
	config := a.currentConfig.CurrentConfig()
	if err := os.MkdirAll(config.LogDir(), 0644); err != nil {
		logger.Warningf("cannot create log dir: %v", err)
	}
	a.isCaas = config.Value(agent.ProviderType) == k8sconstants.CAASProviderType

	if !a.logToStdErr {
		// the context's stderr is set as the loggo writer in github.com/juju/cmd/v4/logging.go
		ljLogger := &lumberjack.Logger{
			Filename:   agent.LogFilename(config), // eg: "/var/log/juju/machine-0.log"
			MaxSize:    config.AgentLogfileMaxSizeMB(),
			MaxBackups: config.AgentLogfileMaxBackups(),
			Compress:   true,
		}
		logger.Debugf("created rotating log file %q with max size %d MB and max backups %d",
			ljLogger.Filename, ljLogger.MaxSize, ljLogger.MaxBackups)
		a.ctx.Stderr = ljLogger
	}

	return nil
}

// Run instantiates a MachineAgent and runs it.
func (a *machineAgentCommand) Run(c *cmd.Context) error {
	machineAgent, err := a.machineAgentFactory(a.agentTag, a.isCaas)
	if err != nil {
		return errors.Trace(err)
	}
	return machineAgent.Run(c)
}

// SetFlags adds the requisite flags to run this command.
func (a *machineAgentCommand) SetFlags(f *gnuflag.FlagSet) {
	a.agentInitializer.AddFlags(f)
	f.StringVar(&a.machineId, "machine-id", "", "id of the machine to run")
	f.StringVar(&a.controllerId, "controller-id", "", "id of the controller to run")
	f.BoolVar(&a.logToStdErr, "log-to-stderr", false, "log to stderr instead of logsink.log")
}

// Info returns usage information for the command.
func (a *machineAgentCommand) Info() *cmd.Info {
	return jujucmd.Info(&cmd.Info{
		Name:    "machine",
		Purpose: "run a juju machine agent",
	})
}

// MachineAgentFactoryFn returns a function which instantiates a
// MachineAgent given a machineId.
func MachineAgentFactoryFn(
	agentConfWriter agentconfig.AgentConfigWriter,
	bufferedLogger *logsender.BufferedLogWriter,
	newIntrospectionSocketName func(names.Tag) string,
	preUpgradeSteps PreUpgradeStepsFunc,
	upgradeSteps UpgradeStepsFunc,
	rootDir string,
) machineAgentFactoryFnType {
	return func(agentTag names.Tag, isCaasAgent bool) (*MachineAgent, error) {
		return NewMachineAgent(
			agentTag,
			agentConfWriter,
			bufferedLogger,
			worker.NewRunner(worker.RunnerParams{
				IsFatal:       agenterrors.IsFatal,
				MoreImportant: agenterrors.MoreImportant,
				RestartDelay:  jworker.RestartDelay,
				Logger:        logger,
			}),
			looputil.NewLoopDeviceManager(),
			newIntrospectionSocketName,
			preUpgradeSteps,
			upgradeSteps,
			rootDir,
			isCaasAgent,
		)
	}
}

// NewMachineAgent instantiates a new MachineAgent.
func NewMachineAgent(
	agentTag names.Tag,
	agentConfWriter agentconfig.AgentConfigWriter,
	bufferedLogger *logsender.BufferedLogWriter,
	runner *worker.Runner,
	loopDeviceManager looputil.LoopDeviceManager,
	newIntrospectionSocketName func(names.Tag) string,
	preUpgradeSteps PreUpgradeStepsFunc,
	upgradeSteps UpgradeStepsFunc,
	rootDir string,
	isCaasAgent bool,
) (*MachineAgent, error) {
	prometheusRegistry, err := addons.NewPrometheusRegistry()
	if err != nil {
		return nil, errors.Trace(err)
	}
	a := &MachineAgent{
		agentTag:                    agentTag,
		AgentConfigWriter:           agentConfWriter,
		configChangedVal:            voyeur.NewValue(true),
		bufferedLogger:              bufferedLogger,
		workersStarted:              make(chan struct{}),
		dead:                        make(chan struct{}),
		runner:                      runner,
		rootDir:                     rootDir,
		initialUpgradeCheckComplete: gate.NewLock(),
		loopDeviceManager:           loopDeviceManager,
		newIntrospectionSocketName:  newIntrospectionSocketName,
		prometheusRegistry:          prometheusRegistry,
		preUpgradeSteps:             preUpgradeSteps,
		upgradeSteps:                upgradeSteps,
		isCaasAgent:                 isCaasAgent,
		cmdRunner:                   &defaultRunner{},
	}
	return a, nil
}

func (a *MachineAgent) registerPrometheusCollectors() error {
	agentConfig := a.CurrentConfig()
	if v := agentConfig.Value(agent.MgoStatsEnabled); v == "true" {
		// Enable mgo stats collection only if requested,
		// as it may affect performance.
		mgo.SetStats(true)
		collector := mongometrics.NewMgoStatsCollector(mgo.GetStats)
		if err := a.prometheusRegistry.Register(collector); err != nil {
			return errors.Annotate(err, "registering mgo stats collector")
		}
	}
	if err := a.prometheusRegistry.Register(
		logsendermetrics.BufferedLogWriterMetrics{BufferedLogWriter: a.bufferedLogger},
	); err != nil {
		return errors.Annotate(err, "registering logsender collector")
	}
<<<<<<< HEAD
	if err := a.prometheusRegistry.Register(a.pubsubMetrics); err != nil {
		return errors.Annotate(err, "registering pubsub collector")
	}
=======
>>>>>>> 736110e4
	return nil
}

// CommandRunner allows to run commands on the underlying system
type CommandRunner interface {
	RunCommands(run exec.RunParams) (*exec.ExecResponse, error)
}

type defaultRunner struct{}

// RunCommands executes the Commands specified in the RunParams using
// '/bin/bash -s' on everything else, passing the commands through as
// stdin, and collecting stdout and stderr. If a non-zero return code is
// returned, this is collected as the code for the response and this does
// not classify as an error.
func (defaultRunner) RunCommands(run exec.RunParams) (*exec.ExecResponse, error) {
	return exec.RunCommands(run)
}

// MachineAgent is responsible for tying together all functionality
// needed to orchestrate a Jujud instance which controls a machine.
type MachineAgent struct {
<<<<<<< HEAD
	agentconfig.AgentConfigWriter
=======
	agentconf.AgentConfigWriter
>>>>>>> 736110e4

	ctx              *cmd.Context
	dead             chan struct{}
	errReason        error
	agentTag         names.Tag
	runner           *worker.Runner
	rootDir          string
	bufferedLogger   *logsender.BufferedLogWriter
	configChangedVal *voyeur.Value
<<<<<<< HEAD

	workersStarted chan struct{}
	machineLock    machinelock.Lock
=======
	upgradeComplete  gate.Lock
	workersStarted   chan struct{}
	machineLock      machinelock.Lock
>>>>>>> 736110e4

	// Used to signal that the upgrade worker will not
	// reboot the agent on startup because there are no
	// longer any immediately pending agent upgrades.
	initialUpgradeCheckComplete gate.Lock

	loopDeviceManager          looputil.LoopDeviceManager
	newIntrospectionSocketName func(names.Tag) string
	prometheusRegistry         *prometheus.Registry
<<<<<<< HEAD

	// To allow for testing in legacy tests (brittle integration tests), we
	// need to override these.
	preUpgradeSteps PreUpgradeStepsFunc
	upgradeSteps    UpgradeStepsFunc

	upgradeStepsLock gate.Lock

	pubsubMetrics *centralhub.PubsubMetrics

=======
	preUpgradeSteps            upgrades.PreUpgradeStepsFunc

>>>>>>> 736110e4
	isCaasAgent bool
	cmdRunner   CommandRunner
}

// Wait waits for the machine agent to finish.
func (a *MachineAgent) Wait() error {
	<-a.dead
	return a.errReason
}

// Stop stops the machine agent.
func (a *MachineAgent) Stop() error {
	a.runner.Kill()
	return a.Wait()
}

// Done signals the machine agent is finished
func (a *MachineAgent) Done(err error) {
	a.errReason = err
	close(a.dead)
}

// upgradeCertificateDNSNames ensure that the controller certificate
// recorded in the agent config and also mongo server.pem contains the
// DNSNames entries required by Juju.
func upgradeCertificateDNSNames(config agent.ConfigSetter) error {
	si, ok := config.StateServingInfo()
	if !ok || si.CAPrivateKey == "" {
		// No certificate information exists yet, nothing to do.
		return nil
	}

	authority, err := pki.NewDefaultAuthorityPemCAKey([]byte(config.CACert()),
		[]byte(si.CAPrivateKey))
	if err != nil {
		return errors.Annotate(err, "building authority from ca pem")
	}

	// Validate the current certificate and private key pair, and then
	// extract the current DNS names from the certificate. If the
	// certificate validation fails, or it does not contain the DNS
	// names we require, we will generate a new one.
	leaf, err := authority.LeafGroupFromPemCertKey(pki.DefaultLeafGroup,
		[]byte(si.Cert), []byte(si.PrivateKey))
	if err != nil || !pki.LeafHasDNSNames(leaf, controller.DefaultDNSNames) {
		logger.Infof("parsing certificate/key failed, will generate a new one: %v", err)
		leaf, err = authority.LeafRequestForGroup(pki.DefaultLeafGroup).
			AddDNSNames(controller.DefaultDNSNames...).
			Commit()
		if err != nil {
			return errors.Annotate(err, "generating new default controller certificate")
		}
	}

	cert, privateKey, err := leaf.ToPemParts()
	if err != nil {
		return errors.Annotate(err, "transforming controller certificate to pem format")
	}

	si.Cert, si.PrivateKey = string(cert), string(privateKey)

	if err := mongo.UpdateSSLKey(config.DataDir(), si.Cert, si.PrivateKey); err != nil {
		return err
	}
	config.SetStateServingInfo(si)
	return nil
}

// Run runs a machine agent.
func (a *MachineAgent) Run(ctx *cmd.Context) (err error) {
	defer a.Done(err)
	a.ctx = ctx

	if err := a.ReadConfig(a.Tag().String()); err != nil {
		return errors.Errorf("cannot read agent configuration: %v", err)
	}

	agentconf.SetupAgentLogging(loggo.DefaultContext(), a.CurrentConfig())

	if err := introspection.WriteProfileFunctions(introspection.ProfileDir); err != nil {
		// This isn't fatal, just annoying.
		logger.Errorf("failed to write profile funcs: %v", err)
	}

<<<<<<< HEAD
	a.pubsubMetrics = centralhub.NewPubsubMetrics()

=======
>>>>>>> 736110e4
	// Before doing anything else, we need to make sure the certificate
	// generated for use by mongo to validate controller connections is correct.
	// This needs to be done before any possible restart of the mongo service.
	// See bug http://pad.lv/1434680
	if err := a.AgentConfigWriter.ChangeConfig(upgradeCertificateDNSNames); err != nil {
		return errors.Annotate(err, "error upgrading server certificate")
	}

	// Moved from NewMachineAgent here because the agent config could not be
	// ready yet there.
	if err := a.registerPrometheusCollectors(); err != nil {
		return errors.Trace(err)
	}

	agentConfig := a.CurrentConfig()
	agentName := a.Tag().String()
	machineLock, err := machinelock.New(machinelock.Config{
		AgentName:   agentName,
		Clock:       clock.WallClock,
		Logger:      loggo.GetLogger("juju.machinelock"),
		LogFilename: agent.MachineLockLogFilename(agentConfig),
	})
	// There will only be an error if the required configuration
	// values are not passed in.
	if err != nil {
		return errors.Trace(err)
	}
	a.machineLock = machineLock
<<<<<<< HEAD

	a.upgradeStepsLock = internalupgrade.NewLock(agentConfig, jujuversion.Current)
=======
	a.upgradeComplete = upgradesteps.NewLock(agentConfig)
>>>>>>> 736110e4

	createEngine := a.makeEngineCreator(agentName, agentConfig.UpgradedToVersion())
	if err := a.createJujudSymlinks(agentConfig.DataDir()); err != nil {
		return err
	}
	_ = a.runner.StartWorker("engine", createEngine)

	// At this point, all workers will have been configured to start
	close(a.workersStarted)
	err = a.runner.Wait()
	switch errors.Cause(err) {
	case jworker.ErrRebootMachine:
		logger.Infof("Caught reboot error")
		err = a.executeRebootOrShutdown(params.ShouldReboot)
	case jworker.ErrShutdownMachine:
		logger.Infof("Caught shutdown error")
		err = a.executeRebootOrShutdown(params.ShouldShutdown)
	}
	return cmdutil.AgentDone(logger, err)
}

func (a *MachineAgent) makeEngineCreator(
	agentName string, previousAgentVersion version.Number,
) func() (worker.Worker, error) {
	return func() (worker.Worker, error) {
		metrics := agentengine.NewMetrics()
		controllerMetricsSink := metrics.ForModel(a.CurrentConfig().Model())
		eng, err := dependency.NewEngine(agentengine.DependencyEngineConfig(
			controllerMetricsSink,
			loggo.GetLogger("juju.worker.dependency"),
		))
		if err != nil {
			return nil, err
		}
		localHub := pubsub.NewSimpleHub(&pubsub.SimpleHubConfig{
			Logger: loggo.GetLogger("juju.localhub"),
		})
		updateAgentConfLogging := func(loggingConfig string) error {
			return a.AgentConfigWriter.ChangeConfig(func(setter agent.ConfigSetter) error {
				setter.SetLoggingConfig(loggingConfig)
				return nil
			})
		}

		registerIntrospectionHandlers := func(handle func(path string, h http.Handler)) {
			handle("/metrics/", promhttp.HandlerFor(a.prometheusRegistry, promhttp.HandlerOpts{}))
		}

		// Create a single HTTP client so we can reuse HTTP connections, for
		// example across the various Charmhub API requests required for deploy.
		charmhubLogger := loggo.GetLoggerWithTags("juju.charmhub", corelogger.CHARMHUB).WithLabels(loggo.Labels{"foo": "bar"})
		charmhubHTTPClient := charmhub.DefaultHTTPClient(charmhub.LoggoLoggerFactory(charmhubLogger))

		s3Logger := loggo.GetLoggerWithTags("juju.objectstore.s3", corelogger.OBJECTSTORE)
		s3HTTPClient := s3client.DefaultHTTPClient(s3Logger)

		manifoldsCfg := machine.ManifoldsConfig{
<<<<<<< HEAD
			PreviousAgentVersion:              previousAgentVersion,
			AgentName:                         agentName,
			Agent:                             agent.APIHostPortsSetter{Agent: a},
			RootDir:                           a.rootDir,
			AgentConfigChanged:                a.configChangedVal,
			UpgradeStepsLock:                  a.upgradeStepsLock,
			UpgradeCheckLock:                  a.initialUpgradeCheckComplete,
			MachineStartup:                    a.machineStartup,
			PreUpgradeSteps:                   a.preUpgradeSteps,
			UpgradeSteps:                      a.upgradeSteps,
			LogSource:                         a.bufferedLogger.Logs(),
			NewDeployContext:                  deployer.NewNestedContext,
			Clock:                             clock.WallClock,
			ValidateMigration:                 a.validateMigration,
			PrometheusRegisterer:              a.prometheusRegistry,
			LocalHub:                          localHub,
			PubSubReporter:                    pubsubReporter,
			PresenceRecorder:                  presenceRecorder,
			UpdateLoggerConfig:                updateAgentConfLogging,
			NewAgentStatusSetter:              a.statusSetter,
=======
			PreviousAgentVersion: previousAgentVersion,
			AgentName:            agentName,
			Agent:                agent.APIHostPortsSetter{Agent: a},
			RootDir:              a.rootDir,
			AgentConfigChanged:   a.configChangedVal,
			UpgradeStepsLock:     a.upgradeComplete,
			UpgradeCheckLock:     a.initialUpgradeCheckComplete,
			MachineStartup:       a.machineStartup,
			PreUpgradeSteps:      a.preUpgradeSteps,
			LogSource:            a.bufferedLogger.Logs(),
			NewDeployContext:     deployer.NewNestedContext,
			Clock:                clock.WallClock,
			ValidateMigration:    a.validateMigration,
			PrometheusRegisterer: a.prometheusRegistry,
			LocalHub:             localHub,
			UpdateLoggerConfig:   updateAgentConfLogging,
			NewAgentStatusSetter: func(apiConn api.Connection) (upgradesteps.StatusSetter, error) {
				return a.statusSetter(apiConn)
			},
			ControllerLeaseDuration:           time.Minute,
			TransactionPruneInterval:          time.Hour,
>>>>>>> 736110e4
			MachineLock:                       a.machineLock,
			RegisterIntrospectionHTTPHandlers: registerIntrospectionHandlers,
			MuxShutdownWait:                   1 * time.Minute,
			NewBrokerFunc:                     newBroker,
			IsCaasConfig:                      a.isCaasAgent,
			UnitEngineConfig: func() dependency.EngineConfig {
				return agentengine.DependencyEngineConfig(
					controllerMetricsSink,
					loggo.GetLogger("juju.worker.dependency"),
				)
			},
			SetupLogging:       agentconf.SetupAgentLogging,
			CharmhubHTTPClient: charmhubHTTPClient,
			S3HTTPClient:       s3HTTPClient,
			NewEnvironFunc:     newEnvirons,
		}
		manifolds := iaasMachineManifolds(manifoldsCfg)
		if a.isCaasAgent {
			manifolds = caasMachineManifolds(manifoldsCfg)
		}
		if err := dependency.Install(eng, manifolds); err != nil {
			if err := worker.Stop(eng); err != nil {
				logger.Errorf("while stopping engine with bad manifolds: %v", err)
			}
			return nil, err
		}
		if err := addons.StartIntrospection(addons.IntrospectionConfig{
			AgentTag:           a.CurrentConfig().Tag(),
<<<<<<< HEAD
			Engine:             eng,
			StatePoolReporter:  nil,
			PubSubReporter:     pubsubReporter,
=======
			Engine:             engine,
			StatePoolReporter:  &statePoolReporter,
>>>>>>> 736110e4
			MachineLock:        a.machineLock,
			NewSocketName:      a.newIntrospectionSocketName,
			PrometheusGatherer: a.prometheusRegistry,
			WorkerFunc:         introspection.NewWorker,
			Clock:              clock.WallClock,
			LocalHub:           localHub,
<<<<<<< HEAD
			Logger:             logger.Child("introspection"),
=======
>>>>>>> 736110e4
		}); err != nil {
			// If the introspection worker failed to start, we just log error
			// but continue. It is very unlikely to happen in the real world
			// as the only issue is connecting to the abstract domain socket
			// and the agent is controlled by by the OS to only have one.
			logger.Errorf("failed to start introspection worker: %v", err)
		}
		if err := addons.RegisterEngineMetrics(a.prometheusRegistry, metrics, eng, controllerMetricsSink); err != nil {
			// If the dependency engine metrics fail, continue on. This is unlikely
			// to happen in the real world, but should't stop or bring down an
			// agent.
			logger.Errorf("failed to start the dependency engine metrics %v", err)
		}
		return eng, nil
	}
}

func (a *MachineAgent) executeRebootOrShutdown(action params.RebootAction) error {
	// block until all units/containers are ready, and reboot/shutdown
	finalize, err := reboot.NewRebootWaiter(a.CurrentConfig())
	if err != nil {
		return errors.Trace(err)
	}

	logger.Infof("Reboot: Executing reboot")
	err = finalize.ExecuteReboot(action)
	if err != nil {
		logger.Infof("Reboot: Error executing reboot: %v", err)
		return errors.Trace(err)
	}
	// We return ErrRebootMachine so the agent will simply exit without error
	// pending reboot/shutdown.
	return jworker.ErrRebootMachine
}

func (a *MachineAgent) ChangeConfig(mutate agent.ConfigMutator) error {
	err := a.AgentConfigWriter.ChangeConfig(mutate)
	a.configChangedVal.Set(true)
	return errors.Trace(err)
}

var (
<<<<<<< HEAD
	newEnvirons = environs.New
	newBroker   = broker.New
=======
	newCAASBroker = caas.New
	newBroker     = broker.New
>>>>>>> 736110e4
)

func (a *MachineAgent) machineStartup(ctx stdcontext.Context, apiConn api.Connection, logger machine.Logger) error {
	logger.Tracef("machineStartup called")
	// CAAS agents do not have machines.
	if a.isCaasAgent {
		return nil
	}

	// Report the machine host name and record the agent start time. This
	// ensures that whenever a machine restarts, the instancepoller gets a
	// chance to immediately refresh the provider address (inc. shadow IP)
	// information which can change between reboots.
	hostname, err := getHostname()
	if err != nil {
		return errors.Annotate(err, "getting machine hostname")
	}
	if err := a.recordAgentStartInformation(ctx, apiConn, hostname); err != nil {
		return errors.Annotate(err, "recording agent start information")
	}

	if err := a.setupContainerSupport(ctx, apiConn, logger); err != nil {
		return err
	}

	return nil
}

type noopStatusSetter struct{}

// SetStatus implements upgradesteps.StatusSetter
func (a *noopStatusSetter) SetStatus(_ status.Status, _ string, _ map[string]interface{}) error {
	return nil
}

func (a *MachineAgent) statusSetter(ctx stdcontext.Context, apiCaller base.APICaller) (upgradesteps.StatusSetter, error) {
	if a.isCaasAgent || a.agentTag.Kind() != names.MachineTagKind {
		// TODO - support set status for controller agents
		return &noopStatusSetter{}, nil
	}
	machinerAPI := apimachiner.NewClient(apiCaller)
	return machinerAPI.Machine(ctx, a.Tag().(names.MachineTag))
}

func (a *MachineAgent) machine(ctx stdcontext.Context, apiConn api.Connection) (*apimachiner.Machine, error) {
	machinerAPI := apimachiner.NewClient(apiConn)
	agentConfig := a.CurrentConfig()

	tag, ok := agentConfig.Tag().(names.MachineTag)
	if !ok {
		return nil, errors.Errorf("%q is not a machine tag", agentConfig.Tag().String())
	}
	return machinerAPI.Machine(ctx, tag)
}

func (a *MachineAgent) recordAgentStartInformation(ctx stdcontext.Context, apiConn api.Connection, hostname string) error {
	m, err := a.machine(ctx, apiConn)
	if errors.Is(err, errors.NotFound) || err == nil && m.Life() == life.Dead {
		return jworker.ErrTerminateAgent
	}
	if err != nil {
		return errors.Annotatef(err, "cannot load machine %s from state", a.CurrentConfig().Tag())
	}

	if err := m.RecordAgentStartInformation(hostname); err != nil {
		return errors.Annotate(err, "cannot record agent start information")
	}
	return nil
}

// Restart restarts the agent's service.
func (a *MachineAgent) Restart() error {
	// TODO(bootstrap): revisit here to make it only invoked by IAAS.
	name := a.CurrentConfig().Value(agent.AgentServiceName)
	return service.Restart(name)
}

// validateMigration is called by the migrationminion to help check
// that the agent will be ok when connected to a new controller.
func (a *MachineAgent) validateMigration(ctx stdcontext.Context, apiCaller base.APICaller) error {
	// TODO(mjs) - more extensive checks to come.
	var err error
	// TODO(controlleragent) - add k8s controller check.
	if !a.isCaasAgent {
		facade := apimachiner.NewClient(apiCaller)
		_, err = facade.Machine(ctx, a.agentTag.(names.MachineTag))
	}
	return errors.Trace(err)
}

// setupContainerSupport determines what containers can be run on this machine and
// passes the result to the juju controller.
func (a *MachineAgent) setupContainerSupport(ctx stdcontext.Context, st api.Connection, logger machine.Logger) error {
	logger.Tracef("setupContainerSupport called")
	pr := apiprovisioner.NewClient(st)
	mTag, ok := a.CurrentConfig().Tag().(names.MachineTag)
	if !ok {
		return errors.New("not a machine")
	}
	result, err := pr.Machines(ctx, mTag)
	if err != nil {
		return errors.Annotatef(err, "cannot load machine %s from state", mTag)
	}
	if len(result) != 1 {
		return errors.Errorf("expected 1 result, got %d", len(result))
	}
	if errors.Is(err, errors.NotFound) || (result[0].Err == nil && result[0].Machine.Life() == life.Dead) {
		return jworker.ErrTerminateAgent
	}
	m := result[0].Machine

	var supportedContainers []instance.ContainerType
	supportsContainers := container.ContainersSupported()
	if supportsContainers {
		supportedContainers = append(supportedContainers, instance.LXD)
	}

	supportsKvm, err := kvm.IsKVMSupported()
	if err != nil {
		logger.Warningf("determining kvm support: %v\nno kvm containers possible", err)
	}
	if err == nil && supportsKvm {
		supportedContainers = append(supportedContainers, instance.KVM)
	}
	logger.Debugf("Supported container types %q", supportedContainers)

	if len(supportedContainers) == 0 {
		if err := m.SupportsNoContainers(); err != nil {
			return errors.Annotatef(err, "clearing supported supportedContainers for %s", mTag)
		}
		return nil
	}
	err = m.SetSupportedContainers(supportedContainers...)
	if err != nil {
		return errors.Annotatef(err, "setting supported supportedContainers for %s", mTag)
	}
	return nil
}

// WorkersStarted returns a channel that's closed once all top level workers
// have been started. This is provided for testing purposes.
func (a *MachineAgent) WorkersStarted() <-chan struct{} {
	return a.workersStarted
}

func (a *MachineAgent) Tag() names.Tag {
	return a.agentTag
}

func (a *MachineAgent) createJujudSymlinks(dataDir string) error {
	jujud := filepath.Join(tools.ToolsDir(dataDir, a.Tag().String()), jujunames.Jujud)
	symlinks := jujudSymlinks
	if a.isCaasAgent {
		// For IAAS, this is done in systemd for for caas we need to do it here.
		caasJujud := filepath.Join(tools.ToolsDir(dataDir, ""), jujunames.Jujud)
		if err := a.createSymlink(caasJujud, jujud); err != nil {
			return errors.Annotatef(err, "failed to create %s symlink", jujud)
		}
		symlinks = caasJujudSymlinks
	}
	for _, link := range symlinks {
		err := a.createSymlink(jujud, link)
		if err != nil {
			return errors.Annotatef(err, "failed to create %s symlink", link)
		}
	}
	return nil
}

func (a *MachineAgent) createSymlink(target, link string) error {
	fullLink := utils.EnsureBaseDir(a.rootDir, link)

	// TODO(juju 4) - remove this legacy behaviour.
	// Remove the obsolete "juju-run" symlink
	if strings.Contains(fullLink, "/juju-exec") {
		runLink := strings.Replace(fullLink, "/juju-exec", "/juju-run", 1)
		_ = os.Remove(runLink)
	}

	if stat, err := os.Lstat(fullLink); err == nil {
		if stat.Mode()&os.ModeSymlink == 0 {
			logger.Infof("skipping creating symlink %q as exsting path has a normal file", fullLink)
			return nil
		}
	} else if err != nil && !errors.Is(err, os.ErrNotExist) {
		return errors.Annotatef(err, "cannot check if %q is a symlink", fullLink)
	}

	currentTarget, err := symlink.Read(fullLink)
	if err != nil && !errors.Is(err, os.ErrNotExist) {
		return err
	} else if err == nil {
		// Link already in place - check it.
		if currentTarget == target {
			// Link already points to the right place - nothing to do.
			return nil
		}
		// Link points to the wrong place - delete it.
		if err := os.Remove(fullLink); err != nil {
			return err
		}
	}

	if err := os.MkdirAll(filepath.Dir(fullLink), os.FileMode(0755)); err != nil {
		return err
	}
	return symlink.New(target, fullLink)
}<|MERGE_RESOLUTION|>--- conflicted
+++ resolved
@@ -4,10 +4,7 @@
 package agent
 
 import (
-<<<<<<< HEAD
 	stdcontext "context"
-=======
->>>>>>> 736110e4
 	"net/http"
 	"os"
 	"path/filepath"
@@ -56,7 +53,6 @@
 	"github.com/juju/juju/core/machinelock"
 	"github.com/juju/juju/core/paths"
 	"github.com/juju/juju/core/status"
-<<<<<<< HEAD
 	"github.com/juju/juju/environs"
 	"github.com/juju/juju/internal/charmhub"
 	"github.com/juju/juju/internal/container"
@@ -78,17 +74,9 @@
 	"github.com/juju/juju/internal/worker/introspection"
 	"github.com/juju/juju/internal/worker/logsender"
 	"github.com/juju/juju/internal/worker/logsender/logsendermetrics"
-	psworker "github.com/juju/juju/internal/worker/pubsub"
 	jujunames "github.com/juju/juju/juju/names"
-=======
-	jujunames "github.com/juju/juju/juju/names"
-	"github.com/juju/juju/mongo"
-	"github.com/juju/juju/mongo/mongometrics"
-	"github.com/juju/juju/pki"
->>>>>>> 736110e4
 	"github.com/juju/juju/rpc/params"
 	"github.com/juju/juju/state"
-<<<<<<< HEAD
 	jujuversion "github.com/juju/juju/version"
 )
 
@@ -97,17 +85,6 @@
 	// integration tests.
 	PreUpgradeStepsFunc func(state.ModelType) upgrades.PreUpgradeStepsFunc
 	UpgradeStepsFunc    = upgrades.UpgradeStepsFunc
-=======
-	"github.com/juju/juju/storage/looputil"
-	"github.com/juju/juju/upgrades"
-	jworker "github.com/juju/juju/worker"
-	"github.com/juju/juju/worker/deployer"
-	"github.com/juju/juju/worker/gate"
-	"github.com/juju/juju/worker/introspection"
-	"github.com/juju/juju/worker/logsender"
-	"github.com/juju/juju/worker/logsender/logsendermetrics"
-	"github.com/juju/juju/worker/upgradesteps"
->>>>>>> 736110e4
 )
 
 var (
@@ -123,12 +100,7 @@
 	// be expressed as explicit dependencies, but nobody has yet had
 	// the intestinal fortitude to untangle this package. Be that
 	// person! Juju Needs You.
-<<<<<<< HEAD
 	getHostname = os.Hostname
-=======
-	useMultipleCPUs = utils.UseMultipleCPUs
-	getHostname     = os.Hostname
->>>>>>> 736110e4
 
 	caasMachineManifolds = machine.CAASManifolds
 	iaasMachineManifolds = machine.IAASManifolds
@@ -345,12 +317,9 @@
 	); err != nil {
 		return errors.Annotate(err, "registering logsender collector")
 	}
-<<<<<<< HEAD
 	if err := a.prometheusRegistry.Register(a.pubsubMetrics); err != nil {
 		return errors.Annotate(err, "registering pubsub collector")
 	}
-=======
->>>>>>> 736110e4
 	return nil
 }
 
@@ -373,11 +342,7 @@
 // MachineAgent is responsible for tying together all functionality
 // needed to orchestrate a Jujud instance which controls a machine.
 type MachineAgent struct {
-<<<<<<< HEAD
 	agentconfig.AgentConfigWriter
-=======
-	agentconf.AgentConfigWriter
->>>>>>> 736110e4
 
 	ctx              *cmd.Context
 	dead             chan struct{}
@@ -387,15 +352,9 @@
 	rootDir          string
 	bufferedLogger   *logsender.BufferedLogWriter
 	configChangedVal *voyeur.Value
-<<<<<<< HEAD
 
 	workersStarted chan struct{}
 	machineLock    machinelock.Lock
-=======
-	upgradeComplete  gate.Lock
-	workersStarted   chan struct{}
-	machineLock      machinelock.Lock
->>>>>>> 736110e4
 
 	// Used to signal that the upgrade worker will not
 	// reboot the agent on startup because there are no
@@ -405,7 +364,6 @@
 	loopDeviceManager          looputil.LoopDeviceManager
 	newIntrospectionSocketName func(names.Tag) string
 	prometheusRegistry         *prometheus.Registry
-<<<<<<< HEAD
 
 	// To allow for testing in legacy tests (brittle integration tests), we
 	// need to override these.
@@ -416,10 +374,6 @@
 
 	pubsubMetrics *centralhub.PubsubMetrics
 
-=======
-	preUpgradeSteps            upgrades.PreUpgradeStepsFunc
-
->>>>>>> 736110e4
 	isCaasAgent bool
 	cmdRunner   CommandRunner
 }
@@ -504,11 +458,8 @@
 		logger.Errorf("failed to write profile funcs: %v", err)
 	}
 
-<<<<<<< HEAD
 	a.pubsubMetrics = centralhub.NewPubsubMetrics()
 
-=======
->>>>>>> 736110e4
 	// Before doing anything else, we need to make sure the certificate
 	// generated for use by mongo to validate controller connections is correct.
 	// This needs to be done before any possible restart of the mongo service.
@@ -537,12 +488,8 @@
 		return errors.Trace(err)
 	}
 	a.machineLock = machineLock
-<<<<<<< HEAD
 
 	a.upgradeStepsLock = internalupgrade.NewLock(agentConfig, jujuversion.Current)
-=======
-	a.upgradeComplete = upgradesteps.NewLock(agentConfig)
->>>>>>> 736110e4
 
 	createEngine := a.makeEngineCreator(agentName, agentConfig.UpgradedToVersion())
 	if err := a.createJujudSymlinks(agentConfig.DataDir()); err != nil {
@@ -600,7 +547,6 @@
 		s3HTTPClient := s3client.DefaultHTTPClient(s3Logger)
 
 		manifoldsCfg := machine.ManifoldsConfig{
-<<<<<<< HEAD
 			PreviousAgentVersion:              previousAgentVersion,
 			AgentName:                         agentName,
 			Agent:                             agent.APIHostPortsSetter{Agent: a},
@@ -617,33 +563,8 @@
 			ValidateMigration:                 a.validateMigration,
 			PrometheusRegisterer:              a.prometheusRegistry,
 			LocalHub:                          localHub,
-			PubSubReporter:                    pubsubReporter,
-			PresenceRecorder:                  presenceRecorder,
 			UpdateLoggerConfig:                updateAgentConfLogging,
 			NewAgentStatusSetter:              a.statusSetter,
-=======
-			PreviousAgentVersion: previousAgentVersion,
-			AgentName:            agentName,
-			Agent:                agent.APIHostPortsSetter{Agent: a},
-			RootDir:              a.rootDir,
-			AgentConfigChanged:   a.configChangedVal,
-			UpgradeStepsLock:     a.upgradeComplete,
-			UpgradeCheckLock:     a.initialUpgradeCheckComplete,
-			MachineStartup:       a.machineStartup,
-			PreUpgradeSteps:      a.preUpgradeSteps,
-			LogSource:            a.bufferedLogger.Logs(),
-			NewDeployContext:     deployer.NewNestedContext,
-			Clock:                clock.WallClock,
-			ValidateMigration:    a.validateMigration,
-			PrometheusRegisterer: a.prometheusRegistry,
-			LocalHub:             localHub,
-			UpdateLoggerConfig:   updateAgentConfLogging,
-			NewAgentStatusSetter: func(apiConn api.Connection) (upgradesteps.StatusSetter, error) {
-				return a.statusSetter(apiConn)
-			},
-			ControllerLeaseDuration:           time.Minute,
-			TransactionPruneInterval:          time.Hour,
->>>>>>> 736110e4
 			MachineLock:                       a.machineLock,
 			RegisterIntrospectionHTTPHandlers: registerIntrospectionHandlers,
 			MuxShutdownWait:                   1 * time.Minute,
@@ -672,24 +593,15 @@
 		}
 		if err := addons.StartIntrospection(addons.IntrospectionConfig{
 			AgentTag:           a.CurrentConfig().Tag(),
-<<<<<<< HEAD
 			Engine:             eng,
 			StatePoolReporter:  nil,
-			PubSubReporter:     pubsubReporter,
-=======
-			Engine:             engine,
-			StatePoolReporter:  &statePoolReporter,
->>>>>>> 736110e4
 			MachineLock:        a.machineLock,
 			NewSocketName:      a.newIntrospectionSocketName,
 			PrometheusGatherer: a.prometheusRegistry,
 			WorkerFunc:         introspection.NewWorker,
 			Clock:              clock.WallClock,
 			LocalHub:           localHub,
-<<<<<<< HEAD
 			Logger:             logger.Child("introspection"),
-=======
->>>>>>> 736110e4
 		}); err != nil {
 			// If the introspection worker failed to start, we just log error
 			// but continue. It is very unlikely to happen in the real world
@@ -732,13 +644,8 @@
 }
 
 var (
-<<<<<<< HEAD
 	newEnvirons = environs.New
 	newBroker   = broker.New
-=======
-	newCAASBroker = caas.New
-	newBroker     = broker.New
->>>>>>> 736110e4
 )
 
 func (a *MachineAgent) machineStartup(ctx stdcontext.Context, apiConn api.Connection, logger machine.Logger) error {
