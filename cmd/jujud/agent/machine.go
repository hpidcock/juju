--- conflicted
+++ resolved
@@ -997,12 +997,7 @@
 		Clock:                       clock.WallClock,
 		RunFlagDuration:             time.Minute,
 		CharmRevisionUpdateInterval: 24 * time.Hour,
-<<<<<<< HEAD
-		EntityStatusHistoryCount:    100,
-		EntityStatusHistoryInterval: 5 * time.Minute,
 		InstPollerAggregationDelay:  3 * time.Second,
-		SpacesImportedGate:          a.discoverSpacesComplete,
-=======
 		// TODO(perrito666) the status history pruning numbers need
 		// to be adjusting, after collecting user data from large install
 		// bases, to numbers allowing a rich and useful back history.
@@ -1010,7 +1005,6 @@
 		StatusHistoryPrunerMaxHistoryMB:   5120,            // 5G
 		StatusHistoryPrunerInterval:       5 * time.Minute,
 		SpacesImportedGate:                a.discoverSpacesComplete,
->>>>>>> ee647806
 	})
 	if err := dependency.Install(engine, manifolds); err != nil {
 		if err := worker.Stop(engine); err != nil {
