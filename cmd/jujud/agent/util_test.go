// Copyright 2012-2016 Canonical Ltd.
// Licensed under the AGPLv3, see LICENCE file for details.

package agent

import (
	"fmt"
	"io/ioutil"
	"path/filepath"
	"reflect"
	"sync"
	"time"

	"github.com/juju/cmd"
	"github.com/juju/names"
	jc "github.com/juju/testing/checkers"
	"github.com/juju/utils/arch"
	"github.com/juju/utils/series"
	"github.com/juju/utils/set"
	"github.com/juju/version"
	gc "gopkg.in/check.v1"
	"gopkg.in/juju/charmrepo.v2-unstable"

	"github.com/juju/juju/agent"
	"github.com/juju/juju/api"
	apideployer "github.com/juju/juju/api/deployer"
	"github.com/juju/juju/cmd/jujud/agent/agenttest"
	cmdutil "github.com/juju/juju/cmd/jujud/util"
	lxctesting "github.com/juju/juju/container/lxc/testing"
	"github.com/juju/juju/instance"
	jujutesting "github.com/juju/juju/juju/testing"
	"github.com/juju/juju/mongo/mongotest"
	"github.com/juju/juju/network"
	"github.com/juju/juju/provider/dummy"
	"github.com/juju/juju/service/upstart"
	"github.com/juju/juju/state"
	coretesting "github.com/juju/juju/testing"
	"github.com/juju/juju/tools"
	jujuversion "github.com/juju/juju/version"
	"github.com/juju/juju/worker"
	"github.com/juju/juju/worker/authenticationworker"
	"github.com/juju/juju/worker/deployer"
	"github.com/juju/juju/worker/logsender"
	"github.com/juju/juju/worker/singular"
)

<<<<<<< HEAD
var (
	// These vars hold the per-model workers we expect to run in
	// various circumstances. Note the absence of dyingModelWorkers:
	// it's not a stable state, because it's responsible for making
	// the model Dead via the undertaker, so it can't be waited for
	// reliably.
	alwaysModelWorkers = []string{
		"agent",
		"api-caller",
		"api-config-watcher",
		"clock",
		"spaces-imported-gate",
		"is-responsible-flag",
		"not-alive-flag",
		"not-dead-flag",
	}
	aliveModelWorkers = []string{
		"charm-revision-updater",
		"compute-provisioner",
		"environ-tracker",
		"firewaller",
		"instance-poller",
		"metric-worker",
		"migration-fortress",
		"migration-master",
		"application-scaler",
		"space-importer",
		"state-cleaner",
		"status-history-pruner",
		"storage-provisioner",
		"unit-assigner",
	}
	deadModelWorkers = []string{
		"environ-tracker", "undertaker",
	}

	// ReallyLongTimeout should be long enough for the model-tracker
	// tests that depend on a hosted model; its backing state is not
	// accessible for StartSyncs, so we generally have to wait for at
	// least two 5s ticks to pass, and should expect rare circumstances
	// to take even longer.
	ReallyLongWait = coretesting.LongWait * 3
=======
const (
	initialMachinePassword = "machine-password-1234567890"
	initialUnitPassword    = "unit-password-1234567890"
	startWorkerWait        = 250 * time.Millisecond
>>>>>>> 175c51c4
)

var fastDialOpts = api.DialOpts{
	Timeout:    coretesting.LongWait,
	RetryDelay: coretesting.ShortWait,
}

type commonMachineSuite struct {
	singularRecord *singularRunnerRecord
	lxctesting.TestSuite
	fakeEnsureMongo *agenttest.FakeEnsureMongo
	AgentSuite
}

func (s *commonMachineSuite) SetUpSuite(c *gc.C) {
	s.AgentSuite.SetUpSuite(c)
	s.TestSuite.SetUpSuite(c)
	s.AgentSuite.PatchValue(&jujuversion.Current, coretesting.FakeVersionNumber)
	s.AgentSuite.PatchValue(&stateWorkerDialOpts, mongotest.DialOpts())
}

func (s *commonMachineSuite) TearDownSuite(c *gc.C) {
	s.TestSuite.TearDownSuite(c)
	s.AgentSuite.TearDownSuite(c)
}

func (s *commonMachineSuite) SetUpTest(c *gc.C) {
	s.AgentSuite.SetUpTest(c)
	s.TestSuite.SetUpTest(c)
	s.AgentSuite.PatchValue(&charmrepo.CacheDir, c.MkDir())

	// Patch ssh user to avoid touching ~ubuntu/.ssh/authorized_keys.
	s.AgentSuite.PatchValue(&authenticationworker.SSHUser, "")

	testpath := c.MkDir()
	s.AgentSuite.PatchEnvPathPrepend(testpath)
	// mock out the start method so we can fake install services without sudo
	fakeCmd(filepath.Join(testpath, "start"))
	fakeCmd(filepath.Join(testpath, "stop"))

	s.AgentSuite.PatchValue(&upstart.InitDir, c.MkDir())

	s.singularRecord = newSingularRunnerRecord()
	s.AgentSuite.PatchValue(&newSingularRunner, s.singularRecord.newSingularRunner)
	s.AgentSuite.PatchValue(&peergrouperNew, func(st *state.State) (worker.Worker, error) {
		return newDummyWorker(), nil
	})

	s.fakeEnsureMongo = agenttest.InstallFakeEnsureMongo(s)
}

func (s *commonMachineSuite) assertChannelActive(c *gc.C, aChannel chan struct{}, intent string) {
	// Wait for channel to be active.
	select {
	case <-aChannel:
	case <-time.After(coretesting.LongWait):
		c.Fatalf("timeout while waiting for %v", intent)
	}
}

func (s *commonMachineSuite) assertChannelInactive(c *gc.C, aChannel chan struct{}, intent string) {
	// Now make sure the channel is not active.
	select {
	case <-aChannel:
		c.Fatalf("%v unexpectedly", intent)
	case <-time.After(startWorkerWait):
	}
}

func fakeCmd(path string) {
	err := ioutil.WriteFile(path, []byte("#!/bin/bash --norc\nexit 0"), 0755)
	if err != nil {
		panic(err)
	}
}

func (s *commonMachineSuite) TearDownTest(c *gc.C) {
	s.TestSuite.TearDownTest(c)
	s.AgentSuite.TearDownTest(c)
}

// primeAgent adds a new Machine to run the given jobs, and sets up the
// machine agent's directory.  It returns the new machine, the
// agent's configuration and the tools currently running.
func (s *commonMachineSuite) primeAgent(c *gc.C, jobs ...state.MachineJob) (m *state.Machine, agentConfig agent.ConfigSetterWriter, tools *tools.Tools) {
	vers := version.Binary{
		Number: jujuversion.Current,
		Arch:   arch.HostArch(),
		Series: series.HostSeries(),
	}
	return s.primeAgentVersion(c, vers, jobs...)
}

// primeAgentVersion is similar to primeAgent, but permits the
// caller to specify the version.Binary to prime with.
func (s *commonMachineSuite) primeAgentVersion(c *gc.C, vers version.Binary, jobs ...state.MachineJob) (m *state.Machine, agentConfig agent.ConfigSetterWriter, tools *tools.Tools) {
	m, err := s.State.AddMachine("quantal", jobs...)
	c.Assert(err, jc.ErrorIsNil)
	return s.primeAgentWithMachine(c, m, vers)
}

func (s *commonMachineSuite) primeAgentWithMachine(c *gc.C, m *state.Machine, vers version.Binary) (*state.Machine, agent.ConfigSetterWriter, *tools.Tools) {
	pinger, err := m.SetAgentPresence()
	c.Assert(err, jc.ErrorIsNil)
	s.AddCleanup(func(c *gc.C) {
		err := pinger.Stop()
		c.Check(err, jc.ErrorIsNil)
	})
	return s.configureMachine(c, m.Id(), vers)
}

func (s *commonMachineSuite) configureMachine(c *gc.C, machineId string, vers version.Binary) (
	machine *state.Machine, agentConfig agent.ConfigSetterWriter, tools *tools.Tools,
) {
	m, err := s.State.Machine(machineId)
	c.Assert(err, jc.ErrorIsNil)

	// Add a machine and ensure it is provisioned.
	inst, md := jujutesting.AssertStartInstance(c, s.Environ, machineId)
	c.Assert(m.SetProvisioned(inst.Id(), agent.BootstrapNonce, md), jc.ErrorIsNil)

	// Add an address for the tests in case the initiateMongoServer
	// codepath is exercised.
	s.setFakeMachineAddresses(c, m)

	// Set up the new machine.
	err = m.SetAgentVersion(vers)
	c.Assert(err, jc.ErrorIsNil)
	err = m.SetPassword(initialMachinePassword)
	c.Assert(err, jc.ErrorIsNil)
	tag := m.Tag()
	if m.IsManager() {
		err = m.SetMongoPassword(initialMachinePassword)
		c.Assert(err, jc.ErrorIsNil)
		agentConfig, tools = s.PrimeStateAgentVersion(c, tag, initialMachinePassword, vers)
		info, ok := agentConfig.StateServingInfo()
		c.Assert(ok, jc.IsTrue)
		ssi := cmdutil.ParamsStateServingInfoToStateStateServingInfo(info)
		err = s.State.SetStateServingInfo(ssi)
		c.Assert(err, jc.ErrorIsNil)
	} else {
		agentConfig, tools = s.PrimeAgentVersion(c, tag, initialMachinePassword, vers)
	}
	err = agentConfig.Write()
	c.Assert(err, jc.ErrorIsNil)
	return m, agentConfig, tools
}

func NewTestMachineAgentFactory(
	agentConfWriter AgentConfigWriter,
	bufferedLogs logsender.LogRecordCh,
	rootDir string,
) func(string) *MachineAgent {
	return func(machineId string) *MachineAgent {
		return NewMachineAgent(
			machineId,
			agentConfWriter,
			bufferedLogs,
			worker.NewRunner(cmdutil.IsFatal, cmdutil.MoreImportant, worker.RestartDelay),
			&mockLoopDeviceManager{},
			rootDir,
		)
	}
}

// newAgent returns a new MachineAgent instance
func (s *commonMachineSuite) newAgent(c *gc.C, m *state.Machine) *MachineAgent {
	agentConf := agentConf{dataDir: s.DataDir()}
	agentConf.ReadConfig(names.NewMachineTag(m.Id()).String())
	machineAgentFactory := NewTestMachineAgentFactory(&agentConf, nil, c.MkDir())
	return machineAgentFactory(m.Id())
}

func patchDeployContext(c *gc.C, st *state.State) (*fakeContext, func()) {
	ctx := &fakeContext{
		inited:   newSignal(),
		deployed: make(set.Strings),
	}
	orig := newDeployContext
	newDeployContext = func(dst *apideployer.State, agentConfig agent.Config) deployer.Context {
		ctx.st = st
		ctx.agentConfig = agentConfig
		ctx.inited.trigger()
		return ctx
	}
	return ctx, func() { newDeployContext = orig }
}

func (s *commonMachineSuite) setFakeMachineAddresses(c *gc.C, machine *state.Machine) {
	addrs := network.NewAddresses("0.1.2.3")
	err := machine.SetProviderAddresses(addrs...)
	c.Assert(err, jc.ErrorIsNil)
	// Set the addresses in the environ instance as well so that if the instance poller
	// runs it won't overwrite them.
	instId, err := machine.InstanceId()
	c.Assert(err, jc.ErrorIsNil)
	insts, err := s.Environ.Instances([]instance.Id{instId})
	c.Assert(err, jc.ErrorIsNil)
	dummy.SetInstanceAddresses(insts[0], addrs)
}

// opRecvTimeout waits for any of the given kinds of operation to
// be received from ops, and times out if not.
func opRecvTimeout(c *gc.C, st *state.State, opc <-chan dummy.Operation, kinds ...dummy.Operation) dummy.Operation {
	st.StartSync()
	timeout := time.After(coretesting.LongWait)
	for {
		select {
		case op := <-opc:
			for _, k := range kinds {
				if reflect.TypeOf(op) == reflect.TypeOf(k) {
					return op
				}
			}
			c.Logf("discarding unknown event %#v", op)
		case <-time.After(coretesting.ShortWait):
			st.StartSync()
		case <-timeout:
			c.Fatalf("time out wating for operation")
		}
	}
}

type mockAgentConfig struct {
	agent.Config
	providerType string
	tag          names.Tag
}

func (m *mockAgentConfig) Tag() names.Tag {
	return m.tag
}

func (m *mockAgentConfig) Value(key string) string {
	if key == agent.ProviderType {
		return m.providerType
	}
	return ""
}

type singularRunnerRecord struct {
	runnerC chan *fakeSingularRunner
}

func newSingularRunnerRecord() *singularRunnerRecord {
	return &singularRunnerRecord{
		runnerC: make(chan *fakeSingularRunner, 64),
	}
}

func (r *singularRunnerRecord) newSingularRunner(runner worker.Runner, conn singular.Conn) (worker.Runner, error) {
	sr, err := singular.New(runner, conn)
	if err != nil {
		return nil, err
	}
	fakeRunner := &fakeSingularRunner{
		Runner: sr,
		startC: make(chan string, 64),
	}
	r.runnerC <- fakeRunner
	return fakeRunner, nil
}

// nextRunner blocks until a new singular runner is created.
func (r *singularRunnerRecord) nextRunner(c *gc.C) *fakeSingularRunner {
	timeout := time.After(coretesting.LongWait)
	for {
		select {
		case r := <-r.runnerC:
			return r
		case <-timeout:
			c.Fatal("timed out waiting for singular runner to be created")
		}
	}
}

type fakeSingularRunner struct {
	worker.Runner
	startC chan string
}

func (r *fakeSingularRunner) StartWorker(name string, start func() (worker.Worker, error)) error {
	logger.Infof("starting fake worker %q", name)
	r.startC <- name
	return r.Runner.StartWorker(name, start)
}

// waitForWorker waits for a given worker to be started, returning all
// workers started while waiting.
func (r *fakeSingularRunner) waitForWorker(c *gc.C, target string) []string {
	var seen []string
	timeout := time.After(coretesting.LongWait)
	for {
		select {
		case <-time.After(coretesting.ShortWait):
			c.Logf("still waiting for %q; workers seen so far: %+v", target, seen)
		case workerName := <-r.startC:
			seen = append(seen, workerName)
			if workerName == target {
				c.Logf("target worker %q started; workers seen so far: %+v", workerName, seen)
				return seen
			}
			c.Logf("worker %q started; still waiting for %q; workers seen so far: %+v", workerName, target, seen)
		case <-timeout:
			c.Fatal("timed out waiting for " + target)
		}
	}
}

// waitForWorkers waits for a given worker to be started, returning all
// workers started while waiting.
func (r *fakeSingularRunner) waitForWorkers(c *gc.C, targets []string) []string {
	var seen []string
	seenTargets := make(map[string]bool)
	numSeenTargets := 0
	timeout := time.After(coretesting.LongWait)
	for {
		select {
		case workerName := <-r.startC:
			c.Logf("worker %q started; workers seen so far: %+v (len: %d, len(targets): %d)", workerName, seen, len(seen), len(targets))
			if seenTargets[workerName] == true {
				c.Fatal("worker started twice: " + workerName)
			}
			seenTargets[workerName] = true
			numSeenTargets++
			seen = append(seen, workerName)
			if numSeenTargets == len(targets) {
				c.Logf("all expected target workers started: %+v", seen)
				return seen
			}
			c.Logf("still waiting for workers %+v to start; numSeenTargets=%d", targets, numSeenTargets)
		case <-timeout:
			c.Fatalf("timed out waiting for %v", targets)
		}
	}
}

type mockMetricAPI struct {
	stop          chan struct{}
	cleanUpCalled chan struct{}
	sendCalled    chan struct{}
}

func newMockMetricAPI() *mockMetricAPI {
	return &mockMetricAPI{
		stop:          make(chan struct{}),
		cleanUpCalled: make(chan struct{}),
		sendCalled:    make(chan struct{}),
	}
}

func (m *mockMetricAPI) CleanupOldMetrics() error {
	go func() {
		select {
		case m.cleanUpCalled <- struct{}{}:
		case <-m.stop:
			break
		}
	}()
	return nil
}

func (m *mockMetricAPI) SendMetrics() error {
	go func() {
		select {
		case m.sendCalled <- struct{}{}:
		case <-m.stop:
			break
		}
	}()
	return nil
}

func (m *mockMetricAPI) SendCalled() <-chan struct{} {
	return m.sendCalled
}

func (m *mockMetricAPI) CleanupCalled() <-chan struct{} {
	return m.cleanUpCalled
}

func (m *mockMetricAPI) Stop() {
	close(m.stop)
}

type mockLoopDeviceManager struct {
	detachLoopDevicesArgRootfs string
	detachLoopDevicesArgPrefix string
}

func (m *mockLoopDeviceManager) DetachLoopDevices(rootfs, prefix string) error {
	m.detachLoopDevicesArgRootfs = rootfs
	m.detachLoopDevicesArgPrefix = prefix
	return nil
}

func newSignal() *signal {
	return &signal{ch: make(chan struct{})}
}

type signal struct {
	mu sync.Mutex
	ch chan struct{}
}

func (s *signal) triggered() <-chan struct{} {
	return s.ch
}

func (s *signal) assertTriggered(c *gc.C, thing string) {
	select {
	case <-s.triggered():
	case <-time.After(coretesting.LongWait):
		c.Fatalf("timed out waiting for " + thing)
	}
}

func (s *signal) assertNotTriggered(c *gc.C, wait time.Duration, thing string) {
	select {
	case <-s.triggered():
		c.Fatalf("%v unexpectedly", thing)
	case <-time.After(wait):
	}
}

func (s *signal) trigger() {
	s.mu.Lock()
	defer s.mu.Unlock()

	select {
	case <-s.ch:
		// Already closed.
	default:
		close(s.ch)
	}
}

type runner interface {
	Run(*cmd.Context) error
	Stop() error
}

// runWithTimeout runs an agent and waits
// for it to complete within a reasonable time.
func runWithTimeout(r runner) error {
	done := make(chan error)
	go func() {
		done <- r.Run(nil)
	}()
	select {
	case err := <-done:
		return err
	case <-time.After(coretesting.LongWait):
	}
	err := r.Stop()
	return fmt.Errorf("timed out waiting for agent to finish; stop error: %v", err)
}

func newDummyWorker() worker.Worker {
	return worker.NewSimpleWorker(func(stop <-chan struct{}) error {
		<-stop
		return nil
	})
}

type FakeConfig struct {
	agent.ConfigSetter
}

func (FakeConfig) LogDir() string {
	return filepath.FromSlash("/var/log/juju/")
}

func (FakeConfig) Tag() names.Tag {
	return names.NewMachineTag("42")
}

type FakeAgentConfig struct {
	AgentConf
}

func (FakeAgentConfig) ReadConfig(string) error { return nil }

func (FakeAgentConfig) CurrentConfig() agent.Config {
	return FakeConfig{}
}

func (FakeAgentConfig) ChangeConfig(mutate agent.ConfigMutator) error {
	return mutate(FakeConfig{})
}

func (FakeAgentConfig) CheckArgs([]string) error { return nil }<|MERGE_RESOLUTION|>--- conflicted
+++ resolved
@@ -12,7 +12,6 @@
 	"time"
 
 	"github.com/juju/cmd"
-	"github.com/juju/names"
 	jc "github.com/juju/testing/checkers"
 	"github.com/juju/utils/arch"
 	"github.com/juju/utils/series"
@@ -20,6 +19,7 @@
 	"github.com/juju/version"
 	gc "gopkg.in/check.v1"
 	"gopkg.in/juju/charmrepo.v2-unstable"
+	"gopkg.in/juju/names.v2"
 
 	"github.com/juju/juju/agent"
 	"github.com/juju/juju/api"
@@ -44,55 +44,10 @@
 	"github.com/juju/juju/worker/singular"
 )
 
-<<<<<<< HEAD
-var (
-	// These vars hold the per-model workers we expect to run in
-	// various circumstances. Note the absence of dyingModelWorkers:
-	// it's not a stable state, because it's responsible for making
-	// the model Dead via the undertaker, so it can't be waited for
-	// reliably.
-	alwaysModelWorkers = []string{
-		"agent",
-		"api-caller",
-		"api-config-watcher",
-		"clock",
-		"spaces-imported-gate",
-		"is-responsible-flag",
-		"not-alive-flag",
-		"not-dead-flag",
-	}
-	aliveModelWorkers = []string{
-		"charm-revision-updater",
-		"compute-provisioner",
-		"environ-tracker",
-		"firewaller",
-		"instance-poller",
-		"metric-worker",
-		"migration-fortress",
-		"migration-master",
-		"application-scaler",
-		"space-importer",
-		"state-cleaner",
-		"status-history-pruner",
-		"storage-provisioner",
-		"unit-assigner",
-	}
-	deadModelWorkers = []string{
-		"environ-tracker", "undertaker",
-	}
-
-	// ReallyLongTimeout should be long enough for the model-tracker
-	// tests that depend on a hosted model; its backing state is not
-	// accessible for StartSyncs, so we generally have to wait for at
-	// least two 5s ticks to pass, and should expect rare circumstances
-	// to take even longer.
-	ReallyLongWait = coretesting.LongWait * 3
-=======
 const (
 	initialMachinePassword = "machine-password-1234567890"
 	initialUnitPassword    = "unit-password-1234567890"
 	startWorkerWait        = 250 * time.Millisecond
->>>>>>> 175c51c4
 )
 
 var fastDialOpts = api.DialOpts{
