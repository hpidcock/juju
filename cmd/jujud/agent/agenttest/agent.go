--- conflicted
+++ resolved
@@ -187,14 +187,12 @@
 			QueryTracingEnabled:   controller.DefaultQueryTracingEnabled,
 			QueryTracingThreshold: controller.DefaultQueryTracingThreshold,
 
-<<<<<<< HEAD
 			OpenTelemetryEnabled:     controller.DefaultOpenTelemetryEnabled,
 			OpenTelemetryEndpoint:    "",
 			OpenTelemetryInsecure:    controller.DefaultOpenTelemetryInsecure,
 			OpenTelemetryStackTraces: controller.DefaultOpenTelemetryStackTraces,
-=======
+
 			DqlitePort: dqlitePort,
->>>>>>> 2a48bc81
 		},
 	)
 	c.Assert(err, jc.ErrorIsNil)
@@ -264,15 +262,13 @@
 			MongoMemoryProfile:    controller.DefaultMongoMemoryProfile,
 			QueryTracingEnabled:   controller.DefaultQueryTracingEnabled,
 			QueryTracingThreshold: controller.DefaultQueryTracingThreshold,
-<<<<<<< HEAD
 
 			OpenTelemetryEnabled:     controller.DefaultOpenTelemetryEnabled,
 			OpenTelemetryEndpoint:    "",
 			OpenTelemetryInsecure:    controller.DefaultOpenTelemetryInsecure,
 			OpenTelemetryStackTraces: controller.DefaultOpenTelemetryStackTraces,
-=======
-			DqlitePort:            dqlitePort,
->>>>>>> 2a48bc81
+
+			DqlitePort: dqlitePort,
 		},
 		controller.StateServingInfo{
 			Cert:         coretesting.ServerCert,
