// Copyright 2015 Canonical Ltd.
// Licensed under the AGPLv3, see LICENCE file for details.

package machine_test

import (
	jc "github.com/juju/testing/checkers"
	gc "gopkg.in/check.v1"

	"github.com/juju/juju/agent"
	"github.com/juju/juju/cmd/jujud/agent/machine"
	"github.com/juju/juju/testing"
	"github.com/juju/juju/worker"
	"github.com/juju/juju/worker/dependency"
	"github.com/juju/juju/worker/gate"
)

type ManifoldsSuite struct {
	testing.BaseSuite
}

var _ = gc.Suite(&ManifoldsSuite{})

func (s *ManifoldsSuite) TestStartFuncs(c *gc.C) {
	manifolds := machine.Manifolds(machine.ManifoldsConfig{
		Agent: fakeAgent{},
	})
	for name, manifold := range manifolds {
		c.Logf("checking %q manifold", name)
		c.Check(manifold.Start, gc.NotNil)
	}
}

func (s *ManifoldsSuite) TestManifoldNames(c *gc.C) {
	manifolds := machine.Manifolds(machine.ManifoldsConfig{})
	keys := make([]string, 0, len(manifolds))
	for k := range manifolds {
		keys = append(keys, k)
	}
	expectedKeys := []string{
		"agent",
		"termination",
		"api-caller",
		"upgrade-steps-gate",
		"upgrade-check-gate",
		"upgrader",
		"upgradesteps",
		"upgradewaiter",
		"uninstaller",
		"serving-info-setter",
		"apiworkers",
		"reboot",
		"logging-config-updater",
<<<<<<< HEAD
		"api-address-updater",
=======
		"machiner",
>>>>>>> 349b9411
	}
	c.Assert(keys, jc.SameContents, expectedKeys)
}

func (s *ManifoldsSuite) TestUpgradeGates(c *gc.C) {
	upgradeStepsLock := gate.NewLock()
	upgradeCheckLock := gate.NewLock()
	manifolds := machine.Manifolds(machine.ManifoldsConfig{
		UpgradeStepsLock: upgradeStepsLock,
		UpgradeCheckLock: upgradeCheckLock,
	})
	assertGate(c, manifolds["upgrade-steps-gate"], upgradeStepsLock)
	assertGate(c, manifolds["upgrade-check-gate"], upgradeCheckLock)
}

func assertGate(c *gc.C, manifold dependency.Manifold, unlocker gate.Unlocker) {
	w, err := manifold.Start(nil)
	c.Assert(err, jc.ErrorIsNil)
	defer worker.Stop(w)

	var waiter gate.Waiter
	err = manifold.Output(w, &waiter)
	c.Assert(err, jc.ErrorIsNil)

	select {
	case <-waiter.Unlocked():
		c.Fatalf("expected gate to be locked")
	default:
	}

	unlocker.Unlock()

	select {
	case <-waiter.Unlocked():
	default:
		c.Fatalf("expected gate to be unlocked")
	}
}

type fakeAgent struct {
	agent.Agent
}<|MERGE_RESOLUTION|>--- conflicted
+++ resolved
@@ -51,11 +51,8 @@
 		"apiworkers",
 		"reboot",
 		"logging-config-updater",
-<<<<<<< HEAD
 		"api-address-updater",
-=======
 		"machiner",
->>>>>>> 349b9411
 	}
 	c.Assert(keys, jc.SameContents, expectedKeys)
 }
