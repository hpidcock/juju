--- conflicted
+++ resolved
@@ -7,28 +7,6 @@
 	"path/filepath"
 )
 
-<<<<<<< HEAD
-=======
-func addDummyCharm(c *C, st *state.State) *state.Charm {
-	ch := testing.Charms.Dir("dummy")
-	u := fmt.Sprintf("local:series/%s-%d", ch.Meta().Name, ch.Revision())
-	curl := charm.MustParseURL(u)
-	burl, err := url.Parse("http://bundle.url")
-	c.Assert(err, IsNil)
-	dummy, err := st.AddCharm(ch, curl, burl)
-	c.Assert(err, IsNil)
-	return dummy
-}
-
-func dummyContext(c *C) *cmd.Context {
-	return &cmd.Context{c.MkDir(), &bytes.Buffer{}, &bytes.Buffer{}}
-}
-
-func bufferString(w io.Writer) string {
-	return w.(*bytes.Buffer).String()
-}
-
->>>>>>> cc6362ca
 type ConfigGetSuite struct {
 	UnitFixture
 }
