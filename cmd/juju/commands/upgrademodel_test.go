--- conflicted
+++ resolved
@@ -17,6 +17,7 @@
 	gc "gopkg.in/check.v1"
 
 	"github.com/juju/juju/cmd/modelcmd"
+	"github.com/juju/juju/upgrades/upgradevalidation"
 
 	"github.com/juju/juju/cmd/juju/commands/mocks"
 	"github.com/juju/juju/core/model"
@@ -28,1235 +29,18 @@
 	jujuversion "github.com/juju/juju/version"
 )
 
-<<<<<<< HEAD
 func newUpgradeJujuCommandForTest(
 	store jujuclient.ClientStore,
-=======
-type UpgradeBaseSuite struct {
-	jujutesting.JujuConnSuite
-
-	resources  *common.Resources
-	authoriser apiservertesting.FakeAuthorizer
-
-	coretesting.CmdBlockHelper
-
-	modelManager  *mocks.MockModelManagerAPI
-	modelUpgrader *mocks.MockModelUpgraderAPI
-}
-
-func (s *UpgradeBaseSuite) SetUpTest(c *gc.C) {
-	s.JujuConnSuite.SetUpTest(c)
-	client.SkipReplicaCheck(s)
-
-	s.resources = common.NewResources()
-	s.authoriser = apiservertesting.FakeAuthorizer{
-		Tag: s.AdminUserTag(c),
-	}
-
-	s.CmdBlockHelper = coretesting.NewCmdBlockHelper(s.APIState)
-	c.Assert(s.CmdBlockHelper, gc.NotNil)
-	s.AddCleanup(func(*gc.C) { s.CmdBlockHelper.Close() })
-}
-
-type UpgradeJujuSuite struct {
-	UpgradeBaseSuite
-}
-
-func (s *UpgradeJujuSuite) SetUpTest(c *gc.C) {
-	if runtime.GOOS == "darwin" {
-		c.Skip("Mongo failures on macOS")
-	}
-	s.UpgradeBaseSuite.SetUpTest(c)
-	err := s.ControllerStore.UpdateModel(jujutesting.ControllerName, "admin/dummy-model", jujuclient.ModelDetails{
-		ModelType: model.IAAS,
-		ModelUUID: coretesting.ModelTag.Id(),
-	})
-	c.Assert(err, jc.ErrorIsNil)
-}
-
-var _ = gc.Suite(&UpgradeJujuSuite{})
-
-type upgradeTest struct {
-	about          string
-	available      []string
-	currentVersion string
-	agentVersion   string
-
-	args           []string
-	expectInitErr  string
-	expectErr      string
-	expectVersion  string
-	expectUploaded []string
-	upgradeMap     map[int]version.Number
-}
-
-var upgradeJujuTests = []upgradeTest{{
-	about:          "unwanted extra argument",
-	currentVersion: "1.0.0-ubuntu-amd64",
-	args:           []string{"foo"},
-	expectInitErr:  "unrecognized args:.*",
-}, {
-	about:          "removed arg --dev specified",
-	currentVersion: "1.0.0-ubuntu-amd64",
-	args:           []string{"--dev"},
-	expectInitErr:  "option provided but not defined: --dev",
-}, {
-	about:          "invalid --agent-version value",
-	currentVersion: "1.0.0-ubuntu-amd64",
-	args:           []string{"--agent-version", "invalid-version"},
-	expectInitErr:  "invalid version .*",
-}, {
-	about:          "just major version, no minor specified",
-	currentVersion: "4.2.0-ubuntu-amd64",
-	args:           []string{"--agent-version", "4"},
-	expectInitErr:  `invalid version "4"`,
-}, {
-	about:          "major version upgrade to incompatible version",
-	currentVersion: "2.0.0-ubuntu-amd64",
-	agentVersion:   "2.0.0",
-	args:           []string{"--agent-version", "5.2.0"},
-	expectErr:      `upgrade to "5.2.0" is not supported from "2.0.0"`,
-}, {
-	about:          "version downgrade",
-	available:      []string{"4.2-beta2-ubuntu-amd64"},
-	currentVersion: "4.2.0-ubuntu-amd64",
-	agentVersion:   "4.2.0",
-	args:           []string{"--agent-version", "4.2-beta2"},
-	expectErr:      "cannot change version from 4.2.0 to lower version 4.2-beta2",
-}, {
-	about:          "--build-agent with inappropriate version 1",
-	currentVersion: "4.2.0-ubuntu-amd64",
-	agentVersion:   "4.2.0",
-	args:           []string{"--build-agent", "--agent-version", "3.1.0"},
-	expectErr:      "cannot change version from 4.2.0 to lower version 3.1.0",
-}, {
-	about:          "--build-agent with inappropriate version 2",
-	currentVersion: "3.2.7-ubuntu-amd64",
-	args:           []string{"--build-agent", "--agent-version", "3.2.8.4"},
-	expectInitErr:  "cannot specify build number when building an agent",
-}, {
-	about:          "latest supported stable release",
-	available:      []string{"2.1.0-ubuntu-amd64", "2.1.2-ubuntu-i386", "2.1.3-ubuntu-amd64", "2.1-dev1-ubuntu-amd64"},
-	currentVersion: "2.0.0-ubuntu-amd64",
-	agentVersion:   "2.0.0",
-	expectVersion:  "2.1.3",
-}, {
-	about:          "latest current release",
-	available:      []string{"2.0.5-ubuntu-amd64", "2.0.1-ubuntu-i386", "2.3.3-ubuntu-amd64"},
-	currentVersion: "2.0.0-ubuntu-amd64",
-	agentVersion:   "2.0.0",
-	expectVersion:  "2.0.5",
-}, {
-	about:          "latest current release with tag",
-	available:      []string{"2.2.0-ubuntu-amd64", "2.2.5-ubuntu-i386", "2.3.3-ubuntu-amd64", "2.1-dev1-ubuntu-amd64"},
-	currentVersion: "2.0.0-ubuntu-amd64",
-	agentVersion:   "2.0.0",
-	expectVersion:  "2.1-dev1",
-}, {
-	about:          "latest current release matching CLI, major version, no matching major agent binaries",
-	available:      []string{"2.8.2-ubuntu-amd64"},
-	currentVersion: "3.0.2-ubuntu-amd64",
-	agentVersion:   "2.8.2",
-	expectVersion:  "2.8.2",
-}, {
-	about:          "latest supported stable, when client is dev, explicit upload",
-	available:      []string{"2.1-dev1-ubuntu-amd64", "2.1.0-ubuntu-amd64", "2.3-dev0-ubuntu-amd64", "3.0.1-ubuntu-amd64"},
-	currentVersion: "2.1-dev0-ubuntu-amd64",
-	agentVersion:   "2.0.0",
-	args:           []string{"--build-agent"},
-	expectVersion:  "2.1-dev0.1",
-}, {
-	about:          "latest current, when agent is dev",
-	available:      []string{"2.1-dev1-ubuntu-amd64", "2.2.0-ubuntu-amd64", "2.3-dev0-ubuntu-amd64", "3.0.1-ubuntu-amd64"},
-	currentVersion: "2.0.0-ubuntu-amd64",
-	agentVersion:   "2.1-dev0",
-	expectVersion:  "2.2.0",
-}, {
-	about:          "specified version",
-	available:      []string{"2.3-dev0-ubuntu-amd64"},
-	currentVersion: "2.0.0-ubuntu-amd64",
-	agentVersion:   "2.0.0",
-	args:           []string{"--agent-version", "2.3-dev0"},
-	expectVersion:  "2.3-dev0",
-}, {
-	about:          "specified major version",
-	available:      []string{"3.0.2-ubuntu-amd64"},
-	currentVersion: "3.0.2-ubuntu-amd64",
-	agentVersion:   "2.8.2",
-	args:           []string{"--agent-version", "3.0.2"},
-	expectVersion:  "3.0.2",
-	upgradeMap:     map[int]version.Number{3: version.MustParse("2.8.2")},
-}, {
-	about:          "specified major version, later client",
-	available:      []string{"3.0.2-ubuntu-amd64"},
-	currentVersion: "3.9.2-ubuntu-amd64",
-	agentVersion:   "2.8.2",
-	args:           []string{"--agent-version", "3.0.2"},
-	expectVersion:  "3.0.2",
-	upgradeMap:     map[int]version.Number{3: version.MustParse("2.8.2")},
-}, {
-	about:          "specified version missing, but already set",
-	currentVersion: "3.0.0-ubuntu-amd64",
-	agentVersion:   "3.0.0",
-	args:           []string{"--agent-version", "3.0.0"},
-	expectVersion:  "3.0.0",
-}, {
-	about:          "specified version, no agent binaries",
-	currentVersion: "3.0.0-ubuntu-amd64",
-	agentVersion:   "3.0.0",
-	args:           []string{"--agent-version", "3.2.0"},
-	expectErr:      "no matching agent versions available",
-}, {
-	about:          "specified version, no matching major version",
-	available:      []string{"4.2.0-ubuntu-amd64"},
-	currentVersion: "3.0.0-ubuntu-amd64",
-	agentVersion:   "3.0.0",
-	args:           []string{"--agent-version", "3.2.0"},
-	expectErr:      "no matching agent versions available",
-}, {
-	about:          "specified version, no matching minor version",
-	available:      []string{"3.4.0-ubuntu-amd64"},
-	currentVersion: "3.0.0-ubuntu-amd64",
-	agentVersion:   "3.0.0",
-	args:           []string{"--agent-version", "3.2.0"},
-	expectErr:      "no matching agent versions available",
-}, {
-	about:          "specified version, no matching patch version",
-	available:      []string{"3.2.5-ubuntu-amd64"},
-	currentVersion: "3.0.0-ubuntu-amd64",
-	agentVersion:   "3.0.0",
-	args:           []string{"--agent-version", "3.2.0"},
-	expectErr:      "no matching agent versions available",
-}, {
-	about:          "specified version, no matching build version",
-	available:      []string{"3.2.0.2-ubuntu-amd64"},
-	currentVersion: "3.0.0-ubuntu-amd64",
-	agentVersion:   "3.0.0",
-	args:           []string{"--agent-version", "3.2.0"},
-	expectErr:      "no matching agent versions available",
-}, {
-	about:          "incompatible version (model major > client major)",
-	available:      []string{"3.2.0-ubuntu-amd64"},
-	currentVersion: "3.2.0-ubuntu-amd64",
-	agentVersion:   "4.2.0",
-	args:           []string{"--agent-version", "3.2.0"},
-	expectErr:      "cannot upgrade a 4.2.0 model with a 3.2.0 client",
-}, {
-	about:          "incompatible version (model major < client major - 1)",
-	available:      []string{"3.2.0-ubuntu-amd64"},
-	currentVersion: "4.0.2-ubuntu-amd64",
-	agentVersion:   "2.0.0",
-	args:           []string{"--agent-version", "3.2.0"},
-	expectErr:      "cannot upgrade a 2.0.0 model with a 4.0.2 client",
-}, {
-	about:          "minor version downgrade to incompatible version",
-	available:      []string{"3.2.0-ubuntu-amd64"},
-	currentVersion: "3.2.0-ubuntu-amd64",
-	agentVersion:   "3.3-dev0",
-	args:           []string{"--agent-version", "3.2.0"},
-	expectErr:      "cannot change version from 3.3-dev0 to lower version 3.2.0",
-}, {
-	about:          "nothing available",
-	currentVersion: "2.0.0-ubuntu-amd64",
-	agentVersion:   "2.0.0",
-	expectVersion:  "2.0.0",
-}, {
-	about:          "nothing available 2",
-	currentVersion: "2.0.0-ubuntu-amd64",
-	available:      []string{"3.2.0-ubuntu-amd64"},
-	agentVersion:   "2.0.0",
-	expectVersion:  "2.0.0",
-}, {
-	about:          "upload with default os type",
-	currentVersion: "2.2.0-ubuntu-amd64",
-	agentVersion:   "2.0.0",
-	args:           []string{"--build-agent"},
-	expectVersion:  "2.2.0.1",
-	expectUploaded: []string{"2.2.0.1-ubuntu-amd64"},
-}, {
-	about:          "upload with explicit version",
-	currentVersion: "2.2.0-ubuntu-amd64",
-	agentVersion:   "2.0.0",
-	args:           []string{"--build-agent", "--agent-version", "2.7.3"},
-	expectVersion:  "2.7.3.1",
-	expectUploaded: []string{"2.7.3.1-ubuntu-amd64"},
-}, {
-	about:          "upload dev version, currently on release version",
-	currentVersion: "2.1.0-ubuntu-amd64",
-	agentVersion:   "2.0.0",
-	args:           []string{"--build-agent"},
-	expectVersion:  "2.1.0.1",
-	expectUploaded: []string{"2.1.0.1-ubuntu-amd64"},
-}, {
-	about:          "upload bumps version when necessary",
-	available:      []string{"2.4.6-ubuntu-amd64", "2.4.8-ubuntu-amd64"},
-	currentVersion: "2.4.6-ubuntu-amd64",
-	agentVersion:   "2.4.0",
-	args:           []string{"--build-agent"},
-	expectVersion:  "2.4.6.1",
-	expectUploaded: []string{"2.4.6.1-ubuntu-amd64"},
-}, {
-	about:          "upload re-bumps version when necessary",
-	available:      []string{"2.4.6-ubuntu-amd64", "2.4.6.2-ubuntu-i386", "2.4.8-ubuntu-amd64"},
-	currentVersion: "2.4.6-ubuntu-amd64",
-	agentVersion:   "2.4.6.2",
-	args:           []string{"--build-agent"},
-	expectVersion:  "2.4.6.3",
-	expectUploaded: []string{"2.4.6.3-ubuntu-amd64"},
-}, {
-	about:          "upload with explicit version bumps when necessary",
-	currentVersion: "2.2.0-ubuntu-amd64",
-	available:      []string{"2.7.3.1-ubuntu-amd64"},
-	agentVersion:   "2.0.0",
-	args:           []string{"--build-agent", "--agent-version", "2.7.3"},
-	expectVersion:  "2.7.3.2",
-	expectUploaded: []string{"2.7.3.2-ubuntu-amd64"},
-}, {
-	about:          "latest supported stable release increments by one minor version number",
-	available:      []string{"1.21.3-ubuntu-amd64", "1.22.1-ubuntu-amd64"},
-	currentVersion: "1.22.1-ubuntu-amd64",
-	agentVersion:   "1.20.14",
-	expectVersion:  "1.21.3",
-}, {
-	about:          "latest supported stable release from custom version",
-	available:      []string{"1.21.3-ubuntu-amd64", "1.22.1-ubuntu-amd64"},
-	currentVersion: "1.22.1-ubuntu-amd64",
-	agentVersion:   "1.20.14.1",
-	expectVersion:  "1.21.3",
-}}
-
-type upgradeCommandFunc func(*gc.C, *upgradeTest) (*gomock.Controller, cmd.Command)
-
-func (s *UpgradeJujuSuite) upgradeJujuCommand(
-	jujuClientAPI ClientAPI,
->>>>>>> ac2f2810
 	modelConfigAPI ModelConfigAPI,
 	modelUpgrader ModelUpgraderAPI,
 	controllerAPI ControllerAPI,
 	options ...modelcmd.WrapOption,
 ) cmd.Command {
-<<<<<<< HEAD
 	command := &upgradeJujuCommand{
 		baseUpgradeCommand: baseUpgradeCommand{
 			modelConfigAPI:   modelConfigAPI,
 			modelUpgraderAPI: modelUpgrader,
 			controllerAPI:    controllerAPI,
-=======
-	return newUpgradeJujuCommandForTest(s.ControllerStore, jujuClientAPI, modelConfigAPI, modelManagerAPI, modelUpgrader, controllerAPI)
-}
-
-func (s *UpgradeJujuSuite) upgradeJujuCommandNoAPILegacy(c *gc.C, test *upgradeTest) (*gomock.Controller, cmd.Command) {
-	ctrl := gomock.NewController(c)
-
-	s.modelUpgrader = mocks.NewMockModelUpgraderAPI(ctrl)
-	s.modelUpgrader.EXPECT().BestAPIVersion().AnyTimes().Return(0)
-	s.modelUpgrader.EXPECT().Close().AnyTimes()
-	return ctrl, newUpgradeJujuCommandForTest(s.ControllerStore, nil, nil, nil, s.modelUpgrader, nil)
-}
-
-func (s *UpgradeJujuSuite) upgradeJujuCommandGoMock(c *gc.C, test *upgradeTest) (*gomock.Controller, cmd.Command) {
-	ctrl := gomock.NewController(c)
-	s.modelManager = mocks.NewMockModelManagerAPI(ctrl)
-
-	s.modelUpgrader = mocks.NewMockModelUpgraderAPI(ctrl)
-	s.modelUpgrader.EXPECT().BestAPIVersion().AnyTimes().Return(0)
-	s.modelUpgrader.EXPECT().Close().AnyTimes()
-	return ctrl, newUpgradeJujuCommandForTest(s.ControllerStore, nil, nil, s.modelManager, s.modelUpgrader, nil)
-}
-
-func (s *UpgradeJujuSuite) TestUpgradeJujuLegacy(c *gc.C) {
-	s.assertUpgradeTestsLegacy(c, append(upgradeJujuTests, upgradeTest{
-		// We do this check on client side only for old controllers (no modelupgrader API implemented).
-		about:          "latest current release matching CLI, major version, no matching agent binaries",
-		available:      []string{"3.3.0-ubuntu-amd64"},
-		currentVersion: "3.0.2-ubuntu-amd64",
-		agentVersion:   "2.8.2",
-		expectErr:      "no compatible agent versions available",
-	}), s.upgradeJujuCommandGoMock)
-}
-
-func (s *UpgradeBaseSuite) TestFormatVersions(c *gc.C) {
-	toolIt := func(name string) *coretools.Tools {
-		return &coretools.Tools{
-			Version: version.MustParseBinary(name),
-		}
-	}
-
-	for i, t := range []struct {
-		desc     string
-		versions []string
-		expected string
-	}{
-		{
-			desc:     "different versions",
-			versions: []string{"1.21.3-ubuntu-amd64", "1.22.1-ubuntu-amd64"},
-			expected: "    1.21.3\n    1.22.1",
-		},
-		{
-			desc:     "different versions, funny ordering",
-			versions: []string{"1.21.3-ubuntu-amd64", "2.6.0-ubuntu-amd64", "1.24.3-ubuntu-amd64", "1.22.1-ubuntu-amd64"},
-			expected: "    1.21.3\n    1.22.1\n    1.24.3\n    2.6.0",
-		},
-		{
-			desc:     "same versions, same release, diff arch",
-			versions: []string{"1.21.3-ubuntu-amd64", "1.21.3-ubuntu-arm64"},
-			expected: "    1.21.3",
-		},
-	} {
-		c.Logf("test %d: %v", i, t.desc)
-		versions := make(coretools.Versions, len(t.versions))
-		for i, v := range t.versions {
-			versions[i] = toolIt(v)
-		}
-		obtained := formatVersions(versions)
-		c.Assert(obtained, gc.DeepEquals, t.expected)
-	}
-}
-
-func (s *UpgradeBaseSuite) assertUpgradeTestsLegacy(c *gc.C, tests []upgradeTest, upgradeJujuCommand upgradeCommandFunc) {
-	runTestCase := func(i int, test upgradeTest) {
-		c.Logf("\ntest %d: %s", i, test.about)
-		s.Reset(c)
-		tools.DefaultBaseURL = ""
-
-		// Set up apparent CLI version and initialize the command.
-		current := version.MustParseBinary(test.currentVersion)
-		s.PatchValue(&jujuversion.Current, current.Number)
-		s.PatchValue(&arch.HostArch, func() string { return current.Arch })
-		s.PatchValue(&coreos.HostOS, func() coreos.OSType { return coreos.Ubuntu })
-		s.PatchValue(&upgradevalidation.MinMajorUpgradeVersions, test.upgradeMap)
-		ctrl, com := upgradeJujuCommand(c, &test)
-		if ctrl != nil && s.modelManager != nil {
-			defer ctrl.Finish()
-			s.modelManager.EXPECT().BestAPIVersion().AnyTimes().Return(9)
-			if test.agentVersion != test.expectVersion && test.expectErr == "" && test.expectInitErr == "" {
-				s.modelManager.EXPECT().ValidateModelUpgrade(s.Model.ModelTag(), false).Return(nil)
-			}
-		}
-
-		if err := cmdtesting.InitCommand(com, test.args); err != nil {
-			if test.expectInitErr != "" {
-				c.Check(err, gc.ErrorMatches, test.expectInitErr)
-			} else {
-				c.Check(err, jc.ErrorIsNil)
-			}
-			return
-		}
-
-		// Set up state and environ, and run the command.
-		testDir := c.MkDir()
-		updateAttrs := map[string]interface{}{
-			"agent-version":      test.agentVersion,
-			"agent-metadata-url": path.Join(testDir, "tools"),
-		}
-		err := s.Model.UpdateModelConfig(updateAttrs, nil)
-		c.Assert(err, jc.ErrorIsNil)
-		versions := make([]version.Binary, len(test.available))
-		for i, v := range test.available {
-			versions[i] = version.MustParseBinary(v)
-		}
-		if len(versions) > 0 {
-			stor, err := filestorage.NewFileStorageWriter(testDir)
-			c.Assert(err, jc.ErrorIsNil)
-			envtesting.MustUploadFakeToolsVersions(stor, s.Environ.Config().AgentStream(), versions...)
-		}
-
-		err = com.Run(cmdtesting.Context(c))
-		if test.expectErr != "" {
-			c.Check(err, gc.ErrorMatches, test.expectErr)
-			return
-		} else if !c.Check(err, jc.ErrorIsNil) {
-			return
-		}
-
-		// Check expected changes to environ/state.
-		cfg, err := s.Model.ModelConfig()
-		c.Check(err, jc.ErrorIsNil)
-		agentVersion, ok := cfg.AgentVersion()
-		c.Check(ok, jc.IsTrue)
-		c.Check(agentVersion, gc.Equals, version.MustParse(test.expectVersion))
-
-		for _, uploaded := range test.expectUploaded {
-			vers := version.MustParseBinary(uploaded)
-			s.checkToolsUploaded(c, vers, agentVersion)
-		}
-	}
-
-	for i, test := range tests {
-		runTestCase(i, test)
-	}
-}
-
-func (s *UpgradeBaseSuite) checkToolsUploaded(c *gc.C, vers version.Binary, agentVersion version.Number) {
-	storage, err := s.State.ToolsStorage()
-	c.Assert(err, jc.ErrorIsNil)
-	defer storage.Close()
-	_, r, err := storage.Open(vers.String())
-	if !c.Check(err, jc.ErrorIsNil) {
-		return
-	}
-	data, err := ioutil.ReadAll(r)
-	r.Close()
-	c.Check(err, jc.ErrorIsNil)
-	expectContent := version.Binary{
-		Number:  agentVersion,
-		Arch:    arch.HostArch(),
-		Release: coreos.HostOSTypeName(),
-	}
-	checkToolsContent(c, data, "jujud contents "+expectContent.String())
-}
-
-func checkToolsContent(c *gc.C, data []byte, uploaded string) {
-	zr, err := gzip.NewReader(bytes.NewReader(data))
-	c.Check(err, jc.ErrorIsNil)
-	defer zr.Close()
-	tr := tar.NewReader(zr)
-	found := false
-	for {
-		hdr, err := tr.Next()
-		if err == io.EOF {
-			break
-		}
-		c.Check(err, jc.ErrorIsNil)
-		if strings.ContainsAny(hdr.Name, "/\\") {
-			c.Fail()
-		}
-		if hdr.Typeflag != tar.TypeReg {
-			c.Fail()
-		}
-		content, err := ioutil.ReadAll(tr)
-		c.Check(err, jc.ErrorIsNil)
-		c.Check(string(content), gc.Equals, uploaded)
-		found = true
-	}
-	c.Check(found, jc.IsTrue)
-}
-
-// JujuConnSuite very helpfully uploads some default
-// tools to the environment's storage. We don't want
-// 'em there; but we do want a consistent default-series
-// in the environment state.
-func (s *UpgradeBaseSuite) Reset(c *gc.C) {
-	s.JujuConnSuite.Reset(c)
-	envtesting.RemoveTools(c, s.DefaultToolsStorage, s.Environ.Config().AgentStream())
-	updateAttrs := map[string]interface{}{
-		"default-series": "xenial",
-		"agent-version":  "1.2.3",
-	}
-	err := s.Model.UpdateModelConfig(updateAttrs, nil)
-	c.Assert(err, jc.ErrorIsNil)
-	s.PatchValue(&sync.BuildAgentTarball, toolstesting.GetMockBuildTools(c))
-
-	// Set API host ports so FindTools works.
-	hostPorts := []network.SpaceHostPorts{
-		network.NewSpaceHostPorts(1234, "0.1.2.3"),
-	}
-	err = s.State.SetAPIHostPorts(hostPorts)
-	c.Assert(err, jc.ErrorIsNil)
-
-	s.CmdBlockHelper = coretesting.NewCmdBlockHelper(s.APIState)
-	c.Assert(s.CmdBlockHelper, gc.NotNil)
-	s.AddCleanup(func(*gc.C) { s.CmdBlockHelper.Close() })
-}
-
-func (s *UpgradeJujuSuite) TestUpgradeJujuWithRealUpload(c *gc.C) {
-	s.Reset(c)
-	s.PatchValue(&jujuversion.Current, version.MustParse("1.99.99"))
-	ctrl, command := s.upgradeJujuCommandNoAPILegacy(c, nil)
-	defer ctrl.Finish()
-	_, err := cmdtesting.RunCommand(c, command, "--build-agent")
-	c.Assert(err, jc.ErrorIsNil)
-	vers := coretesting.CurrentVersion()
-	vers.Build = 1
-	s.checkToolsUploaded(c, vers, vers.Number)
-}
-
-func (s *UpgradeJujuSuite) TestUpgradeJujuWithImplicitUploadDevAgentLegay(c *gc.C) {
-	s.Reset(c)
-	ctrl := gomock.NewController(c)
-	defer ctrl.Finish()
-	modelManager := mocks.NewMockModelManagerAPI(ctrl)
-	modelManager.EXPECT().BestAPIVersion().AnyTimes().Return(9)
-	modelManager.EXPECT().ValidateModelUpgrade(s.Model.ModelTag(), false).Return(nil)
-	modelUpgrader := mocks.NewMockModelUpgraderAPI(ctrl)
-	modelUpgrader.EXPECT().BestAPIVersion().AnyTimes().Return(0)
-	modelUpgrader.EXPECT().Close()
-
-	fakeAPI := &fakeUpgradeJujuAPINoState{
-		name:           "dummy-model",
-		uuid:           "deadbeef-0bad-400d-8000-4b1d0d06f00d",
-		controllerUUID: "deadbeef-1bad-500d-9000-4b1d0d06f00d",
-		agentVersion:   "1.99.99.1",
-	}
-	s.PatchValue(&jujuversion.Current, version.MustParse("1.99.99"))
-	command := s.upgradeJujuCommand(fakeAPI, fakeAPI, modelManager, modelUpgrader, nil)
-	_, err := cmdtesting.RunCommand(c, command)
-	c.Assert(err, jc.ErrorIsNil)
-	c.Assert(fakeAPI.tools, gc.Not(gc.HasLen), 0)
-	c.Assert(fakeAPI.tools[0].Version.Number, gc.Equals, version.MustParse("1.99.99.2"))
-}
-
-func (s *UpgradeJujuSuite) TestUpgradeJujuWithImplicitUploadNewerClientLegacy(c *gc.C) {
-	s.Reset(c)
-	ctrl := gomock.NewController(c)
-	defer ctrl.Finish()
-	modelManager := mocks.NewMockModelManagerAPI(ctrl)
-	modelManager.EXPECT().BestAPIVersion().AnyTimes().Return(9)
-	modelManager.EXPECT().ValidateModelUpgrade(s.Model.ModelTag(), false).Return(nil)
-	modelUpgrader := mocks.NewMockModelUpgraderAPI(ctrl)
-	modelUpgrader.EXPECT().BestAPIVersion().AnyTimes().Return(0)
-	modelUpgrader.EXPECT().Close()
-
-	fakeAPI := &fakeUpgradeJujuAPINoState{
-		name:           "dummy-model",
-		uuid:           "deadbeef-0bad-400d-8000-4b1d0d06f00d",
-		controllerUUID: "deadbeef-1bad-500d-9000-4b1d0d06f00d",
-		agentVersion:   "1.99.99",
-	}
-	s.PatchValue(&jujuversion.Current, version.MustParse("1.100.0"))
-	command := s.upgradeJujuCommand(fakeAPI, fakeAPI, modelManager, modelUpgrader, nil)
-	_, err := cmdtesting.RunCommand(c, command)
-	c.Assert(err, jc.ErrorIsNil)
-	c.Assert(fakeAPI.tools, gc.Not(gc.HasLen), 0)
-	c.Assert(fakeAPI.tools[0].Version.Number, gc.Equals, version.MustParse("1.100.0.1"))
-	c.Assert(fakeAPI.modelAgentVersion, gc.Equals, fakeAPI.tools[0].Version.Number)
-	c.Assert(fakeAPI.ignoreAgentVersions, jc.IsFalse)
-}
-
-func (s *UpgradeJujuSuite) TestBlockUpgradeJujuWithRealUpload(c *gc.C) {
-	s.Reset(c)
-	s.PatchValue(&jujuversion.Current, version.MustParse("1.99.99"))
-	ctrl, command := s.upgradeJujuCommandNoAPILegacy(c, nil)
-	defer ctrl.Finish()
-	// Block operation
-	s.BlockAllChanges(c, "TestBlockUpgradeJujuWithRealUpload")
-	_, err := cmdtesting.RunCommand(c, command, "--build-agent")
-	coretesting.AssertOperationWasBlocked(c, err, ".*TestBlockUpgradeJujuWithRealUpload.*")
-}
-
-func (s *UpgradeJujuSuite) TestFailUploadNoControllerModelPermission(c *gc.C) {
-	fakeAPI := NewFakeUpgradeJujuAPI(c, s.State)
-	fakeAPI.modelConfigErr = params.Error{Code: params.CodeUnauthorized}
-	command := s.upgradeJujuCommand(nil, nil, nil, nil, fakeAPI)
-	_, err := cmdtesting.RunCommand(c, command, "--build-agent")
-	c.Assert(err, gc.ErrorMatches, "--build-agent can only be used with the controller model but you don't have permission to access that model")
-}
-
-func (s *UpgradeJujuSuite) TestUpgradeJujuWithIgnoreAgentVersionsLegacy(c *gc.C) {
-	s.Reset(c)
-	ctrl := gomock.NewController(c)
-	defer ctrl.Finish()
-	modelManager := mocks.NewMockModelManagerAPI(ctrl)
-	modelManager.EXPECT().BestAPIVersion().AnyTimes().Return(9)
-	modelManager.EXPECT().ValidateModelUpgrade(s.Model.ModelTag(), false).Return(nil)
-	modelUpgrader := mocks.NewMockModelUpgraderAPI(ctrl)
-	modelUpgrader.EXPECT().BestAPIVersion().AnyTimes().Return(0)
-	modelUpgrader.EXPECT().Close()
-
-	fakeAPI := &fakeUpgradeJujuAPINoState{
-		name:           "dummy-model",
-		uuid:           "deadbeef-0bad-400d-8000-4b1d0d06f00d",
-		controllerUUID: "deadbeef-1bad-500d-9000-4b1d0d06f00d",
-		agentVersion:   "1.99.99",
-	}
-	s.PatchValue(&jujuversion.Current, version.MustParse("1.100.0"))
-	command := s.upgradeJujuCommand(fakeAPI, fakeAPI, modelManager, modelUpgrader, nil)
-	_, err := cmdtesting.RunCommand(c, command, "--ignore-agent-versions")
-	c.Assert(err, jc.ErrorIsNil)
-	c.Assert(fakeAPI.tools, gc.Not(gc.HasLen), 0)
-	c.Assert(fakeAPI.tools[0].Version.Number, gc.Equals, version.MustParse("1.100.0.1"))
-	c.Assert(fakeAPI.modelAgentVersion, gc.Equals, fakeAPI.tools[0].Version.Number)
-	c.Assert(fakeAPI.ignoreAgentVersions, jc.IsTrue)
-}
-
-func (s *UpgradeJujuSuite) TestUpgradeJujuWithAgentStreamLegacy(c *gc.C) {
-	s.Reset(c)
-	ctrl := gomock.NewController(c)
-	defer ctrl.Finish()
-	modelManager := mocks.NewMockModelManagerAPI(ctrl)
-	modelManager.EXPECT().BestAPIVersion().AnyTimes().Return(9)
-	modelManager.EXPECT().ValidateModelUpgrade(s.Model.ModelTag(), false).Return(nil)
-	modelUpgrader := mocks.NewMockModelUpgraderAPI(ctrl)
-	modelUpgrader.EXPECT().BestAPIVersion().AnyTimes().Return(0)
-	modelUpgrader.EXPECT().Close()
-
-	fakeAPI := &fakeUpgradeJujuAPINoState{
-		name:           "dummy-model",
-		uuid:           "deadbeef-0bad-400d-8000-4b1d0d06f00d",
-		controllerUUID: "deadbeef-1bad-500d-9000-4b1d0d06f00d",
-		agentVersion:   "1.99.99",
-		facadeVersion:  5,
-	}
-	s.PatchValue(&jujuversion.Current, version.MustParse("1.100.0"))
-	command := s.upgradeJujuCommand(fakeAPI, fakeAPI, modelManager, modelUpgrader, nil)
-	_, err := cmdtesting.RunCommand(c, command, "--agent-stream=proposed")
-	c.Assert(err, jc.ErrorIsNil)
-	c.Assert(fakeAPI.tools, gc.Not(gc.HasLen), 0)
-	c.Assert(fakeAPI.tools[0].Version.Number, gc.Equals, version.MustParse("1.100.0.1"))
-	c.Assert(fakeAPI.modelAgentVersion, gc.Equals, fakeAPI.tools[0].Version.Number)
-	c.Assert(fakeAPI.stream, gc.Equals, "proposed")
-}
-
-type DryRunTest struct {
-	about             string
-	cmdArgs           []string
-	tools             []string
-	currentVersion    string
-	agentVersion      string
-	expectedCmdOutput string
-}
-
-func (s *UpgradeJujuSuite) TestUpgradeDryRunLegacy(c *gc.C) {
-	s.assertUpgradeDryRunLegacy(c, "upgrade-model", s.upgradeJujuCommandNoAPILegacy)
-}
-
-func (s *UpgradeBaseSuite) assertUpgradeDryRunLegacy(c *gc.C, command string, upgradeJujuCommand upgradeCommandFunc) {
-
-	tests := []DryRunTest{
-		{
-			about:          "dry run outputs and doesn't change anything when uploading agent binaries",
-			cmdArgs:        []string{"--build-agent", "--dry-run"},
-			tools:          []string{"2.1.0-ubuntu-amd64", "2.1.2-ubuntu-i386", "2.1.3-ubuntu-amd64", "2.1-dev1-ubuntu-amd64", "2.2.3-ubuntu-amd64"},
-			currentVersion: "2.1.3-ubuntu-amd64",
-			agentVersion:   "2.0.0",
-			expectedCmdOutput: fmt.Sprintf(`best version:
-    2.1.3.1
-upgrade to this version by running
-    juju %s --build-agent
-`, command),
-		},
-		{
-			about:          "dry run outputs and doesn't change anything",
-			cmdArgs:        []string{"--dry-run"},
-			tools:          []string{"2.1.0-ubuntu-amd64", "2.1.2-ubuntu-i386", "2.1.3-ubuntu-amd64", "2.1-dev1-ubuntu-amd64", "2.2.3-ubuntu-amd64"},
-			currentVersion: "2.0.0-ubuntu-amd64",
-			agentVersion:   "2.0.0",
-			expectedCmdOutput: fmt.Sprintf(`best version:
-    2.1.3
-upgrade to this version by running
-    juju %s
-`, command),
-		},
-		{
-			about:          "dry run ignores unknown series",
-			cmdArgs:        []string{"--dry-run"},
-			tools:          []string{"2.1.0-ubuntu-amd64", "2.1.2-ubuntu-i386", "2.1.3-ubuntu-amd64", "1.2.3-myawesomeseries-amd64"},
-			currentVersion: "2.0.0-ubuntu-amd64",
-			agentVersion:   "2.0.0",
-			expectedCmdOutput: fmt.Sprintf(`best version:
-    2.1.3
-upgrade to this version by running
-    juju %s
-`, command),
-		},
-	}
-
-	for i, test := range tests {
-		c.Logf("\ntest %d: %s", i, test.about)
-		s.Reset(c)
-		tools.DefaultBaseURL = ""
-
-		s.setUpEnvAndTools(c, test.currentVersion, test.agentVersion, test.tools)
-		ctrl, com := upgradeJujuCommand(c, nil)
-		err := cmdtesting.InitCommand(com, test.cmdArgs)
-		c.Assert(err, jc.ErrorIsNil)
-
-		ctx := cmdtesting.Context(c)
-		err = com.Run(ctx)
-		c.Assert(err, jc.ErrorIsNil)
-
-		// Check agent version doesn't change
-		cfg, err := s.Model.ModelConfig()
-		c.Assert(err, jc.ErrorIsNil)
-		agentVer, ok := cfg.AgentVersion()
-		c.Assert(ok, jc.IsTrue)
-		c.Assert(agentVer, gc.Equals, version.MustParse(test.agentVersion))
-		output := cmdtesting.Stderr(ctx)
-		c.Assert(output, gc.Equals, test.expectedCmdOutput)
-		ctrl.Finish()
-	}
-}
-
-func (s *UpgradeBaseSuite) setUpEnvAndTools(c *gc.C, currentVersion string, agentVersion string, tools []string) {
-	current := version.MustParseBinary(currentVersion)
-	s.PatchValue(&jujuversion.Current, current.Number)
-	s.PatchValue(&arch.HostArch, func() string { return current.Arch })
-	s.PatchValue(&coreos.HostOS, func() coreos.OSType { return coreos.Ubuntu })
-
-	tmpDir := c.MkDir()
-	updateAttrs := map[string]interface{}{
-		"agent-version":      agentVersion,
-		"agent-metadata-url": path.Join(tmpDir, "tools"),
-	}
-
-	err := s.Model.UpdateModelConfig(updateAttrs, nil)
-	c.Assert(err, jc.ErrorIsNil)
-	versions := make([]version.Binary, len(tools))
-	for i, v := range tools {
-		versions[i], err = version.ParseBinary(v)
-		if err != nil {
-			c.Assert(err, jc.Satisfies, series.IsUnknownOSForSeriesError)
-		}
-	}
-	if len(versions) > 0 {
-		stor, err := filestorage.NewFileStorageWriter(tmpDir)
-		c.Assert(err, jc.ErrorIsNil)
-		envtesting.MustUploadFakeToolsVersions(stor, s.Environ.Config().AgentStream(), versions...)
-	}
-}
-
-func (s *UpgradeJujuSuite) TestUpgradesDifferentMajor(c *gc.C) {
-	tests := []struct {
-		about             string
-		cmdArgs           []string
-		tools             []string
-		currentVersion    string
-		agentVersion      string
-		expectedVersion   string
-		expectedCmdOutput string
-		expectedLogOutput string
-		excludedLogOutput string
-		expectedErr       string
-		upgradeMap        map[int]version.Number
-	}{{
-		about:           "upgrade previous major to latest previous major",
-		tools:           []string{"5.0.1-ubuntu-amd64", "4.9.0-ubuntu-amd64"},
-		currentVersion:  "5.0.0-ubuntu-amd64",
-		agentVersion:    "4.8.5",
-		expectedVersion: "4.9.0",
-	}, {
-		about:           "upgrade previous major to latest previous major --dry-run still warns",
-		tools:           []string{"5.0.1-ubuntu-amd64", "4.9.0-ubuntu-amd64"},
-		currentVersion:  "5.0.1-ubuntu-amd64",
-		agentVersion:    "4.8.5",
-		expectedVersion: "4.9.0",
-	}, {
-		about:           "upgrade previous major to latest previous major with --agent-version",
-		cmdArgs:         []string{"--agent-version=4.9.0"},
-		tools:           []string{"5.0.2-ubuntu-amd64", "4.9.0-ubuntu-amd64", "4.8.0-ubuntu-amd64"},
-		currentVersion:  "5.0.2-ubuntu-amd64",
-		agentVersion:    "4.7.5",
-		expectedVersion: "4.9.0",
-	}, {
-		about:             "can upgrade lower major version to current major version at minimum level",
-		cmdArgs:           []string{"--agent-version=6.0.5"},
-		tools:             []string{"6.0.5-ubuntu-amd64", "5.9.9-ubuntu-amd64"},
-		currentVersion:    "6.0.0-ubuntu-amd64",
-		agentVersion:      "5.9.8",
-		expectedVersion:   "6.0.5",
-		excludedLogOutput: `incompatible with this client (6.0.0)`,
-		upgradeMap:        map[int]version.Number{6: version.MustParse("5.9.8")},
-	}, {
-		about:             "can upgrade lower major version to current major version above minimum level",
-		cmdArgs:           []string{"--agent-version=6.0.5"},
-		tools:             []string{"6.0.5-ubuntu-amd64", "5.11.0-ubuntu-amd64"},
-		currentVersion:    "6.0.1-ubuntu-amd64",
-		agentVersion:      "5.10.8",
-		expectedVersion:   "6.0.5",
-		excludedLogOutput: `incompatible with this client (6.0.1)`,
-		upgradeMap:        map[int]version.Number{6: version.MustParse("5.9.8")},
-	}, {
-		about:           "can upgrade current to next major version",
-		cmdArgs:         []string{"--agent-version=6.0.5"},
-		tools:           []string{"6.0.5-ubuntu-amd64", "5.11.0-ubuntu-amd64"},
-		currentVersion:  "5.10.8-ubuntu-amd64",
-		agentVersion:    "5.10.8",
-		expectedVersion: "6.0.5",
-		upgradeMap:      map[int]version.Number{6: version.MustParse("5.9.8")},
-	}, {
-		about:             "upgrade fails if not at minimum version",
-		cmdArgs:           []string{"--agent-version=7.0.1"},
-		tools:             []string{"7.0.1-ubuntu-amd64"},
-		currentVersion:    "7.0.1-ubuntu-amd64",
-		agentVersion:      "6.0.0",
-		expectedVersion:   "6.0.0",
-		expectedCmdOutput: "upgrades to a new major version must first go through 6.7.8\n",
-		expectedErr:       "unable to upgrade to requested version",
-		upgradeMap:        map[int]version.Number{7: version.MustParse("6.7.8")},
-	}}
-	for i, test := range tests {
-		c.Logf("\ntest %d: %s", i, test.about)
-		s.Reset(c)
-		tools.DefaultBaseURL = ""
-
-		s.setUpEnvAndTools(c, test.currentVersion, test.agentVersion, test.tools)
-
-		s.PatchValue(&upgradevalidation.MinMajorUpgradeVersions, test.upgradeMap)
-		ctrl, command := s.upgradeJujuCommandNoAPILegacy(c, nil)
-		defer ctrl.Finish()
-
-		err := cmdtesting.InitCommand(command, test.cmdArgs)
-		c.Assert(err, jc.ErrorIsNil)
-
-		ctx := cmdtesting.Context(c)
-		err = command.Run(ctx)
-		if test.expectedErr != "" {
-			c.Check(err, gc.ErrorMatches, test.expectedErr)
-		} else if !c.Check(err, jc.ErrorIsNil) {
-			continue
-		}
-
-		// Check agent version doesn't change
-		cfg, err := s.Model.ModelConfig()
-		c.Assert(err, jc.ErrorIsNil)
-		agentVer, ok := cfg.AgentVersion()
-		c.Assert(ok, jc.IsTrue)
-		c.Check(agentVer, gc.Equals, version.MustParse(test.expectedVersion))
-		output := cmdtesting.Stderr(ctx)
-		if test.expectedCmdOutput != "" {
-			c.Check(output, gc.Equals, test.expectedCmdOutput)
-		}
-		if test.expectedLogOutput != "" {
-			c.Check(strings.Replace(c.GetTestLog(), "\n", " ", -1), gc.Matches, test.expectedLogOutput)
-		}
-		if test.excludedLogOutput != "" {
-			c.Check(c.GetTestLog(), gc.Not(jc.Contains), test.excludedLogOutput)
-		}
-	}
-}
-
-func (s *UpgradeJujuSuite) TestUpgradeUnknownSeriesInStreamsLegacy(c *gc.C) {
-	ctrl := gomock.NewController(c)
-	defer ctrl.Finish()
-	modelManager := mocks.NewMockModelManagerAPI(ctrl)
-	modelManager.EXPECT().BestAPIVersion().AnyTimes().Return(9)
-	modelManager.EXPECT().ValidateModelUpgrade(s.Model.ModelTag(), false).Return(nil)
-	modelUpgrader := mocks.NewMockModelUpgraderAPI(ctrl)
-	modelUpgrader.EXPECT().BestAPIVersion().AnyTimes().Return(0)
-	modelUpgrader.EXPECT().Close()
-
-	fakeAPI := NewFakeUpgradeJujuAPI(c, s.State)
-	fakeAPI.addTools("2.1.0-weird-amd64")
-
-	command := s.upgradeJujuCommand(fakeAPI, fakeAPI, modelManager, modelUpgrader, fakeAPI)
-	err := cmdtesting.InitCommand(command, []string{})
-	c.Assert(err, jc.ErrorIsNil)
-
-	err = command.Run(cmdtesting.Context(c))
-	c.Assert(err, gc.IsNil)
-
-	// ensure find tools was called
-	c.Assert(fakeAPI.findToolsCalled, jc.IsTrue)
-	c.Assert(fakeAPI.tools, gc.DeepEquals, []string{"2.1.0-weird-amd64", fakeAPI.nextVersion.String()})
-}
-
-func (s *UpgradeJujuSuite) TestUpgradeValidateModelLegacy(c *gc.C) {
-	ctrl := gomock.NewController(c)
-	defer ctrl.Finish()
-	modelManager := mocks.NewMockModelManagerAPI(ctrl)
-	modelManager.EXPECT().BestAPIVersion().AnyTimes().Return(9)
-	modelManager.EXPECT().ValidateModelUpgrade(s.Model.ModelTag(), false).Return(errors.Errorf(`a message from the server about the problem`))
-	modelUpgrader := mocks.NewMockModelUpgraderAPI(ctrl)
-	modelUpgrader.EXPECT().BestAPIVersion().AnyTimes().Return(0)
-	modelUpgrader.EXPECT().Close()
-
-	fakeAPI := NewFakeUpgradeJujuAPI(c, s.State)
-
-	command := s.upgradeJujuCommand(fakeAPI, fakeAPI, modelManager, modelUpgrader, fakeAPI)
-	err := cmdtesting.InitCommand(command, []string{})
-	c.Assert(err, jc.ErrorIsNil)
-
-	err = command.Run(cmdtesting.Context(c))
-	c.Assert(err, gc.ErrorMatches, `a message from the server about the problem`)
-}
-
-func (s *UpgradeJujuSuite) TestUpgradeValidateModelNotImplementedNoErrorLegacy(c *gc.C) {
-	ctrl := gomock.NewController(c)
-	defer ctrl.Finish()
-	modelManager := mocks.NewMockModelManagerAPI(ctrl)
-	modelManager.EXPECT().BestAPIVersion().AnyTimes().Return(9)
-	modelManager.EXPECT().ValidateModelUpgrade(s.Model.ModelTag(), false).Return(errors.NotImplementedf(""))
-	modelUpgrader := mocks.NewMockModelUpgraderAPI(ctrl)
-	modelUpgrader.EXPECT().BestAPIVersion().AnyTimes().Return(0)
-	modelUpgrader.EXPECT().Close()
-
-	fakeAPI := NewFakeUpgradeJujuAPI(c, s.State)
-
-	command := s.upgradeJujuCommand(fakeAPI, fakeAPI, modelManager, modelUpgrader, fakeAPI)
-	err := cmdtesting.InitCommand(command, []string{})
-	c.Assert(err, jc.ErrorIsNil)
-
-	err = command.Run(cmdtesting.Context(c))
-	c.Assert(err, jc.ErrorIsNil)
-}
-
-func (s *UpgradeJujuSuite) TestUpgradeInProgressLegacy(c *gc.C) {
-	ctrl := gomock.NewController(c)
-	defer ctrl.Finish()
-	modelManager := mocks.NewMockModelManagerAPI(ctrl)
-
-	modelManager.EXPECT().BestAPIVersion().AnyTimes().Return(9)
-	modelManager.EXPECT().ValidateModelUpgrade(s.Model.ModelTag(), false).Return(nil)
-	modelUpgrader := mocks.NewMockModelUpgraderAPI(ctrl)
-	modelUpgrader.EXPECT().BestAPIVersion().AnyTimes().Return(0)
-	modelUpgrader.EXPECT().Close()
-
-	fakeAPI := NewFakeUpgradeJujuAPI(c, s.State)
-	fakeAPI.setVersionErr = &params.Error{
-		Message: "a message from the server about the problem",
-		Code:    params.CodeUpgradeInProgress,
-	}
-
-	command := s.upgradeJujuCommand(fakeAPI, fakeAPI, modelManager, modelUpgrader, fakeAPI)
-	err := cmdtesting.InitCommand(command, []string{})
-	c.Assert(err, jc.ErrorIsNil)
-
-	err = command.Run(cmdtesting.Context(c))
-	c.Assert(err, gc.ErrorMatches, "a message from the server about the problem\n"+
-		"\n"+
-		"Please wait for the upgrade to complete or if there was a problem with\n"+
-		"the last upgrade that has been resolved, consider running the\n"+
-		"upgrade-model command with the --reset-previous-upgrade option.",
-	)
-}
-
-func (s *UpgradeJujuSuite) TestBlockUpgradeInProgressLegacy(c *gc.C) {
-	ctrl := gomock.NewController(c)
-	defer ctrl.Finish()
-	modelManager := mocks.NewMockModelManagerAPI(ctrl)
-
-	modelManager.EXPECT().BestAPIVersion().AnyTimes().Return(9)
-	modelManager.EXPECT().ValidateModelUpgrade(s.Model.ModelTag(), false).Return(nil)
-	modelUpgrader := mocks.NewMockModelUpgraderAPI(ctrl)
-	modelUpgrader.EXPECT().BestAPIVersion().AnyTimes().Return(0)
-	modelUpgrader.EXPECT().Close()
-
-	fakeAPI := NewFakeUpgradeJujuAPI(c, s.State)
-	fakeAPI.setVersionErr = apiservererrors.OperationBlockedError("the operation has been blocked")
-
-	command := s.upgradeJujuCommand(fakeAPI, fakeAPI, modelManager, modelUpgrader, fakeAPI)
-	err := cmdtesting.InitCommand(command, []string{})
-	c.Assert(err, jc.ErrorIsNil)
-
-	// Block operation
-	s.BlockAllChanges(c, "TestBlockUpgradeInProgress")
-	err = command.Run(cmdtesting.Context(c))
-	s.AssertBlocked(c, err, ".*To enable changes.*")
-}
-
-func (s *UpgradeJujuSuite) TestResetPreviousUpgradeLegacy(c *gc.C) {
-	ctrl := gomock.NewController(c)
-	defer ctrl.Finish()
-	modelManager := mocks.NewMockModelManagerAPI(ctrl)
-
-	modelManager.EXPECT().BestAPIVersion().AnyTimes().Return(9)
-	modelManager.EXPECT().ValidateModelUpgrade(s.Model.ModelTag(), false).Times(11).Return(nil)
-	modelUpgrader := mocks.NewMockModelUpgraderAPI(ctrl)
-	modelUpgrader.EXPECT().BestAPIVersion().AnyTimes().Return(0)
-	modelUpgrader.EXPECT().Close().AnyTimes()
-
-	fakeAPI := NewFakeUpgradeJujuAPI(c, s.State)
-	ctx := cmdtesting.Context(c)
-	var stdin bytes.Buffer
-	ctx.Stdin = &stdin
-
-	run := func(answer string, expect bool, args ...string) {
-		stdin.Reset()
-		if answer != "" {
-			stdin.WriteString(answer)
-		}
-
-		fakeAPI.reset()
-
-		command := s.upgradeJujuCommand(fakeAPI, fakeAPI, modelManager, modelUpgrader, fakeAPI)
-		err := cmdtesting.InitCommand(command,
-			append([]string{"--reset-previous-upgrade"}, args...))
-		c.Assert(err, jc.ErrorIsNil)
-		err = command.Run(ctx)
-		if expect {
-			c.Assert(err, jc.ErrorIsNil)
-		} else {
-			c.Assert(err, gc.ErrorMatches, "previous upgrade not reset and no new upgrade triggered")
-		}
-
-		c.Assert(fakeAPI.abortCurrentUpgradeCalled, gc.Equals, expect)
-		expectedVersion := version.Number{}
-		if expect {
-			expectedVersion = fakeAPI.nextVersion.Number
-		}
-		c.Assert(fakeAPI.setVersionCalledWith, gc.Equals, expectedVersion)
-		c.Assert(fakeAPI.setIgnoreCalledWith, gc.Equals, false)
-	}
-
-	const expectUpgrade = true
-	const expectNoUpgrade = false
-
-	// EOF on stdin - equivalent to answering no.
-	run("", expectNoUpgrade)
-
-	// -y on command line - no confirmation required
-	run("", expectUpgrade, "-y")
-
-	// --yes on command line - no confirmation required
-	run("", expectUpgrade, "--yes")
-
-	// various ways of saying "yes" to the prompt
-	for _, answer := range []string{"y", "Y", "yes", "YES"} {
-		run(answer, expectUpgrade)
-	}
-
-	// various ways of saying "no" to the prompt
-	for _, answer := range []string{"n", "N", "no", "foo"} {
-		run(answer, expectNoUpgrade)
-	}
-}
-
-func NewFakeUpgradeJujuAPI(c *gc.C, st *state.State) *fakeUpgradeJujuAPI {
-	nextVersion := coretesting.CurrentVersion()
-	nextVersion.Minor++
-	m, err := st.Model()
-	c.Assert(err, jc.ErrorIsNil)
-
-	return &fakeUpgradeJujuAPI{
-		c:           c,
-		st:          st,
-		m:           m,
-		nextVersion: nextVersion,
-	}
-}
-
-type fakeUpgradeJujuAPI struct {
-	ControllerAPI
-	c                         *gc.C
-	st                        *state.State
-	m                         *state.Model
-	nextVersion               version.Binary
-	setVersionErr             error
-	setUpgradeErr             error
-	modelConfigErr            error
-	abortCurrentUpgradeCalled bool
-	setVersionCalledWith      version.Number
-	setIgnoreCalledWith       bool
-	setStreamCalledWith       string
-	tools                     []string
-	findToolsCalled           bool
-}
-
-func (a *fakeUpgradeJujuAPI) reset() {
-	a.setVersionErr = nil
-	a.abortCurrentUpgradeCalled = false
-	a.setVersionCalledWith = version.Number{}
-	a.setIgnoreCalledWith = false
-	a.tools = []string{}
-	a.findToolsCalled = false
-}
-
-func (a *fakeUpgradeJujuAPI) BestAPIVersion() int {
-	return 5
-}
-
-func (a *fakeUpgradeJujuAPI) ControllerConfig() (controller.Config, error) {
-	return map[string]interface{}{
-		"caas-image-repo": "image-repo",
-	}, nil
-}
-
-func (a *fakeUpgradeJujuAPI) ModelConfig() (map[string]interface{}, error) {
-	return map[string]interface{}{
-		"uuid": a.st.ControllerModelUUID(),
-	}, a.modelConfigErr
-}
-
-func (a *fakeUpgradeJujuAPI) addTools(tools ...string) {
-	a.tools = append(a.tools, tools...)
-}
-
-func (a *fakeUpgradeJujuAPI) ModelGet() (map[string]interface{}, error) {
-
-	config, err := a.m.ModelConfig()
-	if err != nil {
-		return make(map[string]interface{}), err
-	}
-	return config.AllAttrs(), nil
-}
-
-func (a *fakeUpgradeJujuAPI) FindTools(majorVersion, minorVersion int, osType, arch, stream string) (
-	result params.FindToolsResult, err error,
-) {
-	a.findToolsCalled = true
-	a.tools = append(a.tools, a.nextVersion.String())
-	testTools := toolstesting.MakeTools(a.c, a.c.MkDir(), "released", a.tools)
-	return params.FindToolsResult{
-		List:  testTools,
-		Error: nil,
-	}, nil
-}
-
-func (a *fakeUpgradeJujuAPI) UploadTools(r io.ReadSeeker, vers version.Binary, additionalSeries ...string) (coretools.List, error) {
-	return nil, errors.New("not implemented")
-}
-
-func (a *fakeUpgradeJujuAPI) Status(patterns []string) (*params.FullStatus, error) {
-	return nil, errors.New("not implemented")
-}
-
-func (a *fakeUpgradeJujuAPI) AbortCurrentUpgrade() error {
-	a.abortCurrentUpgradeCalled = true
-	return nil
-}
-
-func (a *fakeUpgradeJujuAPI) SetModelAgentVersion(v version.Number, stream string, ignoreAgentVersions bool) error {
-	a.setVersionCalledWith = v
-	a.setIgnoreCalledWith = ignoreAgentVersions
-	a.setStreamCalledWith = stream
-	return a.setVersionErr
-}
-
-func (a *fakeUpgradeJujuAPI) ValidateModelUpgrade(tag names.ModelTag, force bool) error {
-	return a.setUpgradeErr
-}
-
-func (a *fakeUpgradeJujuAPI) Close() error {
-	return nil
-}
-
-// Mock an API with no state
-type fakeUpgradeJujuAPINoState struct {
-	upgradeJujuAPI
-	name                string
-	uuid                string
-	controllerUUID      string
-	agentVersion        string
-	tools               coretools.List
-	modelAgentVersion   version.Number
-	ignoreAgentVersions bool
-	stream              string
-	facadeVersion       int
-}
-
-func (a *fakeUpgradeJujuAPINoState) BestAPIVersion() int {
-	return a.facadeVersion
-}
-
-func (a *fakeUpgradeJujuAPINoState) Close() error {
-	return nil
-}
-
-func (a *fakeUpgradeJujuAPINoState) FindTools(majorVersion, minorVersion int, osType, arch, stream string) (params.FindToolsResult, error) {
-	var result params.FindToolsResult
-	if len(a.tools) == 0 {
-		result.Error = apiservererrors.ServerError(errors.NotFoundf("tools"))
-	} else {
-		result.List = a.tools
-	}
-	return result, nil
-}
-
-func (a *fakeUpgradeJujuAPINoState) UploadTools(r io.ReadSeeker, vers version.Binary, additionalSeries ...string) (coretools.List, error) {
-	a.tools = coretools.List{&coretools.Tools{Version: vers}}
-	for _, s := range additionalSeries {
-		v := vers
-		v.Release = s
-		a.tools = append(a.tools, &coretools.Tools{Version: v})
-	}
-	return a.tools, nil
-}
-
-func (a *fakeUpgradeJujuAPINoState) Status(patterns []string) (*params.FullStatus, error) {
-	return &params.FullStatus{
-		Machines: map[string]params.MachineStatus{
-			"0": {Series: "focal", Base: params.Base{Name: "ubuntu", Channel: "20.04"}},
->>>>>>> ac2f2810
 		},
 	}
 	command.SetClientStore(store)
