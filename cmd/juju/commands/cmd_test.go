// Copyright 2012, 2013 Canonical Ltd.
// Licensed under the AGPLv3, see LICENCE file for details.

package commands

import (
	"os"

	"github.com/juju/cmd"
	jc "github.com/juju/testing/checkers"
	gc "gopkg.in/check.v1"

	"github.com/juju/juju/cmd/envcmd"
	"github.com/juju/juju/cmd/juju/service"
	cmdtesting "github.com/juju/juju/cmd/testing"
	"github.com/juju/juju/juju/osenv"
	"github.com/juju/juju/juju/testing"
	coretesting "github.com/juju/juju/testing"
)

func badrun(c *gc.C, exit int, args ...string) string {
	args = append([]string{"juju"}, args...)
	return cmdtesting.BadRun(c, exit, args...)
}

type CmdSuite struct {
	testing.JujuConnSuite
}

var _ = gc.Suite(&CmdSuite{})

const envConfig = `
default:
    peckham
environments:
    peckham:
        type: dummy
        state-server: false
        admin-secret: arble
        authorized-keys: i-am-a-key
        default-series: raring
    walthamstow:
        type: dummy
        state-server: false
        authorized-keys: i-am-a-key
    brokenenv:
        type: dummy
        broken: Bootstrap Destroy
        state-server: false
        authorized-keys: i-am-a-key
        agent-stream: proposed
    devenv:
        type: dummy
        state-server: false
        admin-secret: arble
        authorized-keys: i-am-a-key
        default-series: raring
        agent-stream: proposed
`

func (s *CmdSuite) SetUpTest(c *gc.C) {
	s.JujuConnSuite.SetUpTest(c)
	coretesting.WriteEnvironments(c, envConfig, "peckham", "walthamstow", "brokenenv")
}

func (s *CmdSuite) TearDownTest(c *gc.C) {
	s.JujuConnSuite.TearDownTest(c)
}

// testInit checks that a command initialises correctly
// with the given set of arguments.
func testInit(c *gc.C, com cmd.Command, args []string, errPat string) {
	err := coretesting.InitCommand(com, args)
	if errPat != "" {
		c.Assert(err, gc.ErrorMatches, errPat)
	} else {
		c.Assert(err, jc.ErrorIsNil)
	}
}

var deployTests = []struct {
	args []string
	com  *DeployCommand
}{
	{
		[]string{"charm-name"},
		&DeployCommand{},
	}, {
		[]string{"charm-name", "service-name"},
		&DeployCommand{ServiceName: "service-name"},
	}, {
		[]string{"--repository", "/path/to/another-repo", "charm-name"},
		&DeployCommand{RepoPath: "/path/to/another-repo"},
	}, {
		[]string{"--upgrade", "charm-name"},
		&DeployCommand{BumpRevision: true},
	}, {
		[]string{"-u", "charm-name"},
		&DeployCommand{BumpRevision: true},
	}, {
		[]string{"--num-units", "33", "charm-name"},
		&DeployCommand{UnitCommandBase: service.UnitCommandBase{NumUnits: 33}},
	}, {
		[]string{"-n", "104", "charm-name"},
		&DeployCommand{UnitCommandBase: service.UnitCommandBase{NumUnits: 104}},
	},
}

func initExpectations(com *DeployCommand) {
<<<<<<< HEAD
	if com.CharmReference == "" {
		com.CharmReference = "charm-name"
=======
	if com.CharmOrBundle == "" {
		com.CharmOrBundle = "charm-name"
>>>>>>> eaecfa99
	}
	if com.NumUnits == 0 {
		com.NumUnits = 1
	}
	if com.RepoPath == "" {
		com.RepoPath = "/path/to/repo"
	}
	com.SetEnvName("peckham")
}

func initDeployCommand(args ...string) (*DeployCommand, error) {
	com := &DeployCommand{}
	return com, coretesting.InitCommand(envcmd.Wrap(com), args)
}

func (*CmdSuite) TestDeployCommandInit(c *gc.C) {
	defer os.Setenv(osenv.JujuRepositoryEnvKey, os.Getenv(osenv.JujuRepositoryEnvKey))
	os.Setenv(osenv.JujuRepositoryEnvKey, "/path/to/repo")

	for _, t := range deployTests {
		initExpectations(t.com)
		com, err := initDeployCommand(t.args...)
		c.Assert(err, jc.ErrorIsNil)
		c.Assert(com, gc.DeepEquals, t.com)
	}

	// test relative --config path
	ctx := coretesting.Context(c)
	expected := []byte("test: data")
	path := ctx.AbsPath("testconfig.yaml")
	file, err := os.Create(path)
	c.Assert(err, jc.ErrorIsNil)
	_, err = file.Write(expected)
	c.Assert(err, jc.ErrorIsNil)
	file.Close()

	com, err := initDeployCommand("--config", "testconfig.yaml", "charm-name")
	c.Assert(err, jc.ErrorIsNil)
	actual, err := com.Config.Read(ctx)
	c.Assert(err, jc.ErrorIsNil)
	c.Assert(expected, gc.DeepEquals, actual)

	// missing args
	_, err = initDeployCommand()
	c.Assert(err, gc.ErrorMatches, "no charm or bundle specified")

	// bad unit count
	_, err = initDeployCommand("charm-name", "--num-units", "0")
	c.Assert(err, gc.ErrorMatches, "--num-units must be a positive integer")
	_, err = initDeployCommand("charm-name", "-n", "0")
	c.Assert(err, gc.ErrorMatches, "--num-units must be a positive integer")

	// environment tested elsewhere
}

func initExposeCommand(args ...string) (*exposeCommand, error) {
	com := &exposeCommand{}
	return com, coretesting.InitCommand(envcmd.Wrap(com), args)
}

func (*CmdSuite) TestExposeCommandInit(c *gc.C) {
	// missing args
	_, err := initExposeCommand()
	c.Assert(err, gc.ErrorMatches, "no service name specified")

	// environment tested elsewhere
}

func initUnexposeCommand(args ...string) (*unexposeCommand, error) {
	com := &unexposeCommand{}
	return com, coretesting.InitCommand(envcmd.Wrap(com), args)
}

func (*CmdSuite) TestUnexposeCommandInit(c *gc.C) {
	// missing args
	_, err := initUnexposeCommand()
	c.Assert(err, gc.ErrorMatches, "no service name specified")

	// environment tested elsewhere
}

func initSSHCommand(args ...string) (*sshCommand, error) {
	com := &sshCommand{}
	return com, coretesting.InitCommand(com, args)
}

func (*CmdSuite) TestSSHCommandInit(c *gc.C) {
	// missing args
	_, err := initSSHCommand()
	c.Assert(err, gc.ErrorMatches, "no target name specified")
}

func initSCPCommand(args ...string) (*scpCommand, error) {
	com := &scpCommand{}
	return com, coretesting.InitCommand(com, args)
}

func (*CmdSuite) TestSCPCommandInit(c *gc.C) {
	// missing args
	_, err := initSCPCommand()
	c.Assert(err, gc.ErrorMatches, "at least two arguments required")

	// not enough args
	_, err = initSCPCommand("mysql/0:foo")
	c.Assert(err, gc.ErrorMatches, "at least two arguments required")
}

func initRemoveUnitCommand(args ...string) (cmd.Command, error) {
	com := newRemoveUnitCommand()
	return com, coretesting.InitCommand(com, args)
}

func (*CmdSuite) TestRemoveUnitCommandInit(c *gc.C) {
	// missing args
	_, err := initRemoveUnitCommand()
	c.Assert(err, gc.ErrorMatches, "no units specified")
	// not a unit
	_, err = initRemoveUnitCommand("seven/nine")
	c.Assert(err, gc.ErrorMatches, `invalid unit name "seven/nine"`)
}<|MERGE_RESOLUTION|>--- conflicted
+++ resolved
@@ -107,13 +107,8 @@
 }
 
 func initExpectations(com *DeployCommand) {
-<<<<<<< HEAD
-	if com.CharmReference == "" {
-		com.CharmReference = "charm-name"
-=======
 	if com.CharmOrBundle == "" {
 		com.CharmOrBundle = "charm-name"
->>>>>>> eaecfa99
 	}
 	if com.NumUnits == 0 {
 		com.NumUnits = 1
