// Copyright 2012, 2013 Canonical Ltd.
// Licensed under the AGPLv3, see LICENCE file for details.

package commands

import (
	"bufio"
	"context"
	"fmt"
	"os"
	"path"
	"sort"
	"strings"

	jujuclock "github.com/juju/clock"
	"github.com/juju/cmd/v4"
	"github.com/juju/errors"
	"github.com/juju/gnuflag"
	"github.com/juju/names/v5"
	"github.com/juju/naturalsort"
	"github.com/juju/schema"
	"github.com/juju/utils/v4/keyvalues"
	"github.com/juju/version/v2"

	"github.com/juju/juju/caas"
	k8s "github.com/juju/juju/caas/kubernetes"
	k8sconstants "github.com/juju/juju/caas/kubernetes/provider/constants"
	jujucloud "github.com/juju/juju/cloud"
	jujucmd "github.com/juju/juju/cmd"
	"github.com/juju/juju/cmd/constants"
	"github.com/juju/juju/cmd/juju/application/refresher"
	"github.com/juju/juju/cmd/juju/common"
	cmdcontroller "github.com/juju/juju/cmd/juju/controller"
	cmdmodel "github.com/juju/juju/cmd/juju/model"
	"github.com/juju/juju/cmd/modelcmd"
	"github.com/juju/juju/controller"
	corebase "github.com/juju/juju/core/base"
	"github.com/juju/juju/core/constraints"
	"github.com/juju/juju/core/instance"
	"github.com/juju/juju/core/model"
	"github.com/juju/juju/core/network"
	domainstorage "github.com/juju/juju/domain/storage"
	"github.com/juju/juju/environs"
	"github.com/juju/juju/environs/bootstrap"
	environscloudspec "github.com/juju/juju/environs/cloudspec"
	environscmd "github.com/juju/juju/environs/cmd"
	"github.com/juju/juju/environs/config"
	"github.com/juju/juju/environs/envcontext"
	"github.com/juju/juju/environs/sync"
	"github.com/juju/juju/internal/charm"
	"github.com/juju/juju/internal/docker"
	"github.com/juju/juju/internal/featureflag"
	_ "github.com/juju/juju/internal/provider/all" // Import all the providers for bootstrap.
	"github.com/juju/juju/internal/provider/lxd/lxdnames"
	"github.com/juju/juju/internal/proxy"
	"github.com/juju/juju/internal/storage"
	"github.com/juju/juju/internal/uuid"
	"github.com/juju/juju/juju"
	"github.com/juju/juju/juju/osenv"
	"github.com/juju/juju/jujuclient"
	"github.com/juju/juju/state/stateenvirons"
	jujuversion "github.com/juju/juju/version"
)

// provisionalProviders is the names of providers that are hidden behind
// feature flags.
var provisionalProviders = map[string]string{}

var usageBootstrapSummary = `
Initializes a cloud environment.`[1:]

var usageBootstrapDetailsPartOne = `
Used without arguments, bootstrap will step you through the process of
initializing a Juju cloud environment. Initialization consists of creating
a 'controller' model and provisioning a machine to act as controller.

We recommend you call your controller ‘username-region’ e.g. ‘fred-us-east-1’.
See --clouds for a list of clouds and credentials.
See --regions <cloud> for a list of available regions for a given cloud.

Credentials are set beforehand and are distinct from any other
configuration (see `[1:] + "`juju add-credential`" + `).
The 'controller' model typically does not run workloads. It should remain
pristine to run and manage Juju's own infrastructure for the corresponding
cloud. Additional models should be created with ` + "`juju add-model`" + ` for workload purposes.
Note that a 'default' model is also created and becomes the current model
of the environment once the command completes. It can be discarded if
other models are created.

If '--bootstrap-constraints' is used, its values will also apply to any
future controllers provisioned for high availability (HA).

If '--constraints' is used, its values will be set as the default
constraints for all future workload machines in the model, exactly as if
the constraints were set with ` + "`juju set-model-constraints`" + `.

It is possible to override constraints and the automatic machine selection
algorithm by assigning a "placement directive" via the '--to' option. This
dictates what machine to use for the controller. This would typically be
used with the MAAS provider ('--to <host>.maas').

You can change the default timeout and retry delays used during the
bootstrap by changing the following settings in your configuration
(all values represent number of seconds):

    # How long to wait for a connection to the controller
    bootstrap-timeout: 1200  # default: 20 minutes
    # How long to wait between connection attempts to a controller address.
    bootstrap-retry-delay: 5  # default: 5 seconds
    # How often to refresh controller addresses from the API server.
    bootstrap-addresses-delay: 10  # default: 10 seconds

It is possible to override the base e.g. ubuntu@22.04, Juju attempts 
to bootstrap on to, by supplying a base argument to '--bootstrap-base'.

An error is emitted if the determined base is not supported. Using the
'--force' option to override this check:

    juju bootstrap --bootstrap-base=ubuntu@22.04 --force

Private clouds may need to specify their own custom image metadata and
tools/agent. Use '--metadata-source' whose value is a local directory.

By default, the Juju version of the agent binary that is downloaded and
installed on all models for the new controller will be the same as that
of the Juju client used to perform the bootstrap.
However, a user can specify a different agent version via '--agent-version'
option to bootstrap command. Juju will use this version for models' agents
as long as the client's version is from the same Juju release base.
In other words, a 2.2.1 client can bootstrap any 2.2.x agents but cannot
bootstrap any 2.0.x or 2.1.x agents.
The agent version can be specified a simple numeric version, e.g. 2.2.4.

For example, at the time when 2.3.0, 2.3.1 and 2.3.2 are released and your
agent stream is 'released' (default), then a 2.3.1 client can bootstrap:
   * 2.3.0 controller by running '... bootstrap --agent-version=2.3.0 ...';
   * 2.3.1 controller by running '... bootstrap ...';
   * 2.3.2 controller by running 'bootstrap --auto-upgrade'.
However, if this client has a copy of codebase, then a local copy of Juju
will be built and bootstrapped - 2.3.1.1.

Bootstrapping to a k8s cluster requires that the service set up to handle
requests to the controller be accessible outside the cluster. Typically this
means a service type of LoadBalancer is needed, and Juju does create such a
service if it knows it is supported by the cluster. This is performed by
interrogating the cluster for a well known managed deployment such as microk8s,
GKE or EKS.

When bootstrapping to a k8s cluster Juju does not recognise, there's no
guarantee a load balancer is available, so Juju defaults to a controller
service type of ClusterIP. This may not be suitable, so there's 3 bootstrap
options available to tell Juju how to set up the controller service. Part of
the solution may require a load balancer for the cluster to be set up manually
first, or perhaps an external k8s service via a FQDN will be used
(this is a cluster specific implementation decision which Juju needs to be
informed about so it can set things up correctly). The 3 relevant bootstrap
options are (see list of bootstrap config items below for a full explanation):

- controller-service-type
- controller-external-name
- controller-external-ips

If a storage pool is specified using --storage-pool, this will be created
in the controller model.
`

var usageBootstrapConfigTxt = `

Available keys for use with --config are:
`

var usageBootstrapDetailsPartTwo = `
`

const usageBootstrapExamples = `
    juju bootstrap
    juju bootstrap --clouds
    juju bootstrap --regions aws
    juju bootstrap aws
    juju bootstrap aws/us-east-1
    juju bootstrap google joe-us-east1
    juju bootstrap --config=~/config-rs.yaml google joe-syd
    juju bootstrap --agent-version=2.2.4 aws joe-us-east-1
    juju bootstrap --config bootstrap-timeout=1200 azure joe-eastus
    juju bootstrap aws --storage-pool name=secret --storage-pool type=ebs --storage-pool encrypted=true
	juju bootstrap lxd --bootstrap-base=ubuntu@22.04

    # For a bootstrap on k8s, setting the service type of the Juju controller service to LoadBalancer
    juju bootstrap --config controller-service-type=loadbalancer

    # For a bootstrap on k8s, setting the service type of the Juju controller service to External
    juju bootstrap --config controller-service-type=external --config controller-external-name=controller.juju.is
`

func newBootstrapCommand() cmd.Command {
	command := &bootstrapCommand{}
	command.clock = jujuclock.WallClock
	command.CanClearCurrentModel = true
	return modelcmd.Wrap(command,
		modelcmd.WrapSkipModelFlags,
		modelcmd.WrapSkipDefaultModel,
	)
}

// bootstrapCommand is responsible for launching the first machine in a juju
// environment, and setting up everything necessary to continue working.
type bootstrapCommand struct {
	modelcmd.ModelCommandBase

	clock jujuclock.Clock

	Constraints              constraints.Value
	ConstraintsStr           common.ConstraintsFlag
	BootstrapConstraints     constraints.Value
<<<<<<< HEAD
	BootstrapConstraintsStr  string
=======
	BootstrapConstraintsStr  common.BootstrapConstraintsFlag
	BootstrapSeries          string
>>>>>>> e6501ceb
	BootstrapBase            string
	BootstrapImage           string
	BuildAgent               bool
	JujuDbSnapPath           string
	JujuDbSnapAssertionsPath string
	MetadataSource           string
	Placement                string
	KeepBrokenEnvironment    bool
	AutoUpgrade              bool
	AgentVersionParam        string
	AgentVersion             *version.Number
	config                   common.ConfigFlag
	modelDefaults            common.ConfigFlag
	storagePool              common.ConfigFlag

	showClouds          bool
	showRegionsForCloud string
	controllerName      string
	CredentialName      string
	Cloud               string
	Region              string
	noSwitch            bool
	interactive         bool

	// initialModelName is the name of a new model to create
	// in addition to the controller model.
	initialModelName string

	ControllerCharmPath       string
	ControllerCharmChannelStr string
	ControllerCharmChannel    charm.Channel

	// Force is used to allow a bootstrap to be run on unsupported series.
	Force bool
}

func (c *bootstrapCommand) Info() *cmd.Info {
	info := &cmd.Info{
		Name:     "bootstrap",
		Args:     "[<cloud name>[/region] [<controller name>]]",
		Examples: usageBootstrapExamples,
		SeeAlso: []string{
			"add-credential",
			"autoload-credentials",
			"add-model",
			"controller-config",
			"model-config",
			"set-constraints",
			"show-cloud",
		},
		Purpose: usageBootstrapSummary,
	}
	if details := c.configDetails(); len(details) > 0 {
		if output, err := common.FormatConfigSchema(details); err == nil {
			info.Doc = fmt.Sprintf("%s%s\n%s%s",
				usageBootstrapDetailsPartOne,
				usageBootstrapConfigTxt,
				output,
				usageBootstrapDetailsPartTwo)
			return jujucmd.Info(info)
		}
	}
	info.Doc = strings.TrimSpace(fmt.Sprintf("%s%s",
		usageBootstrapDetailsPartOne,
		usageBootstrapDetailsPartTwo))

	return jujucmd.Info(info)
}

func (c *bootstrapCommand) configDetails() map[string]interface{} {
	result := map[string]interface{}{}
	addAll := func(m map[string]interface{}) {
		for k, v := range m {
			result[k] = v
		}
	}
	if modelCgf, err := cmdmodel.ConfigDetails(); err == nil {
		addAll(modelCgf)
	}
	if controllerCgf, err := cmdcontroller.ConfigDetailsAll(); err == nil {
		addAll(controllerCgf)
	}
	for key, attr := range bootstrap.BootstrapConfigSchema {
		result[key] = common.PrintConfigSchema{
			Description: attr.Description,
			Type:        string(attr.Type),
		}
	}
	return result
}

func (c *bootstrapCommand) setControllerName(controllerName string) {
	c.controllerName = strings.ToLower(controllerName)
}

func (c *bootstrapCommand) SetFlags(f *gnuflag.FlagSet) {
	c.ModelCommandBase.SetFlags(f)
<<<<<<< HEAD
	f.StringVar(&c.ConstraintsStr, "constraints", "", "Set model constraints")
	f.StringVar(&c.BootstrapConstraintsStr, "bootstrap-constraints", "", "Specify bootstrap machine constraints")
=======
	f.Var(&c.ConstraintsStr, "constraints", "Set model constraints")
	f.Var(&c.BootstrapConstraintsStr, "bootstrap-constraints", "Specify bootstrap machine constraints")
	f.StringVar(&c.BootstrapSeries, "bootstrap-series", "", "Specify the series of the bootstrap machine (deprecated use bootstrap-base)")
>>>>>>> e6501ceb
	f.StringVar(&c.BootstrapBase, "bootstrap-base", "", "Specify the base of the bootstrap machine")
	f.StringVar(&c.BootstrapImage, "bootstrap-image", "", "Specify the image of the bootstrap machine (requires --bootstrap-constraints specifying architecture)")
	f.BoolVar(&c.BuildAgent, "build-agent", false, "Build local version of agent binary before bootstrapping")
	f.StringVar(&c.JujuDbSnapPath, "db-snap", "",
		"Path to a locally built .snap to use as the internal juju-db service.")
	f.StringVar(&c.JujuDbSnapAssertionsPath, "db-snap-asserts", "", "Path to a local .assert file. Requires --db-snap")
	f.StringVar(&c.MetadataSource, "metadata-source", "", "Local path to use as agent and/or image metadata source")
	f.StringVar(&c.Placement, "to", "", "Placement directive indicating an instance to bootstrap")
	f.BoolVar(&c.KeepBrokenEnvironment, "keep-broken", false,
		"Do not destroy the provisioned controller instance if bootstrap fails")
	f.BoolVar(&c.AutoUpgrade, "auto-upgrade", false, "After bootstrap, upgrade to the latest patch release")
	f.StringVar(&c.AgentVersionParam, "agent-version", "", "Version of agent binaries to use for Juju agents")
	f.StringVar(&c.CredentialName, "credential", "", "Credentials to use when bootstrapping")
	f.Var(&c.config, "config",
		"Specify a controller configuration file, or one or more configuration\n    options\n    (--config config.yaml [--config key=value ...])")
	f.Var(&c.modelDefaults, "model-default",
		"Specify a configuration file, or one or more configuration\n    options to be set for all models, unless otherwise specified\n    (--model-default config.yaml [--model-default key=value ...])")
	f.Var(&c.storagePool, "storage-pool",
		"Specify options for an initial storage pool\n    'name' and 'type' are required, plus any additional attributes\n    (--storage-pool pool-config.yaml [--storage-pool key=value ...])")
	f.StringVar(&c.initialModelName, "add-model", "", "Name of an initial model to create on the new controller")
	f.BoolVar(&c.showClouds, "clouds", false,
		"Print the available clouds which can be used to bootstrap a Juju environment")
	f.StringVar(&c.showRegionsForCloud, "regions", "", "Print the available regions for the specified cloud")
	f.BoolVar(&c.noSwitch, "no-switch", false, "Do not switch to the newly created controller")
	f.BoolVar(&c.Force, "force", false, "Allow the bypassing of checks such as supported base")
	f.StringVar(&c.ControllerCharmPath, "controller-charm-path", "", "Path to a locally built controller charm")
	f.StringVar(&c.ControllerCharmChannelStr, "controller-charm-channel",
		fmt.Sprintf("%d.%d/stable", jujuversion.Current.Major, jujuversion.Current.Minor),
		"The Charmhub channel to download the controller charm from (if not using a local charm)")
}

func (c *bootstrapCommand) Init(args []string) (err error) {
	if c.JujuDbSnapPath != "" {
		_, err := c.Filesystem().Stat(c.JujuDbSnapPath)
		if err != nil {
			return errors.Annotatef(err, "problem with --db-snap")
		}
	}

	// Validate the bootstrap base looks like a base.
	if c.BootstrapBase != "" {
		if _, err := corebase.ParseBaseFromString(c.BootstrapBase); err != nil {
			return errors.NotValidf("base %q", c.BootstrapBase)
		}
	}

	// fill in JujuDbSnapAssertionsPath from the same directory as JujuDbSnapPath
	if c.JujuDbSnapAssertionsPath == "" && c.JujuDbSnapPath != "" {
		assertionsPath := strings.Replace(c.JujuDbSnapPath, path.Ext(c.JujuDbSnapPath), ".assert", -1)
		logger.Debugf("--db-snap-asserts unset, assuming %v", assertionsPath)
		c.JujuDbSnapAssertionsPath = assertionsPath
	}

	if c.JujuDbSnapAssertionsPath != "" {
		_, err := c.Filesystem().Stat(c.JujuDbSnapAssertionsPath)
		if err != nil {
			return errors.Annotatef(err, "problem with --db-snap-asserts")
		}
	}

	if c.JujuDbSnapAssertionsPath != "" && c.JujuDbSnapPath == "" {
		return errors.New("--db-snap-asserts requires --db-snap")
	}

	if c.ControllerCharmPath != "" {
		if refresher.IsLocalURL(c.ControllerCharmPath) {
			_, err := c.Filesystem().Stat(c.ControllerCharmPath)
			if err != nil {
				return errors.Annotatef(err, "problem with --controller-charm-path")
			}
			ch, err := charm.ReadCharm(c.ControllerCharmPath)
			if err != nil {
				return errors.Errorf("--controller-charm-path %q is not a valid charm", c.ControllerCharmPath)
			}
			if ch.Meta().Name != bootstrap.ControllerCharmName {
				return errors.Errorf("--controller-charm-path %q is not a %q charm", c.ControllerCharmPath,
					bootstrap.ControllerCharmName)
			}
		}
		// Assume this is a Charmhub URL
		// TODO(barrettj12): validate the charm exists on CharmHub
	}

	c.ControllerCharmChannel, err = parseControllerCharmChannel(c.ControllerCharmChannelStr)
	if err != nil {
		return errors.NotValidf("controller charm channel %q", c.ControllerCharmChannelStr)
	}

	if c.showClouds && c.showRegionsForCloud != "" {
		return errors.New("--clouds and --regions can't be used together")
	}
	if c.showClouds {
		return cmd.CheckEmpty(args)
	}
	if c.showRegionsForCloud != "" {
		return cmd.CheckEmpty(args)
	}
	if c.AgentVersionParam != "" && c.BuildAgent {
		return errors.New("--agent-version and --build-agent can't be used together")
	}
	if c.initialModelName == "" {
		c.initialModelName = os.Getenv("JUJU_BOOTSTRAP_MODEL")
	}

	// Parse the placement directive. Bootstrap currently only
	// supports provider-specific placement directives.
	if c.Placement != "" {
		_, err = instance.ParsePlacement(c.Placement)
		if err != instance.ErrPlacementScopeMissing {
			// We only support unscoped placement directives for bootstrap.
			return errors.Errorf("unsupported bootstrap placement directive %q", c.Placement)
		}
	}
	if !c.AutoUpgrade {
		// With no auto upgrade chosen, we default to the version matching the bootstrap client.
		vers := jujuversion.Current
		c.AgentVersion = &vers
	}
	if c.AgentVersionParam != "" {
		if vers, err := version.ParseBinary(c.AgentVersionParam); err == nil {
			c.AgentVersion = &vers.Number
		} else if vers, err := version.Parse(c.AgentVersionParam); err == nil {
			c.AgentVersion = &vers
		} else {
			return err
		}
	}
	if c.AgentVersion != nil && (c.AgentVersion.Major != jujuversion.Current.Major || c.AgentVersion.Minor != jujuversion.Current.Minor) {
		return errors.Errorf("this client can only bootstrap %v.%v agents", jujuversion.Current.Major,
			jujuversion.Current.Minor)
	}

	switch len(args) {
	case 0:
		// no args or flags, go interactive.
		c.interactive = true
		return nil
	}
	c.Cloud = args[0]
	if i := strings.IndexRune(c.Cloud, '/'); i > 0 {
		c.Cloud, c.Region = c.Cloud[:i], c.Cloud[i+1:]
	}
	if ok := names.IsValidCloud(c.Cloud); !ok {
		return errors.NotValidf("cloud name %q", c.Cloud)
	}
	if len(args) > 1 {
		c.setControllerName(args[1])
		return cmd.CheckEmpty(args[2:])
	}
	return nil
}

func parseControllerCharmChannel(channelStr string) (charm.Channel, error) {
	ch, err := charm.ParseChannel(channelStr)
	if err != nil {
		return charm.Channel{}, err
	}

	if ch.Track == "" {
		ch.Track = fmt.Sprintf("%d.%d", jujuversion.Current.Major, jujuversion.Current.Minor)
	}
	if ch.Risk == "" {
		ch.Risk = charm.Stable
	}
	return ch, nil
}

// BootstrapInterface provides bootstrap functionality that Run calls to support cleaner testing.
type BootstrapInterface interface {
	// Bootstrap bootstraps a controller.
	Bootstrap(ctx environs.BootstrapContext, environ environs.BootstrapEnviron, callCtx envcontext.ProviderCallContext,
		args bootstrap.BootstrapParams) error

	// CloudDetector returns a CloudDetector for the given provider,
	// if the provider supports it.
	CloudDetector(environs.EnvironProvider) (environs.CloudDetector, bool)

	// CloudRegionDetector returns a CloudRegionDetector for the given provider,
	// if the provider supports it.
	CloudRegionDetector(environs.EnvironProvider) (environs.CloudRegionDetector, bool)

	// CloudFinalizer returns a CloudFinalizer for the given provider,
	// if the provider supports it.
	CloudFinalizer(environs.EnvironProvider) (environs.CloudFinalizer, bool)
}

type bootstrapFuncs struct{}

func (b bootstrapFuncs) Bootstrap(ctx environs.BootstrapContext, env environs.BootstrapEnviron,
	callCtx envcontext.ProviderCallContext, args bootstrap.BootstrapParams) error {
	return bootstrap.Bootstrap(ctx, env, callCtx, args)
}

func (b bootstrapFuncs) CloudDetector(provider environs.EnvironProvider) (environs.CloudDetector, bool) {
	detector, ok := provider.(environs.CloudDetector)
	return detector, ok
}

func (b bootstrapFuncs) CloudRegionDetector(provider environs.EnvironProvider) (environs.CloudRegionDetector, bool) {
	detector, ok := provider.(environs.CloudRegionDetector)
	return detector, ok
}

func (b bootstrapFuncs) CloudFinalizer(provider environs.EnvironProvider) (environs.CloudFinalizer, bool) {
	finalizer, ok := provider.(environs.CloudFinalizer)
	return finalizer, ok
}

var getBootstrapFuncs = func() BootstrapInterface {
	return &bootstrapFuncs{}
}

var supportedJujuBases = corebase.ControllerBases

var (
	bootstrapPrepareController = bootstrap.PrepareController
	environsDestroy            = environs.Destroy
	waitForAgentInitialisation = common.WaitForAgentInitialisation
)

var ambiguousDetectedCredentialError = errors.New(`
more than one credential detected
run juju autoload-credentials and specify a credential using the --credential argument`[1:],
)

var ambiguousCredentialError = errors.New(`
more than one credential is available
specify a credential using the --credential argument`[1:],
)

func (c *bootstrapCommand) parseConstraints(ctx *cmd.Context) (err error) {
	allAliases := map[string]string{}
	defer common.WarnConstraintAliases(ctx, allAliases)
	if c.ConstraintsStr.String() != "" {
		cons, aliases, err := constraints.ParseWithAliases(strings.Join(c.ConstraintsStr, " "))
		for k, v := range aliases {
			allAliases[k] = v
		}
		if err != nil {
			return err
		}
		c.Constraints = cons
	}
	if c.BootstrapConstraintsStr.String() != "" {
		cons, aliases, err := constraints.ParseWithAliases(strings.Join(c.BootstrapConstraintsStr, " "))
		for k, v := range aliases {
			allAliases[k] = v
		}
		if err != nil {
			return err
		}
		c.BootstrapConstraints = cons
	}
	return nil
}

func (c *bootstrapCommand) initializeFirstModel(
	isCAASController bool,
	config bootstrapConfigs,
	store jujuclient.ClientStore,
	environ environs.BootstrapEnviron,
	bootstrapParams *bootstrap.BootstrapParams,
) (*jujuclient.ModelDetails, error) {
	if c.initialModelName == "" || c.initialModelName == "controller" {
		// Nothing to do, but ensure the required model is selected by default.
		return nil, store.SetCurrentModel(c.controllerName, c.initialModelName)
	}

	initialModelUUID, err := uuid.NewUUID()
	if err != nil {
		return nil, errors.Trace(err)
	}

	initialModelType := model.IAAS
	if isCAASController {
		initialModelType = model.CAAS
	}
	modelDetails := &jujuclient.ModelDetails{
		ModelUUID: initialModelUUID.String(),
		ModelType: initialModelType,
	}

	if featureflag.Enabled(featureflag.Branches) || featureflag.Enabled(featureflag.Generations) {
		modelDetails.ActiveBranch = model.GenerationMaster
	}

	if err := store.UpdateModel(
		c.controllerName,
		c.initialModelName,
		*modelDetails,
	); err != nil {
		return nil, errors.Trace(err)
	}

	bootstrapParams.InitialModelConfig = c.InitialModelConfig(
		initialModelUUID, config.inheritedControllerAttrs, config.userConfigAttrs, environ,
	)

	if !c.noSwitch {
		// Set the current model to the initial hosted model.
		if err := store.SetCurrentModel(c.controllerName, c.initialModelName); err != nil {
			return nil, errors.Trace(err)
		}
	}
	return modelDetails, nil
}

// Run connects to the environment specified on the command line and bootstraps
// a juju in that environment if none already exists. If there is as yet no environments.yaml file,
// the user is informed how to create one.
func (c *bootstrapCommand) Run(ctx *cmd.Context) (resultErr error) {
	var (
		initialModel     *jujuclient.ModelDetails
		isCAASController bool
	)
	if err := c.parseConstraints(ctx); err != nil {
		return err
	}

	// Start by checking for usage errors, requests for information
	finished, err := c.handleCommandLineErrorsAndInfoRequests(ctx)
	if err != nil {
		return errors.Trace(err)
	}
	if finished {
		return nil
	}

	// Run interactive bootstrap if needed/asked for
	if c.interactive {
		if err := c.runInteractive(ctx); err != nil {
			return errors.Trace(err)
		}
		// now run normal bootstrap using info gained above.
	}

	cloud, provider, err := c.cloud(ctx)
	if err != nil {
		return errors.Trace(err)
	}

	// If region is specified by the user, validate it here.
	// lp#1632735
	if c.Region != "" {
		_, err := jujucloud.RegionByName(cloud.Regions, c.Region)
		if err != nil {
			allRegions := make([]string, len(cloud.Regions))
			for i, one := range cloud.Regions {
				allRegions[i] = one.Name
			}
			if len(allRegions) > 0 {
				naturalsort.Sort(allRegions)
				plural := "s are"
				if len(allRegions) == 1 {
					plural = " is"
				}
				ctx.Infof("Available cloud region%v %v", plural, strings.Join(allRegions, ", "))
			}
			return errors.NotValidf("region %q for cloud %q", c.Region, c.Cloud)
		}
	}

	// Custom clouds may not have explicitly declared support for any auth-
	// types, in which case we'll assume that they support everything that
	// the provider supports.
	if len(cloud.AuthTypes) == 0 {
		for authType := range provider.CredentialSchemas() {
			cloud.AuthTypes = append(cloud.AuthTypes, authType)
		}
	}

	credentials, regionName, err := c.credentialsAndRegionName(ctx, provider, cloud)
	if err != nil {
		if errors.Is(err, errors.NotFound) {
			err = errors.NewNotFound(nil,
				fmt.Sprintf("%v\nSee `juju add-credential %s --help` for instructions", err, cloud.Name))
		}

		if err == cmd.ErrSilent {
			return err
		}
		return errors.Trace(err)
	}

	region, err := common.ChooseCloudRegion(cloud, regionName)
	if err != nil {
		return errors.Trace(err)
	}

	if c.controllerName == "" {
		c.setControllerName(defaultControllerName(cloud.Name, region.Name))
	}

	// set a Region so it's config can be found below.
	if c.Region == "" {
		c.Region = region.Name
	}

	bootstrapCfg, err := c.bootstrapConfigs(ctx, cloud, provider)
	if err != nil {
		return errors.Trace(err)
	}

	isCAASController = jujucloud.CloudIsCAAS(cloud)
	if isCAASController && refresher.IsLocalURL(c.ControllerCharmPath) {
		return errors.NotSupportedf("deploying a local controller charm on a k8s controller")
	}
	if !isCAASController {
		if bootstrapCfg.bootstrap.ControllerServiceType != "" ||
			bootstrapCfg.bootstrap.ControllerExternalName != "" ||
			len(bootstrapCfg.bootstrap.ControllerExternalIPs) > 0 {
			return errors.Errorf("%q, %q and %q\nare only allowed for kubernetes controllers",
				bootstrap.ControllerServiceType, bootstrap.ControllerExternalName, bootstrap.ControllerExternalIPs)
		}
	}

	if bootstrapCfg.controller.ControllerName() != "" {
		return errors.NewNotValid(nil, "controller name cannot be set via config, please use cmd args")
	}

	// Read existing current controller so we can clean up on error.
	var oldCurrentController string
	store := c.ClientStore()
	oldCurrentController, err = modelcmd.DetermineCurrentController(store)
	if errors.Is(err, errors.NotFound) {
		oldCurrentController = ""
	} else if err != nil {
		return errors.Annotate(err, "error reading current controller")
	}

	defer func() {
		if resultErr == nil || errors.Is(resultErr, errors.AlreadyExists) {
			return
		}
		if oldCurrentController != "" {
			if err := store.SetCurrentController(oldCurrentController); err != nil {
				logger.Errorf(
					"cannot reset current controller to %q: %v",
					oldCurrentController, err,
				)
			}
		}
		if err := store.RemoveController(c.controllerName); err != nil {
			logger.Errorf(
				"cannot destroy newly created controller %q details: %v",
				c.controllerName, err,
			)
		}
	}()

	var bootstrapBase corebase.Base
	if c.BootstrapBase != "" {
		var err error
		bootstrapBase, err = corebase.ParseBaseFromString(c.BootstrapBase)
		if err != nil {
			return errors.NotValidf("bootstrap base %q", c.BootstrapBase)
		}
	}

	// Get the supported bootstrap series.
	var imageStream string
	if cfg, ok := bootstrapCfg.bootstrapModel["image-stream"]; ok {
		imageStream = cfg.(string)
	}
	now := c.clock.Now()
	supportedBootstrapBases, err := supportedJujuBases(now, bootstrapBase, imageStream)
	if err != nil {
		return errors.Annotate(err, "error reading supported bootstrap series")
	}
	logger.Tracef("supported bootstrap bases %v", supportedBootstrapBases)

	bootstrapCfg.controller[controller.ControllerName] = c.controllerName

	// Handle Ctrl-C during bootstrap by asking the bootstrap process to stop
	// early (and the above will then clean up resources).
	interrupted := make(chan os.Signal, 1)
	defer close(interrupted)

	ctx.InterruptNotify(interrupted)
	defer ctx.StopInterruptNotify(interrupted)

	var cancel context.CancelFunc
	stdCtx, cancel := context.WithTimeout(ctx, bootstrapCfg.bootstrap.BootstrapTimeout)

	defer func() {
		// If the context is an error state, then don't continue on processing
		// the bootstrap command.
		if stdCtx.Err() != nil {
			return
		}

		resultErr = handleChooseCloudRegionError(ctx, resultErr)
		if !c.showClouds && resultErr == nil {
			if initialModel != nil {
				ctx.Infof("Initial model %q added", c.initialModelName)
				return
			}

			workloadType := ""
			if isCAASController {
				workloadType = "k8s "
			}

			ctx.Infof(`
Now you can run
	juju add-model <model-name>
to create a new model to deploy %sworkloads.
`, workloadType)
		}
	}()

	go func() {
		for range interrupted {
			select {
			case <-stdCtx.Done():
				// Ctrl-C already pressed
				return

			default:
				// Newline prefix is intentional, so output appears as
				// "^C\nCtrl-C pressed" instead of "^CCtrl-C pressed".
				_, _ = fmt.Fprintln(ctx.GetStderr(), "\nCtrl-C pressed, attempting to stop bootstrap and clean up resources")
				cancel()
			}
		}
	}()

	bootstrapCtx := environscmd.BootstrapContext(stdCtx, ctx)
	bootstrapPrepareParams := bootstrap.PrepareParams{
		ModelConfig:      bootstrapCfg.bootstrapModel,
		ControllerConfig: bootstrapCfg.controller,
		ControllerName:   c.controllerName,
		Cloud: environscloudspec.CloudSpec{
			Type:             cloud.Type,
			Name:             cloud.Name,
			Region:           region.Name,
			Endpoint:         region.Endpoint,
			IdentityEndpoint: region.IdentityEndpoint,
			StorageEndpoint:  region.StorageEndpoint,
			Credential:       credentials.credential,
			CACertificates:   cloud.CACertificates,
			SkipTLSVerify:    cloud.SkipTLSVerify,
		},
		CredentialName: credentials.name,
		AdminSecret:    bootstrapCfg.bootstrap.AdminSecret,
	}
	environ, err := bootstrapPrepareController(
		isCAASController, bootstrapCtx, store, bootstrapPrepareParams,
	)
	if err != nil {
		return errors.Trace(err)
	}

	// Validate the storage provider config.
	registry := stateenvirons.NewStorageProviderRegistry(environ)
	for poolName, cfg := range bootstrapCfg.storagePools {
		poolAttrs := make(storage.Attrs)
		for k, v := range cfg {
			poolAttrs[k] = v
		}
		poolType, _ := poolAttrs[domainstorage.StorageProviderType].(string)
		delete(poolAttrs, domainstorage.StoragePoolName)
		delete(poolAttrs, domainstorage.StorageProviderType)
		sc, err := storage.NewConfig(poolName, storage.ProviderType(poolType), poolAttrs)
		if err != nil {
			return errors.Trace(err)
		}
		p, err := registry.StorageProvider(sc.Provider())
		if err != nil {
			return errors.Annotatef(err, "invalid storage provider config")
		}
		err = p.ValidateConfig(sc)
		if err != nil {
			return errors.NewNotValid(err, "invalid storage provider config")
		}
	}

	bootstrapParams := bootstrap.BootstrapParams{
		ControllerName:            c.controllerName,
		BootstrapBase:             bootstrapBase,
		SupportedBootstrapBases:   supportedBootstrapBases,
		BootstrapImage:            c.BootstrapImage,
		Placement:                 c.Placement,
		BuildAgent:                c.BuildAgent,
		BuildAgentTarball:         sync.BuildAgentTarball,
		AgentVersion:              c.AgentVersion,
		Cloud:                     cloud,
		CloudRegion:               region.Name,
		ControllerConfig:          bootstrapCfg.controller,
		ControllerInheritedConfig: bootstrapCfg.inheritedControllerAttrs,
		RegionInheritedConfig:     cloud.RegionConfig,
		AdminSecret:               bootstrapCfg.bootstrap.AdminSecret,
		CAPrivateKey:              bootstrapCfg.bootstrap.CAPrivateKey,
		ControllerServiceType:     bootstrapCfg.bootstrap.ControllerServiceType,
		ControllerExternalName:    bootstrapCfg.bootstrap.ControllerExternalName,
		ControllerExternalIPs:     append([]string(nil), bootstrapCfg.bootstrap.ControllerExternalIPs...),
		JujuDbSnapPath:            c.JujuDbSnapPath,
		JujuDbSnapAssertionsPath:  c.JujuDbSnapAssertionsPath,
		StoragePools:              bootstrapCfg.storagePools,
		ControllerCharmPath:       c.ControllerCharmPath,
		ControllerCharmChannel:    c.ControllerCharmChannel,
		DialOpts: environs.BootstrapDialOpts{
			Timeout:        bootstrapCfg.bootstrap.BootstrapTimeout,
			RetryDelay:     bootstrapCfg.bootstrap.BootstrapRetryDelay,
			AddressesDelay: bootstrapCfg.bootstrap.BootstrapAddressesDelay,
		},
		Force: c.Force,
	}

	initialModel, err = c.initializeFirstModel(
		isCAASController, bootstrapCfg, store, environ, &bootstrapParams,
	)
	if err != nil {
		return errors.Trace(err)
	}

	if !c.noSwitch {
		// set the current controller.
		if err := store.SetCurrentController(c.controllerName); err != nil {
			return errors.Trace(err)
		}
	}

	cloudRegion := c.Cloud
	if region.Name != "" {
		cloudRegion = fmt.Sprintf("%s/%s", cloudRegion, region.Name)
	}
	ctx.Infof(
		"Creating Juju controller %q on %s",
		c.controllerName, cloudRegion,
	)

	// handleBootstrapErrorFunc is a function that will be called to clean up
	// the environment if the bootstrap process fails.
	handleBootstrapErrorFunc := func() error {
		callCtx := envcontext.WithoutCredentialInvalidator(ctx)
		return environsDestroy(
			c.controllerName, environ, callCtx, store,
		)
	}

	// If we error out for any reason, clean up the environment.
	defer func() {
		if resultErr == nil {
			return
		}

		if c.KeepBrokenEnvironment {
			ctx.Infof(`
bootstrap failed but --keep-broken was specified.
This means that cloud resources are left behind, but not registered to
your local client, as the controller was not successfully created.
However, you should be able to ssh into the machine using the user "ubuntu" and
their IP address for diagnosis and investigation.
When you are ready to clean up the failed controller, use your cloud console or
equivalent CLI tools to terminate the instances and remove remaining resources.

See `[1:] + "`juju kill-controller`" + `.`)
			return
		}

		logger.Errorf("%v", resultErr)
		logger.Debugf("(error details: %v)", errors.Details(resultErr))
		// Set resultErr to cmd.ErrSilent to prevent
		// logging the error twice.
		resultErr = cmd.ErrSilent
		handleBootstrapError(ctx, handleBootstrapErrorFunc)
	}()

	if envMetadataSrc := os.Getenv(constants.EnvJujuMetadataSource); c.MetadataSource == "" && envMetadataSrc != "" {
		c.MetadataSource = envMetadataSrc
		ctx.Infof("Using metadata source directory %q", c.MetadataSource)
	}

	// If --metadata-source is specified, override the default tools metadata source so
	// SyncTools can use it, and also upload any image metadata.
	if c.MetadataSource != "" {
		bootstrapParams.MetadataDir = ctx.AbsPath(c.MetadataSource)
	}

	callCtx := envcontext.WithoutCredentialInvalidator(ctx)
	constraintsValidator, err := environ.ConstraintsValidator(callCtx)
	if err != nil {
		return errors.Trace(err)
	}

	// Merge in any space constraints that should be implied from controller
	// space config.
	// Do it before calling merge, because the constraints will be validated
	// there.
	bootstrapConstraints := c.Constraints
	bootstrapConstraints.Spaces = bootstrapCfg.controller.AsSpaceConstraints(bootstrapConstraints.Spaces)

	// Merge environ and bootstrap-specific constraints.
	bootstrapParams.BootstrapConstraints, err = constraintsValidator.Merge(bootstrapConstraints, c.BootstrapConstraints)
	if err != nil {
		return errors.Trace(err)
	}
	logger.Infof("combined bootstrap constraints: %v", bootstrapParams.BootstrapConstraints)
	unsupported, err := constraintsValidator.Validate(bootstrapParams.BootstrapConstraints)
	if err != nil {
		return errors.Trace(err)
	}
	if len(unsupported) > 0 {
		logger.Warningf(
			"unsupported constraints: %v", strings.Join(unsupported, ","))
	}

	bootstrapParams.ModelConstraints = c.Constraints

	if credentials.name == "" {
		// credentialName will be empty if the credential was detected.
		// We must supply a name for the credential in the database,
		// so choose one.
		credentials.name = credentials.detectedName
	}
	bootstrapParams.CloudCredential = credentials.credential
	bootstrapParams.CloudCredentialName = credentials.name

	// See if there's any additional agent environment options required.
	// eg JUJU_AGENT_TESTING_OPTIONS=foo=bar,timeout=2s
	// These are written to the agent.conf VALUES section.
	testingOptionsStr := os.Getenv("JUJU_AGENT_TESTING_OPTIONS")
	if len(testingOptionsStr) > 0 {
		opts, err := keyvalues.Parse(
			strings.Split(
				strings.ReplaceAll(testingOptionsStr, " ", ""), ","), false)
		if err != nil {
			return errors.Annotatef(err, "invalid JUJU_AGENT_TESTING_OPTIONS env value %q", testingOptionsStr)
		}
		for k, v := range opts {
			if bootstrapParams.ExtraAgentValuesForTesting == nil {
				bootstrapParams.ExtraAgentValuesForTesting = map[string]string{}
			}
			bootstrapParams.ExtraAgentValuesForTesting[k] = v
		}
	}

	if cloud.Type == k8sconstants.CAASProviderType {
		if cloud.HostCloudRegion == k8s.K8sCloudOther {
			ctx.Infof("Bootstrap to generic Kubernetes cluster")
		} else {
			ctx.Infof("Bootstrap to Kubernetes cluster identified as %s",
				cloud.HostCloudRegion)
		}

	}

	bootstrapFuncs := getBootstrapFuncs()
	if err = bootstrapFuncs.Bootstrap(
		bootstrapCtx,
		environ,
		callCtx,
		bootstrapParams,
	); err != nil {
		return errors.Annotate(err, "failed to bootstrap model")
	}

	if err = c.controllerDataRefresher(environ, callCtx, bootstrapCfg); err != nil {
		return errors.Trace(err)
	}

	modelNameToSet := bootstrap.ControllerModelName
	if initialModel != nil {
		modelNameToSet = c.initialModelName
	}
	if err = c.SetModelIdentifier(modelcmd.JoinModelName(c.controllerName, modelNameToSet), false); err != nil {
		return errors.Trace(err)
	}

	// To avoid race conditions when running scripted bootstraps, wait
	// for the controller's machine agent to be ready to accept commands
	// before exiting this bootstrap command.
	return waitForAgentInitialisation(
		bootstrapCtx,
		&c.ModelCommandBase,
		isCAASController,
		c.controllerName,
	)
}

func (c *bootstrapCommand) controllerDataRefresher(
	environ environs.BootstrapEnviron,
	callCtx envcontext.ProviderCallContext,
	bootstrapCfg bootstrapConfigs,
) error {
	agentVersion := jujuversion.Current
	if c.AgentVersion != nil {
		agentVersion = *c.AgentVersion
	}

	// This logic allows polling for address info later during retries,
	// for example, when a load balancer needs time to be provisioned.
	var addrs []network.ProviderAddress
	var err error
	if env, ok := environ.(environs.InstanceBroker); ok {
		// IAAS.
		addrs, err = common.BootstrapEndpointAddresses(env, callCtx)
		if err != nil {
			return errors.Trace(err)
		}
	} else if env, ok := environ.(caas.ServiceManager); ok {
		// CAAS.
		var svc *caas.Service
		svc, err = env.GetService(callCtx, k8sconstants.JujuControllerStackName, false)
		if err != nil {
			return errors.Trace(err)
		}
		if len(svc.Addresses) == 0 {
			return errors.NotProvisionedf("k8s controller service %q address", svc.Id)
		}
		addrs = svc.Addresses
	} else {
		// This should never happen.
		return errors.New(
			"supplied BootstrapEnviron implements neither environs.InstanceBroker nor caas.ServiceGetterSetter")
	}

	var proxier proxy.Proxier
	if conInfo, ok := environ.(environs.ConnectorInfo); ok {
		proxier, err = conInfo.ConnectionProxyInfo(callCtx)
		if err != nil && !errors.Is(err, errors.NotFound) {
			return errors.Trace(err)
		}
	}

	// Use the retrieved bootstrap machine/service addresses to create
	// host/port endpoints for local storage.
	hps := make([]network.MachineHostPort, len(addrs))
	for i, addr := range addrs {
		hps[i] = network.MachineHostPort{
			MachineAddress: addr.MachineAddress,
			NetPort:        network.NetPort(bootstrapCfg.controller.APIPort()),
		}
	}
	return errors.Annotate(
		juju.UpdateControllerDetailsFromLogin(
			c.ClientStore(),
			c.controllerName,
			juju.UpdateControllerParams{
				AgentVersion:           agentVersion.String(),
				CurrentHostPorts:       []network.MachineHostPorts{hps},
				PublicDNSName:          newStringIfNonEmpty(bootstrapCfg.controller.AutocertDNSName()),
				MachineCount:           newInt(1),
				Proxier:                proxier,
				ControllerMachineCount: newInt(1),
			},
		),
		"saving bootstrap endpoint address",
	)
}

func (c *bootstrapCommand) handleCommandLineErrorsAndInfoRequests(ctx *cmd.Context) (bool, error) {
	if c.BootstrapImage != "" {
		if c.BootstrapBase == "" {
			return true, errors.Errorf("--bootstrap-image must be used with --bootstrap-base")
		}
		cons, err := constraints.Merge(c.Constraints, c.BootstrapConstraints)
		if err != nil {
			return true, errors.Trace(err)
		}
		if !cons.HasArch() {
			return true, errors.Errorf("--bootstrap-image must be used with --bootstrap-constraints, specifying architecture")
		}
	}
	if c.showClouds {
		return true, printClouds(ctx, c.ClientStore())
	}
	if c.showRegionsForCloud != "" {
		return true, printCloudRegions(ctx, c.showRegionsForCloud)
	}

	return false, nil
}

func (c *bootstrapCommand) cloud(ctx *cmd.Context) (jujucloud.Cloud, environs.EnvironProvider, error) {
	bootstrapFuncs := getBootstrapFuncs()
	fail := func(err error) (jujucloud.Cloud, environs.EnvironProvider, error) {
		return jujucloud.Cloud{}, nil, err
	}

	// Get the cloud definition identified by c.Cloud. If c.Cloud does not
	// identify a cloud in clouds.yaml, then we check if any of the
	// providers can detect a cloud with the given name. Otherwise, if the
	// cloud name identifies a provider *type* (e.g. "openstack"), then we
	// check if that provider can detect cloud regions, and synthesise a
	// cloud with those regions.
	var provider environs.EnvironProvider
	var cloud jujucloud.Cloud
	cloudptr, err := jujucloud.CloudByName(c.Cloud)
	if errors.Is(err, errors.NotFound) {
		cloud, provider, err = c.detectCloud(ctx, bootstrapFuncs)
		if err != nil {
			return fail(errors.Trace(err))
		}
	} else if err != nil {
		return fail(errors.Trace(err))
	} else {
		cloud = *cloudptr
		if err := checkProviderType(cloud.Type); err != nil {
			return fail(errors.Trace(err))
		}
		provider, err = environs.Provider(cloud.Type)
		if err != nil {
			return fail(errors.Trace(err))
		}
	}

	if finalizer, ok := bootstrapFuncs.CloudFinalizer(provider); ok {
		cloud, err = finalizer.FinalizeCloud(ctx, cloud)
		if err != nil {
			return fail(errors.Trace(err))
		}
	}

	if err = c.validateRegion(ctx, &cloud); err != nil {
		return fail(errors.Trace(err))
	}

	// Custom clouds may not have explicitly declared support for any auth-
	// types, in which case we'll assume that they support everything that
	// the provider supports.
	if len(cloud.AuthTypes) == 0 {
		for authType := range provider.CredentialSchemas() {
			cloud.AuthTypes = append(cloud.AuthTypes, authType)
		}
	}

	return cloud, provider, nil
}

func (c *bootstrapCommand) detectCloud(
	ctx *cmd.Context,
	bootstrapFuncs BootstrapInterface,
) (jujucloud.Cloud, environs.EnvironProvider, error) {
	fail := func(err error) (jujucloud.Cloud, environs.EnvironProvider, error) {
		return jujucloud.Cloud{}, nil, err
	}

	// Check if any of the registered providers can give us a cloud with
	// the specified name. The first one wins.
	for _, providerType := range environs.RegisteredProviders() {
		provider, err := environs.Provider(providerType)
		if err != nil {
			return fail(errors.Trace(err))
		}
		cloudDetector, ok := bootstrapFuncs.CloudDetector(provider)
		if !ok {
			continue
		}
		cloud, err := cloudDetector.DetectCloud(c.Cloud)
		if errors.Is(err, errors.NotFound) {
			continue
		} else if err != nil {
			return fail(errors.Trace(err))
		}
		return cloud, provider, nil
	}

	ctx.Verbosef("cloud %q not found, trying as a provider name", c.Cloud)
	provider, err := environs.Provider(c.Cloud)
	if errors.Is(err, errors.NotFound) {
		return fail(errors.NewNotFound(nil,
			fmt.Sprintf("unknown cloud %q, please try %q", c.Cloud, "juju update-public-clouds")))
	} else if err != nil {
		return fail(errors.Trace(err))
	}
	regionDetector, ok := bootstrapFuncs.CloudRegionDetector(provider)
	if !ok {
		ctx.Verbosef(
			"provider %q does not support detecting regions",
			c.Cloud,
		)
		return fail(errors.NewNotFound(nil,
			fmt.Sprintf("unknown cloud %q, please try %q", c.Cloud, "juju update-public-clouds")))
	}

	var cloudEndpoint string
	regions, err := regionDetector.DetectRegions()
	if errors.Is(err, errors.NotFound) {
		// It's not an error to have no regions. If the
		// provider does not support regions, then we
		// reinterpret the supplied region name as the
		// cloud's endpoint. This enables the user to
		// supply, for example, maas/<IP> or manual/<IP>.
		if c.Region != "" {
			ctx.Verbosef("interpreting %q as the cloud endpoint", c.Region)
			cloudEndpoint = c.Region
			c.Region = ""
		}
	} else if err != nil {
		return fail(errors.Annotatef(err,
			"detecting regions for %q cloud provider",
			c.Cloud,
		))
	}
	schemas := provider.CredentialSchemas()
	authTypes := make([]jujucloud.AuthType, 0, len(schemas))
	for authType := range schemas {
		authTypes = append(authTypes, authType)
	}

	// Since we are iterating over a map, lets sort the authTypes so
	// they are always in a consistent order.
	sort.Sort(jujucloud.AuthTypes(authTypes))
	return jujucloud.Cloud{
		Name:      c.Cloud,
		Type:      c.Cloud,
		AuthTypes: authTypes,
		Endpoint:  cloudEndpoint,
		Regions:   regions,
	}, provider, nil
}

func (c *bootstrapCommand) validateRegion(ctx *cmd.Context, cloud *jujucloud.Cloud) error {
	if c.Region == "" {
		return nil
	}
	if _, err := jujucloud.RegionByName(cloud.Regions, c.Region); err == nil {
		return nil
	}
	allRegions := make([]string, len(cloud.Regions))
	for i, one := range cloud.Regions {
		allRegions[i] = one.Name
	}
	if len(allRegions) > 0 {
		naturalsort.Sort(allRegions)
		plural := "s are"
		if len(allRegions) == 1 {
			plural = " is"
		}
		ctx.Infof("Available cloud region%v %v", plural, strings.Join(allRegions, ", "))
	}
	return errors.NotValidf("region %q for cloud %q", c.Region, c.Cloud)
}

type bootstrapCredentials struct {
	credential   *jujucloud.Credential
	name         string
	detectedName string
}

// Get the credentials and region name.
func (c *bootstrapCommand) credentialsAndRegionName(
	ctx *cmd.Context,
	provider environs.EnvironProvider,
	cloud jujucloud.Cloud,
) (
	creds bootstrapCredentials,
	regionName string,
	err error,
) {
	store := c.ClientStore()

	// When looking for credentials, we should attempt to see if there are any
	// credentials that should be registered, before we get or detect them
	err = common.RegisterCredentials(ctx, store, provider, modelcmd.RegisterCredentialsParams{
		Cloud: cloud,
	})
	if err != nil {
		logger.Errorf("registering credentials errored %s", err)
	}

	var detected bool
	creds.credential, creds.name, regionName, detected, err = common.GetOrDetectCredential(
		ctx, store, provider, modelcmd.GetCredentialsParams{
			Cloud:          cloud,
			CloudRegion:    c.Region,
			CredentialName: c.CredentialName,
		},
	)
	switch errors.Cause(err) {
	case nil:
	case modelcmd.ErrMultipleCredentials:
		return bootstrapCredentials{}, "", ambiguousCredentialError
	case common.ErrMultipleDetectedCredentials:
		return bootstrapCredentials{}, "", ambiguousDetectedCredentialError
	default:
		return bootstrapCredentials{}, "", errors.Trace(err)
	}
	logger.Debugf(
		"authenticating with region %q and credential %q (%v)",
		regionName, creds.name, creds.credential.Label,
	)
	if detected {
		creds.detectedName = creds.name
		creds.name = ""
	}
	logger.Tracef("credential: %v", creds.credential)
	return creds, regionName, nil
}

type bootstrapConfigs struct {
	bootstrapModel           map[string]interface{}
	controller               controller.Config
	bootstrap                bootstrap.Config
	inheritedControllerAttrs map[string]interface{}
	userConfigAttrs          map[string]interface{}
	storagePools             map[string]storage.Attrs
}

func (c *bootstrapCommand) bootstrapConfigs(
	ctx *cmd.Context,
	cloud jujucloud.Cloud,
	provider environs.EnvironProvider,
) (
	bootstrapConfigs,
	error,
) {

	controllerModelUUID, err := uuid.NewUUID()
	if err != nil {
		return bootstrapConfigs{}, errors.Trace(err)
	}
	controllerUUID, err := uuid.NewUUID()
	if err != nil {
		return bootstrapConfigs{}, errors.Trace(err)
	}

	// Create a model config, and split out any controller
	// and bootstrap config attributes.
	combinedConfig := map[string]interface{}{
		"type":         cloud.Type,
		"name":         bootstrap.ControllerModelName,
		config.UUIDKey: controllerModelUUID.String(),
	}

	userConfigAttrs, err := c.config.ReadAttrs(ctx)
	if err != nil {
		return bootstrapConfigs{}, errors.Trace(err)
	}

	modelDefaultConfigAttrs, err := c.modelDefaults.ReadAttrs(ctx)
	if err != nil {
		return bootstrapConfigs{}, errors.Trace(err)
	}

	// The provider may define some custom attributes specific
	// to the provider. These will be added to the model config.
	var providerAttrs map[string]interface{}
	if ps, ok := provider.(config.ConfigSchemaSource); ok {
		providerAttrs = make(map[string]interface{})
		for attr := range ps.ConfigSchema() {
			// Start with the model defaults, and if also specified
			// in the user config attrs, they override the model default.
			if v, ok := modelDefaultConfigAttrs[attr]; ok {
				providerAttrs[attr] = v
			}
			if v, ok := userConfigAttrs[attr]; ok {
				providerAttrs[attr] = v
			}
		}
		fields := schema.FieldMap(ps.ConfigSchema(), ps.ConfigDefaults())
		coercedAttrs, err := fields.Coerce(providerAttrs, nil)
		if err != nil {
			return bootstrapConfigs{},
				errors.Annotatef(err, "invalid attribute value(s) for %v cloud", cloud.Type)
		}
		providerAttrs = coercedAttrs.(map[string]interface{})
	}

	storagePoolAttrs, err := c.storagePool.ReadAttrs(ctx)
	if err != nil {
		return bootstrapConfigs{}, errors.Trace(err)
	}
	var storagePools map[string]storage.Attrs
	if len(storagePoolAttrs) > 0 {
		poolName, _ := storagePoolAttrs[domainstorage.StoragePoolName].(string)
		if poolName == "" {
			return bootstrapConfigs{}, errors.NewNotValid(nil, "storage pool requires a name")
		}
		poolType, _ := storagePoolAttrs[domainstorage.StorageProviderType].(string)
		if poolType == "" {
			return bootstrapConfigs{}, errors.NewNotValid(nil, "storage pool requires a type")
		}
		storagePools = make(map[string]storage.Attrs)
		storagePools[poolName] = storagePoolAttrs
	}

	bootstrapConfigAttrs := make(map[string]interface{})
	controllerConfigAttrs := make(map[string]interface{})
	// Based on the attribute names in clouds.yaml, create
	// a map of shared config for all models on this cloud.
	inheritedControllerAttrs := make(map[string]interface{})
	for k, v := range cloud.Config {
		switch {
		case bootstrap.IsBootstrapAttribute(k):
			bootstrapConfigAttrs[k] = v
			continue
		case controller.ControllerOnlyAttribute(k):
			controllerConfigAttrs[k] = v
			continue
		}
		inheritedControllerAttrs[k] = v
	}
	// Region config values, for the region to be bootstrapped, from clouds.yaml
	// override what is in the cloud config.
	for k, v := range cloud.RegionConfig[c.Region] {
		switch {
		case bootstrap.IsBootstrapAttribute(k):
			bootstrapConfigAttrs[k] = v
			continue
		case controller.ControllerOnlyAttribute(k):
			controllerConfigAttrs[k] = v
			continue
		}
		inheritedControllerAttrs[k] = v
	}

	// Model defaults are added to the inherited controller attributes.
	// Any command line set model defaults override what is in the cloud config.
	for k, v := range modelDefaultConfigAttrs {
		switch {
		case bootstrap.IsBootstrapAttribute(k):
			return bootstrapConfigs{},
				errors.Errorf("%q is a bootstrap only attribute, and cannot be set as a model-default", k)
		case controller.ControllerOnlyAttribute(k):
			return bootstrapConfigs{},
				errors.Errorf("%q is a controller attribute, and cannot be set as a model-default", k)
		}
		inheritedControllerAttrs[k] = v
	}

	// Start with the model defaults, then add in user config attributes.
	for k, v := range modelDefaultConfigAttrs {
		combinedConfig[k] = v
	}

	// Store specific attributes are either already specified in model
	// config (but may have been coerced), or were not present. Either way,
	// copy them in.
	logger.Debugf("provider attrs: %v", providerAttrs)
	for k, v := range providerAttrs {
		combinedConfig[k] = v
	}

	for k, v := range inheritedControllerAttrs {
		combinedConfig[k] = v
	}

	for k, v := range userConfigAttrs {
		combinedConfig[k] = v
	}

	// Add in any default attribute values if not already
	// specified, making the recorded bootstrap config
	// immutable to changes in Juju.
	for k, v := range config.ConfigDefaults() {
		if _, ok := combinedConfig[k]; !ok {
			combinedConfig[k] = v
		}
	}

	bootstrapModelConfig := make(map[string]interface{})
	for k, v := range combinedConfig {
		switch {
		case bootstrap.IsBootstrapAttribute(k):
			bootstrapConfigAttrs[k] = v
		case controller.ControllerOnlyAttribute(k):
			controllerConfigAttrs[k] = v
		default:
			bootstrapModelConfig[k] = v
		}
	}

	bootstrapConfig, err := bootstrap.NewConfig(bootstrapConfigAttrs)
	if err != nil {
		return bootstrapConfigs{}, errors.Annotate(err, "constructing bootstrap config")
	}

	// Pre-process controller attributes.
	if _, ok := controllerConfigAttrs[controller.CAASOperatorImagePath]; ok {
		return bootstrapConfigs{}, fmt.Errorf("%q is no longer supported controller configuration",
			controller.CAASOperatorImagePath)
	}
	if _, ok := controllerConfigAttrs[controller.SystemSSHKeys]; ok {
		return bootstrapConfigs{}, fmt.Errorf("%q is not a user configurable item. Please unset this and continue.", controller.SystemSSHKeys)
	}
	if v, ok := controllerConfigAttrs[controller.CAASImageRepo]; ok {
		if v, ok := v.(string); ok {
			repoDetails, err := docker.LoadImageRepoDetails(v)
			if err != nil {
				return bootstrapConfigs{}, errors.Annotatef(err, "processing %s", controller.CAASImageRepo)
			}
			controllerConfigAttrs[controller.CAASImageRepo] = repoDetails.Content()
		}
	}

	controllerConfig, err := controller.NewConfig(
		controllerUUID.String(),
		bootstrapConfig.CACert,
		controllerConfigAttrs,
	)
	if err != nil {
		return bootstrapConfigs{}, errors.Annotate(err, "constructing controller config")
	}
	if controllerConfig.AutocertDNSName() != "" {
		if _, ok := controllerConfigAttrs[controller.APIPort]; !ok {
			// The configuration did not explicitly mention the API port,
			// so default to 443 because it is not usually possible to
			// obtain autocert certificates without listening on port 443.
			controllerConfig[controller.APIPort] = 443
		}
	}

	if err := common.FinalizeAuthorizedKeys(ctx, bootstrapModelConfig); err != nil {
		return bootstrapConfigs{}, errors.Annotate(err, "finalizing authorized-keys")
	}

	// We need to do an Azure specific check here to ensure that
	// if a resource-group-name is specified, the user has also
	// not specified a default model, otherwise we end up with 2
	// models with the same resource group name.
	resourceGroupName, ok := bootstrapModelConfig["resource-group-name"]
	if ok && resourceGroupName != "" && c.initialModelName != "" {
		return bootstrapConfigs{}, errors.Errorf("if using resource-group-name %q then a workload model cannot be specified as well",
			resourceGroupName)
	}

	logger.Debugf("preparing controller with config: %v", bootstrapModelConfig)

	configs := bootstrapConfigs{
		bootstrapModel:           bootstrapModelConfig,
		controller:               controllerConfig,
		bootstrap:                bootstrapConfig,
		inheritedControllerAttrs: inheritedControllerAttrs,
		userConfigAttrs:          userConfigAttrs,
		storagePools:             storagePools,
	}
	return configs, nil
}

func (c *bootstrapCommand) InitialModelConfig(
	initialModelUUID uuid.UUID,
	inheritedControllerAttrs,
	userConfigAttrs map[string]interface{},
	environ environs.ConfigGetter,
) map[string]interface{} {
	initialModelConfig := map[string]interface{}{
		"name":         c.initialModelName,
		config.UUIDKey: initialModelUUID.String(),
	}
	for k, v := range inheritedControllerAttrs {
		initialModelConfig[k] = v
	}

	// We copy across any user supplied attributes to the hosted model config.
	// But only if the attributes have not been removed from the controller
	// model config as part of preparing the controller model.
	controllerModelConfigAttrs := environ.Config().AllAttrs()
	for k, v := range userConfigAttrs {
		if _, ok := controllerModelConfigAttrs[k]; ok {
			initialModelConfig[k] = v
		}
	}
	// Ensure that certain config attributes are not included in the hosted
	// model config. These attributes may be modified during bootstrap; by
	// removing them from this map, we ensure the modified values are
	// inherited.
	delete(initialModelConfig, config.AuthorizedKeysKey)
	delete(initialModelConfig, config.AgentVersionKey)

	return initialModelConfig
}

// runInteractive queries the user about bootstrap config interactively at the
// command prompt.
func (c *bootstrapCommand) runInteractive(ctx *cmd.Context) error {
	scanner := bufio.NewScanner(ctx.Stdin)
	clouds, err := assembleClouds()
	if err != nil {
		return errors.Trace(err)
	}
	c.Cloud, err = queryCloud(clouds, lxdnames.DefaultCloud, scanner, ctx.Stdout)
	if err != nil {
		return errors.Trace(err)
	}
	cloud, err := common.CloudByName(c.Cloud)
	if err != nil {
		return errors.Trace(err)
	}

	switch len(cloud.Regions) {
	case 0:
		// No region to choose, nothing to do.
	case 1:
		// If there's just one, don't prompt, just use it.
		c.Region = cloud.Regions[0].Name
	default:
		c.Region, err = queryRegion(c.Cloud, cloud.Regions, scanner, ctx.Stdout)
		if err != nil {
			return errors.Trace(err)
		}
	}

	defName := defaultControllerName(c.Cloud, c.Region)

	name, err := queryName(defName, scanner, ctx.Stdout)
	c.setControllerName(name)
	if err != nil {
		return errors.Trace(err)
	}
	return nil
}

// checkProviderType ensures the provider type is okay.
func checkProviderType(envType string) error {
	featureflag.SetFlagsFromEnvironment(osenv.JujuFeatureFlagEnvKey)
	flag, ok := provisionalProviders[envType]
	if ok && !featureflag.Enabled(flag) {
		msg := `the %q provider is provisional in this version of Juju. To use it anyway, set JUJU_DEV_FEATURE_FLAGS="%s" in your shell model`
		return errors.Errorf(msg, envType, flag)
	}
	return nil
}

// handleBootstrapError is called to clean up if bootstrap fails.
func handleBootstrapError(ctx *cmd.Context, cleanup func() error) {
	ch := make(chan os.Signal, 1)
	ctx.InterruptNotify(ch)
	defer ctx.StopInterruptNotify(ch)
	defer close(ch)
	go func() {
		for range ch {
			// Newline prefix is intentional, so output appears as
			// "^C\nCtrl-C pressed" instead of "^CCtrl-C pressed".
			_, _ = fmt.Fprintln(ctx.GetStderr(), "\nCtrl-C pressed, cleaning up failed bootstrap")
		}
	}()
	logger.Debugf("cleaning up after failed bootstrap")
	if err := cleanup(); err != nil {
		logger.Errorf("error cleaning up: %v", err)
	}
}

func handleChooseCloudRegionError(ctx *cmd.Context, err error) error {
	if !common.IsChooseCloudRegionError(err) {
		return err
	}
	_, _ = fmt.Fprintf(ctx.GetStderr(),
		"%s\n\nSpecify an alternative region, or try %q.\n",
		err, "juju update-public-clouds",
	)
	return cmd.ErrSilent
}

func newInt(i int) *int {
	return &i
}

func newStringIfNonEmpty(s string) *string {
	if s == "" {
		return nil
	}
	return &s
}<|MERGE_RESOLUTION|>--- conflicted
+++ resolved
@@ -212,12 +212,7 @@
 	Constraints              constraints.Value
 	ConstraintsStr           common.ConstraintsFlag
 	BootstrapConstraints     constraints.Value
-<<<<<<< HEAD
-	BootstrapConstraintsStr  string
-=======
 	BootstrapConstraintsStr  common.BootstrapConstraintsFlag
-	BootstrapSeries          string
->>>>>>> e6501ceb
 	BootstrapBase            string
 	BootstrapImage           string
 	BuildAgent               bool
@@ -315,14 +310,8 @@
 
 func (c *bootstrapCommand) SetFlags(f *gnuflag.FlagSet) {
 	c.ModelCommandBase.SetFlags(f)
-<<<<<<< HEAD
-	f.StringVar(&c.ConstraintsStr, "constraints", "", "Set model constraints")
-	f.StringVar(&c.BootstrapConstraintsStr, "bootstrap-constraints", "", "Specify bootstrap machine constraints")
-=======
 	f.Var(&c.ConstraintsStr, "constraints", "Set model constraints")
 	f.Var(&c.BootstrapConstraintsStr, "bootstrap-constraints", "Specify bootstrap machine constraints")
-	f.StringVar(&c.BootstrapSeries, "bootstrap-series", "", "Specify the series of the bootstrap machine (deprecated use bootstrap-base)")
->>>>>>> e6501ceb
 	f.StringVar(&c.BootstrapBase, "bootstrap-base", "", "Specify the base of the bootstrap machine")
 	f.StringVar(&c.BootstrapImage, "bootstrap-image", "", "Specify the image of the bootstrap machine (requires --bootstrap-constraints specifying architecture)")
 	f.BoolVar(&c.BuildAgent, "build-agent", false, "Build local version of agent binary before bootstrapping")
