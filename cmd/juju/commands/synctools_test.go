// Copyright 2013 Canonical Ltd.
// Licensed under the AGPLv3, see LICENCE file for details.

package commands

import (
	"bytes"

	"github.com/golang/mock/gomock"
	"github.com/juju/cmd/v3"
	"github.com/juju/cmd/v3/cmdtesting"
	"github.com/juju/errors"
	jc "github.com/juju/testing/checkers"
	"github.com/juju/utils/v3"
	"github.com/juju/version/v2"
	gc "gopkg.in/check.v1"

	apiservererrors "github.com/juju/juju/apiserver/errors"
	"github.com/juju/juju/cmd/juju/commands/mocks"
	"github.com/juju/juju/cmd/modelcmd"
	"github.com/juju/juju/environs/sync"
	envtools "github.com/juju/juju/environs/tools"
	"github.com/juju/juju/jujuclient"
	coretesting "github.com/juju/juju/testing"
	coretools "github.com/juju/juju/tools"
)

type syncToolSuite struct {
	coretesting.FakeJujuXDGDataHomeSuite
	fakeSyncToolAPI *mocks.MockSyncToolAPI
	store           *jujuclient.MemStore
}

var _ = gc.Suite(&syncToolSuite{})

func (s *syncToolSuite) SetUpTest(c *gc.C) {
	s.FakeJujuXDGDataHomeSuite.SetUpTest(c)
	s.store = jujuclient.NewMemStore()
	s.store.CurrentControllerName = "ctrl"
	s.store.Controllers["ctrl"] = jujuclient.ControllerDetails{}
	s.store.Models["ctrl"] = &jujuclient.ControllerModels{
		Models: map[string]jujuclient.ModelDetails{"admin/test-target": {ModelType: "iaas"}}}
	s.store.Accounts["ctrl"] = jujuclient.AccountDetails{
		User: "admin",
	}
}

func (s *syncToolSuite) Reset(c *gc.C) {
	s.TearDownTest(c)
	s.SetUpTest(c)
}

func (s *syncToolSuite) getSyncAgentBinariesCommand(c *gc.C, args ...string) (*gomock.Controller, func() (*cmd.Context, error)) {
	ctrl := gomock.NewController(c)
	s.fakeSyncToolAPI = mocks.NewMockSyncToolAPI(ctrl)

	syncToolCMD := &syncAgentBinaryCommand{syncToolAPI: s.fakeSyncToolAPI}
	syncToolCMD.SetClientStore(s.store)
	return ctrl, func() (*cmd.Context, error) {
		return cmdtesting.RunCommand(c, modelcmd.Wrap(syncToolCMD), args...)
	}
}

type syncToolCommandTestCase struct {
	description string
	args        []string
	dryRun      bool
	public      bool
	source      string
	stream      string
}

var syncToolCommandTests = []syncToolCommandTestCase{
	{
		description: "minimum argument",
		args:        []string{"--version", "2.9.99", "-m", "test-target"},
	},
	{
		description: "specifying also the synchronization source",
<<<<<<< HEAD
		args:        []string{"-m", "test-target", "--source", "/foo/bar"},
		sctx: &sync.SyncContext{
			Source: "/foo/bar",
		},
=======
		args:        []string{"--version", "2.9.99", "-m", "test-target", "--source", "/foo/bar"},
		source:      "/foo/bar",
>>>>>>> c1a2e2cb
	},
	{
		description: "just make a dry run",
		args:        []string{"--version", "2.9.99", "-m", "test-target", "--dry-run"},
		dryRun:      true,
	},
	{
		description: "specified public (ignored by API)",
		args:        []string{"--version", "2.9.99", "-m", "test-target", "--public"},
		public:      false,
	},
}

func (s *syncToolSuite) TestSyncToolsCommand(c *gc.C) {
	runTest := func(idx int, test syncToolCommandTestCase, c *gc.C) {
		c.Logf("test %d: %s", idx, test.description)
		ctrl, run := s.getSyncAgentBinariesCommand(c, test.args...)
		defer ctrl.Finish()

		s.fakeSyncToolAPI.EXPECT().Close()

		called := false
		syncTools = func(sctx *sync.SyncContext) error {
			c.Assert(sctx.AllVersions, gc.Equals, false)
			c.Assert(sctx.ChosenVersion, gc.Equals, version.MustParse("2.9.99"))
			c.Assert(sctx.DryRun, gc.Equals, test.dryRun)
			c.Assert(sctx.Stream, gc.Equals, test.stream)
			c.Assert(sctx.Source, gc.Equals, test.source)

			c.Assert(sctx.TargetToolsUploader, gc.FitsTypeOf, syncToolAPIAdapter{})
			uploader := sctx.TargetToolsUploader.(syncToolAPIAdapter)
			c.Assert(uploader.SyncToolAPI, gc.Equals, s.fakeSyncToolAPI)

			called = true
			return nil
		}
		ctx, err := run()
		c.Assert(err, jc.ErrorIsNil)
		c.Assert(ctx, gc.NotNil)
		c.Assert(called, jc.IsTrue)
		s.Reset(c)
	}

	for i, test := range syncToolCommandTests {
		runTest(i, test, c)
	}
}

func (s *syncToolSuite) TestSyncToolsCommandTargetDirectory(c *gc.C) {
	dir := c.MkDir()
	ctrl, run := s.getSyncAgentBinariesCommand(c, "--version", "2.9.99", "-m", "test-target", "--local-dir", dir, "--stream", "proposed")
	defer ctrl.Finish()

	called := false
	syncTools = func(sctx *sync.SyncContext) error {
		c.Assert(sctx.AllVersions, jc.IsFalse)
		c.Assert(sctx.DryRun, jc.IsFalse)
		c.Assert(sctx.Stream, gc.Equals, "proposed")
		c.Assert(sctx.Source, gc.Equals, "")
		c.Assert(sctx.TargetToolsUploader, gc.FitsTypeOf, sync.StorageToolsUploader{})
		uploader := sctx.TargetToolsUploader.(sync.StorageToolsUploader)
		c.Assert(uploader.WriteMirrors, gc.Equals, envtools.DoNotWriteMirrors)
		url, err := uploader.Storage.URL("")
		c.Assert(err, jc.ErrorIsNil)
		c.Assert(url, gc.Equals, utils.MakeFileURL(dir))
		called = true
		return nil
	}
	ctx, err := run()
	c.Assert(err, jc.ErrorIsNil)
	c.Assert(ctx, gc.NotNil)
	c.Assert(called, jc.IsTrue)
}

func (s *syncToolSuite) TestSyncToolsCommandTargetDirectoryPublic(c *gc.C) {
	dir := c.MkDir()
	ctrl, run := s.getSyncAgentBinariesCommand(c, "--version", "2.9.99", "-m", "test-target", "--local-dir", dir, "--public")
	defer ctrl.Finish()

	called := false
	syncTools = func(sctx *sync.SyncContext) error {
		c.Assert(sctx.TargetToolsUploader, gc.FitsTypeOf, sync.StorageToolsUploader{})
		uploader := sctx.TargetToolsUploader.(sync.StorageToolsUploader)
		c.Assert(uploader.WriteMirrors, gc.Equals, envtools.WriteMirrors)
		called = true
		return nil
	}
	ctx, err := run()
	c.Assert(err, jc.ErrorIsNil)
	c.Assert(ctx, gc.NotNil)
	c.Assert(called, jc.IsTrue)
}

func (s *syncToolSuite) TestAPIAdapterUploadTools(c *gc.C) {
	ctrl := gomock.NewController(c)
	defer ctrl.Finish()
	fakeAPI := mocks.NewMockSyncToolAPI(ctrl)

	current := coretesting.CurrentVersion(c)
	uploadToolsErr := errors.New("uh oh")
	fakeAPI.EXPECT().UploadTools(bytes.NewReader([]byte("abc")), current).Return(nil, uploadToolsErr)

	a := syncToolAPIAdapter{fakeAPI}
	err := a.UploadTools("released", "released", &coretools.Tools{Version: current}, []byte("abc"))
	c.Assert(err, gc.Equals, uploadToolsErr)
}

func (s *syncToolSuite) TestAPIAdapterBlockUploadTools(c *gc.C) {
	ctrl, run := s.getSyncAgentBinariesCommand(c, "-m", "test-target", "--version", "2.9.99", "--local-dir", c.MkDir(), "--stream", "released")
	defer ctrl.Finish()

	syncTools = func(sctx *sync.SyncContext) error {
		// Block operation
		return apiservererrors.OperationBlockedError("TestAPIAdapterBlockUploadTools")
	}
	_, err := run()
	coretesting.AssertOperationWasBlocked(c, err, ".*TestAPIAdapterBlockUploadTools.*")
}<|MERGE_RESOLUTION|>--- conflicted
+++ resolved
@@ -77,15 +77,8 @@
 	},
 	{
 		description: "specifying also the synchronization source",
-<<<<<<< HEAD
-		args:        []string{"-m", "test-target", "--source", "/foo/bar"},
-		sctx: &sync.SyncContext{
-			Source: "/foo/bar",
-		},
-=======
 		args:        []string{"--version", "2.9.99", "-m", "test-target", "--source", "/foo/bar"},
 		source:      "/foo/bar",
->>>>>>> c1a2e2cb
 	},
 	{
 		description: "just make a dry run",
