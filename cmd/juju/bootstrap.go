package main

import (
	"fmt"
	"launchpad.net/gnuflag"
	"launchpad.net/juju-core/cmd"
	"launchpad.net/juju-core/environs"
	"launchpad.net/juju-core/state"
	"os"
)

// BootstrapCommand is responsible for launching the first machine in a juju
// environment, and setting up everything necessary to continue working.
type BootstrapCommand struct {
	EnvCommandBase
	Constraints state.Constraints
	UploadTools bool
}

func (c *BootstrapCommand) Info() *cmd.Info {
	return &cmd.Info{
		Name:    "bootstrap",
		Purpose: "start up an environment from scratch",
	}
}

func (c *BootstrapCommand) SetFlags(f *gnuflag.FlagSet) {
	c.EnvCommandBase.SetFlags(f)
	f.Var(state.ConstraintsValue{&c.Constraints}, "constraints", "set environment constraints")
	f.BoolVar(&c.UploadTools, "upload-tools", false, "upload local version of tools before bootstrapping")
}

// Run connects to the environment specified on the command line and bootstraps
// a juju in that environment if none already exists. If there is as yet no environments.yaml file,
// the user is informed how to create one.
func (c *BootstrapCommand) Run(context *cmd.Context) error {
	environ, err := environs.NewFromName(c.EnvName)
<<<<<<< HEAD
	if err == nil {
		return environs.Bootstrap(environ, c.Constraints, c.UploadTools, nil)
=======
	if err != nil {
		if os.IsNotExist(err) {
			out := context.Stderr
			fmt.Fprintln(out, "No juju environment configuration file exists.")
			fmt.Fprintln(out, "Please create a configuration by running:")
			fmt.Fprintln(out, "    juju init -w")
			fmt.Fprintln(out, "then edit the file to configure your juju environment.")
			fmt.Fprintln(out, "You can then re-run bootstrap.")
		}
		return err
>>>>>>> 3e995565
	}

	// TODO: if in verbose mode, write out to Stdout if a new cert was created.
	_, err = environs.EnsureCertificate(environ, environs.WriteCertAndKeyToHome)
	if err != nil {
		return err
	}
	return environs.Bootstrap(environ, c.UploadTools)
}<|MERGE_RESOLUTION|>--- conflicted
+++ resolved
@@ -35,10 +35,6 @@
 // the user is informed how to create one.
 func (c *BootstrapCommand) Run(context *cmd.Context) error {
 	environ, err := environs.NewFromName(c.EnvName)
-<<<<<<< HEAD
-	if err == nil {
-		return environs.Bootstrap(environ, c.Constraints, c.UploadTools, nil)
-=======
 	if err != nil {
 		if os.IsNotExist(err) {
 			out := context.Stderr
@@ -49,13 +45,11 @@
 			fmt.Fprintln(out, "You can then re-run bootstrap.")
 		}
 		return err
->>>>>>> 3e995565
 	}
-
 	// TODO: if in verbose mode, write out to Stdout if a new cert was created.
 	_, err = environs.EnsureCertificate(environ, environs.WriteCertAndKeyToHome)
 	if err != nil {
 		return err
 	}
-	return environs.Bootstrap(environ, c.UploadTools)
+	return environs.Bootstrap(environ, c.Constraints, c.UploadTools)
 }