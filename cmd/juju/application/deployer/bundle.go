--- conflicted
+++ resolved
@@ -189,10 +189,9 @@
 		return d.newConsumeDetailsAPI(url)
 	}
 
-<<<<<<< HEAD
 	getResourceLister := func(deployerAPI DeployerAPI) (utils.ResourceLister, error) {
 		return resourceadapters.NewAPIClient(deployerAPI)
-=======
+	}
 	knownSpaces, err := apiRoot.ListSpaces()
 	if err != nil && !errors.IsNotSupported(err) {
 		return bundleDeploySpec{}, errors.Trace(err)
@@ -201,7 +200,6 @@
 	knownSpaceNames := set.NewStrings()
 	for _, space := range knownSpaces {
 		knownSpaceNames.Add(space.Name)
->>>>>>> 442793c8
 	}
 
 	return bundleDeploySpec{
