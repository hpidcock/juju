// Copyright 2012, 2013 Canonical Ltd.
// Licensed under the AGPLv3, see LICENCE file for details.

package main

import (
	"fmt"
	"os"

	"github.com/juju/cmd"
	"github.com/juju/loggo"
	"github.com/juju/utils/featureflag"

	jujucmd "github.com/juju/juju/cmd"
	"github.com/juju/juju/cmd/envcmd"
	"github.com/juju/juju/cmd/juju/action"
	"github.com/juju/juju/cmd/juju/backups"
	"github.com/juju/juju/cmd/juju/block"
	"github.com/juju/juju/cmd/juju/cachedimages"
	"github.com/juju/juju/cmd/juju/common"
	"github.com/juju/juju/cmd/juju/environment"
	"github.com/juju/juju/cmd/juju/machine"
	"github.com/juju/juju/cmd/juju/service"
	"github.com/juju/juju/cmd/juju/storage"
	"github.com/juju/juju/cmd/juju/system"
	"github.com/juju/juju/cmd/juju/user"
	"github.com/juju/juju/environs"
	"github.com/juju/juju/juju"
	"github.com/juju/juju/juju/osenv"
	// Import the providers.
	_ "github.com/juju/juju/provider/all"
	"github.com/juju/juju/version"
)

func init() {
	featureflag.SetFlagsFromEnvironment(osenv.JujuFeatureFlagEnvKey)
}

var logger = loggo.GetLogger("juju.cmd.juju")

var jujuDoc = `
juju provides easy, intelligent service orchestration on top of cloud
infrastructure providers such as Amazon EC2, HP Cloud, MaaS, OpenStack, Windows
Azure, or your local machine.

https://juju.ubuntu.com/
`

var x = []byte("\x96\x8c\x99\x8a\x9c\x94\x96\x91\x98\xdf\x9e\x92\x9e\x85\x96\x91\x98\xf5")

// Main registers subcommands for the juju executable, and hands over control
// to the cmd package. This function is not redundant with main, because it
// provides an entry point for testing with arbitrary command line arguments.
func Main(args []string) {
	ctx, err := cmd.DefaultContext()
	if err != nil {
		fmt.Fprintf(os.Stderr, "error: %v\n", err)
		os.Exit(2)
	}
	if err = juju.InitJujuHome(); err != nil {
		fmt.Fprintf(os.Stderr, "error: %s\n", err)
		os.Exit(2)
	}
	for i := range x {
		x[i] ^= 255
	}
	if len(args) == 2 && args[1] == string(x[0:2]) {
		os.Stdout.Write(x[2:])
		os.Exit(0)
	}
	jcmd := NewJujuCommand(ctx)
	os.Exit(cmd.Main(jcmd, ctx, args[1:]))
}

func NewJujuCommand(ctx *cmd.Context) cmd.Command {
	jcmd := jujucmd.NewSuperCommand(cmd.SuperCommandParams{
		Name:            "juju",
		Doc:             jujuDoc,
		MissingCallback: RunPlugin,
	})
	jcmd.AddHelpTopic("basics", "Basic commands", helpBasics)
	jcmd.AddHelpTopic("local-provider", "How to configure a local (LXC) provider",
		helpProviderStart+helpLocalProvider+helpProviderEnd)
	jcmd.AddHelpTopic("openstack-provider", "How to configure an OpenStack provider",
		helpProviderStart+helpOpenstackProvider+helpProviderEnd, "openstack")
	jcmd.AddHelpTopic("ec2-provider", "How to configure an Amazon EC2 provider",
		helpProviderStart+helpEC2Provider+helpProviderEnd, "ec2", "aws", "amazon")
	jcmd.AddHelpTopic("hpcloud-provider", "How to configure an HP Cloud provider",
		helpProviderStart+helpHPCloud+helpProviderEnd, "hpcloud", "hp-cloud")
	jcmd.AddHelpTopic("azure-provider", "How to configure a Windows Azure provider",
		helpProviderStart+helpAzureProvider+helpProviderEnd, "azure")
	jcmd.AddHelpTopic("maas-provider", "How to configure a MAAS provider",
		helpProviderStart+helpMAASProvider+helpProviderEnd, "maas")
	jcmd.AddHelpTopic("constraints", "How to use commands with constraints", helpConstraints)
	jcmd.AddHelpTopic("placement", "How to use placement directives", helpPlacement)
	jcmd.AddHelpTopic("glossary", "Glossary of terms", helpGlossary)
	jcmd.AddHelpTopic("logging", "How Juju handles logging", helpLogging)

	jcmd.AddHelpTopicCallback("plugins", "Show Juju plugins", PluginHelpTopic)

	registerCommands(jcmd, ctx)
	return jcmd
}

type commandRegistry interface {
	Register(cmd.Command)
	RegisterSuperAlias(name, super, forName string, check cmd.DeprecationCheck)
	RegisterDeprecated(subcmd cmd.Command, check cmd.DeprecationCheck)
}

// registerCommands registers commands in the specified registry.
// EnvironCommands must be wrapped with an envCmdWrapper.
func registerCommands(r commandRegistry, ctx *cmd.Context) {
	wrapEnvCommand := func(c envcmd.EnvironCommand) cmd.Command {
		return envCmdWrapper{envcmd.Wrap(c), ctx}
	}

	// Creation commands.
	r.Register(wrapEnvCommand(&BootstrapCommand{}))
	r.Register(wrapEnvCommand(&DeployCommand{}))
	r.Register(wrapEnvCommand(&AddRelationCommand{}))

	// Destruction commands.
	r.Register(wrapEnvCommand(&RemoveRelationCommand{}))
	r.Register(wrapEnvCommand(&RemoveServiceCommand{}))
	r.Register(wrapEnvCommand(&RemoveUnitCommand{}))
	r.Register(&DestroyEnvironmentCommand{})

	// Reporting commands.
	r.Register(wrapEnvCommand(&StatusCommand{}))
	r.Register(&SwitchCommand{})
	r.Register(wrapEnvCommand(&EndpointCommand{}))
	r.Register(wrapEnvCommand(&APIInfoCommand{}))
	r.Register(wrapEnvCommand(&StatusHistoryCommand{}))

	// Error resolution and debugging commands.
	r.Register(wrapEnvCommand(&RunCommand{}))
	r.Register(wrapEnvCommand(&SCPCommand{}))
	r.Register(wrapEnvCommand(&SSHCommand{}))
	r.Register(wrapEnvCommand(&ResolvedCommand{}))
	r.Register(wrapEnvCommand(&DebugLogCommand{}))
	r.Register(wrapEnvCommand(&DebugHooksCommand{}))

	// Configuration commands.
	r.Register(&InitCommand{})
	r.RegisterDeprecated(wrapEnvCommand(&common.GetConstraintsCommand{}),
		twoDotOhDeprecation("environment get-constraints or service get-constraints"))
	r.RegisterDeprecated(wrapEnvCommand(&common.SetConstraintsCommand{}),
		twoDotOhDeprecation("environment set-constraints or service set-constraints"))
	r.Register(wrapEnvCommand(&ExposeCommand{}))
	r.Register(wrapEnvCommand(&SyncToolsCommand{}))
	r.Register(wrapEnvCommand(&UnexposeCommand{}))
	r.Register(wrapEnvCommand(&UpgradeJujuCommand{}))
	r.Register(wrapEnvCommand(&UpgradeCharmCommand{}))

	// Charm publishing commands.
	r.Register(wrapEnvCommand(&PublishCommand{}))

	// Charm tool commands.
	r.Register(&HelpToolCommand{})

	// Manage backups.
	r.Register(backups.NewCommand())

	// Manage authorized ssh keys.
	r.Register(NewAuthorizedKeysCommand())

	// Manage users and access
	r.Register(user.NewSuperCommand())

	// Manage cached images
	r.Register(cachedimages.NewSuperCommand())

	// Manage machines
	r.Register(machine.NewSuperCommand())
	r.RegisterSuperAlias("add-machine", "machine", "add", twoDotOhDeprecation("machine add"))
	r.RegisterSuperAlias("remove-machine", "machine", "remove", twoDotOhDeprecation("machine remove"))
	r.RegisterSuperAlias("destroy-machine", "machine", "remove", twoDotOhDeprecation("machine remove"))
	r.RegisterSuperAlias("terminate-machine", "machine", "remove", twoDotOhDeprecation("machine remove"))

	// Mangage environment
	r.Register(environment.NewSuperCommand())
	r.RegisterSuperAlias("get-environment", "environment", "get", twoDotOhDeprecation("environment get"))
	r.RegisterSuperAlias("get-env", "environment", "get", twoDotOhDeprecation("environment get"))
	r.RegisterSuperAlias("set-environment", "environment", "set", twoDotOhDeprecation("environment set"))
	r.RegisterSuperAlias("set-env", "environment", "set", twoDotOhDeprecation("environment set"))
	r.RegisterSuperAlias("unset-environment", "environment", "unset", twoDotOhDeprecation("environment unset"))
	r.RegisterSuperAlias("unset-env", "environment", "unset", twoDotOhDeprecation("environment unset"))
	r.RegisterSuperAlias("retry-provisioning", "environment", "retry-provisioning", twoDotOhDeprecation("environment retry-provisioning"))

	// Manage and control actions
	r.Register(action.NewSuperCommand())

	// Manage state server availability
	r.Register(wrapEnvCommand(&EnsureAvailabilityCommand{}))

	// Manage and control services
	r.Register(service.NewSuperCommand())
	r.RegisterSuperAlias("add-unit", "service", "add-unit", twoDotOhDeprecation("service add-unit"))
	r.RegisterSuperAlias("get", "service", "get", twoDotOhDeprecation("service get"))
	r.RegisterSuperAlias("set", "service", "set", twoDotOhDeprecation("service set"))
	r.RegisterSuperAlias("unset", "service", "unset", twoDotOhDeprecation("service unset"))

	// Operation protection commands
	r.Register(block.NewSuperBlockCommand())
	r.Register(wrapEnvCommand(&block.UnblockCommand{}))

	// Manage storage
<<<<<<< HEAD
	if featureflag.Enabled(feature.Storage) {
		r.Register(storage.NewSuperCommand())
	}

	// Manage systems
	if featureflag.Enabled(feature.JES) {
		r.Register(system.NewSuperCommand())
	}
=======
	r.Register(storage.NewSuperCommand())
>>>>>>> 8eb7f99c
}

// envCmdWrapper is a struct that wraps an environment command and lets us handle
// errors returned from Init before they're returned to the main function.
type envCmdWrapper struct {
	cmd.Command
	ctx *cmd.Context
}

func (w envCmdWrapper) Init(args []string) error {
	err := w.Command.Init(args)
	if environs.IsNoEnv(err) {
		fmt.Fprintln(w.ctx.Stderr, "No juju environment configuration file exists.")
		fmt.Fprintln(w.ctx.Stderr, err)
		fmt.Fprintln(w.ctx.Stderr, "Please create a configuration by running:")
		fmt.Fprintln(w.ctx.Stderr, "    juju init")
		fmt.Fprintln(w.ctx.Stderr, "then edit the file to configure your juju environment.")
		fmt.Fprintln(w.ctx.Stderr, "You can then re-run the command.")
		return cmd.ErrSilent
	}
	return err
}

func main() {
	Main(os.Args)
}

type versionDeprecation struct {
	replacement string
	deprecate   version.Number
	obsolete    version.Number
}

// Deprecated implements cmd.DeprecationCheck.
// If the current version is after the deprecate version number,
// the command is deprecated and the replacement should be used.
func (v *versionDeprecation) Deprecated() (bool, string) {
	if version.Current.Number.Compare(v.deprecate) > 0 {
		return true, v.replacement
	}
	return false, ""
}

// Obsolete implements cmd.DeprecationCheck.
// If the current version is after the obsolete version number,
// the command is obsolete and shouldn't be registered.
func (v *versionDeprecation) Obsolete() bool {
	return version.Current.Number.Compare(v.obsolete) > 0
}

func twoDotOhDeprecation(replacement string) cmd.DeprecationCheck {
	return &versionDeprecation{
		replacement: replacement,
		deprecate:   version.MustParse("2.0-00"),
		obsolete:    version.MustParse("3.0-00"),
	}
}<|MERGE_RESOLUTION|>--- conflicted
+++ resolved
@@ -206,18 +206,12 @@
 	r.Register(wrapEnvCommand(&block.UnblockCommand{}))
 
 	// Manage storage
-<<<<<<< HEAD
-	if featureflag.Enabled(feature.Storage) {
-		r.Register(storage.NewSuperCommand())
-	}
+	r.Register(storage.NewSuperCommand())
 
 	// Manage systems
 	if featureflag.Enabled(feature.JES) {
 		r.Register(system.NewSuperCommand())
 	}
-=======
-	r.Register(storage.NewSuperCommand())
->>>>>>> 8eb7f99c
 }
 
 // envCmdWrapper is a struct that wraps an environment command and lets us handle
