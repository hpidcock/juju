// Copyright 2012, 2013 Canonical Ltd.
// Licensed under the AGPLv3, see LICENCE file for details.

package main

import (
	"fmt"
	"os"

	"launchpad.net/juju-core/cmd"
	"launchpad.net/juju-core/environs"
	"launchpad.net/juju-core/juju"

	// Import the providers.
<<<<<<< HEAD
	_ "launchpad.net/juju-core/environs/provider/all"
=======
	_ "launchpad.net/juju-core/provider/all"
>>>>>>> 1cb9ce81
)

var jujuDoc = `
juju provides easy, intelligent service orchestration on top of environments
such as OpenStack, Amazon AWS, or bare metal.

https://juju.ubuntu.com/
`

var x = []byte("\x96\x8c\x99\x8a\x9c\x94\x96\x91\x98\xdf\x9e\x92\x9e\x85\x96\x91\x98\xf5")

// Main registers subcommands for the juju executable, and hands over control
// to the cmd package. This function is not redundant with main, because it
// provides an entry point for testing with arbitrary command line arguments.
func Main(args []string) {
	if err := juju.InitJujuHome(); err != nil {
		fmt.Fprintf(os.Stderr, "error: %s\n", err)
		os.Exit(2)
	}
	for i := range x {
		x[i] ^= 255
	}
	if len(args) == 2 && args[1] == string(x[0:2]) {
		os.Stdout.Write(x[2:])
		os.Exit(0)
	}
	jujucmd := cmd.NewSuperCommand(cmd.SuperCommandParams{
		Name:            "juju",
		Doc:             jujuDoc,
		Log:             &cmd.Log{},
		MissingCallback: RunPlugin,
	})
	jujucmd.AddHelpTopic("basics", "Basic commands", helpBasics)
	jujucmd.AddHelpTopic("local", "How to configure a local (LXC) provider", helpLocalProvider)
	jujucmd.AddHelpTopic("openstack", "How to configure an OpenStack provider", helpOpenstackProvider)
	jujucmd.AddHelpTopic("aws", "How to configure an AWS (EC2) provider", helpEC2Provider)
	jujucmd.AddHelpTopic("hpcloud", "How to configure an HP Cloud provider", helpHPCloud)
	jujucmd.AddHelpTopic("glossary", "Glossary of terms", helpGlossary)

	jujucmd.AddHelpTopicCallback("plugins", "Show Juju plugins", PluginHelpTopic)

	// Creation commands.
	jujucmd.Register(wrap(&BootstrapCommand{}))
	jujucmd.Register(wrap(&AddMachineCommand{}))
	jujucmd.Register(wrap(&DeployCommand{}))
	jujucmd.Register(wrap(&AddRelationCommand{}))
	jujucmd.Register(wrap(&AddUnitCommand{}))

	// Destruction commands.
	jujucmd.Register(wrap(&DestroyMachineCommand{}))
	jujucmd.Register(wrap(&DestroyRelationCommand{}))
	jujucmd.Register(wrap(&DestroyServiceCommand{}))
	jujucmd.Register(wrap(&DestroyUnitCommand{}))
	jujucmd.Register(wrap(&DestroyEnvironmentCommand{}))

	// Reporting commands.
	jujucmd.Register(wrap(&StatusCommand{}))
	jujucmd.Register(wrap(&SwitchCommand{}))
	jujucmd.Register(wrap(&EndpointCommand{}))

	// Error resolution and debugging commands.
	jujucmd.Register(wrap(&SCPCommand{}))
	jujucmd.Register(wrap(&SSHCommand{}))
	jujucmd.Register(wrap(&ResolvedCommand{}))
	jujucmd.Register(wrap(&DebugLogCommand{sshCmd: &SSHCommand{}}))
	jujucmd.Register(wrap(&DebugHooksCommand{}))

	// Configuration commands.
	jujucmd.Register(wrap(&InitCommand{}))
	jujucmd.Register(wrap(&GetCommand{}))
	jujucmd.Register(wrap(&SetCommand{}))
	jujucmd.Register(wrap(&GetConstraintsCommand{}))
	jujucmd.Register(wrap(&SetConstraintsCommand{}))
	jujucmd.Register(wrap(&GetEnvironmentCommand{}))
	jujucmd.Register(wrap(&SetEnvironmentCommand{}))
	jujucmd.Register(wrap(&ExposeCommand{}))
	jujucmd.Register(wrap(&SyncToolsCommand{}))
	jujucmd.Register(wrap(&UnexposeCommand{}))
	jujucmd.Register(wrap(&UpgradeJujuCommand{}))
	jujucmd.Register(wrap(&UpgradeCharmCommand{}))

	// Charm publishing commands.
	jujucmd.Register(wrap(&PublishCommand{}))

	// Charm tool commands.
	jujucmd.Register(wrap(&HelpToolCommand{}))

	// Common commands.
	jujucmd.Register(wrap(&cmd.VersionCommand{}))

	os.Exit(cmd.Main(jujucmd, cmd.DefaultContext(), args[1:]))
}

// wrap encapsulates code that wraps some of the commands in a helper class
// that handles some common errors
func wrap(c cmd.Command) cmd.Command {
	if ec, ok := c.(envCmd); ok {
		return envCmdWrapper{ec}
	}
	return c
}

// envCmd is a Command that interacts with the juju client environment
type envCmd interface {
	cmd.Command
	EnvironName() string
}

// envCmdWrapper is a struct that wraps an environment command and lets us handle
// errors returned from Run before they're returned to the main function
type envCmdWrapper struct {
	envCmd
}

// Run in envCmdWrapper gives us an opportunity to handle errors after the command is
// run. This is used to give informative messages to the user.
func (c envCmdWrapper) Run(ctx *cmd.Context) error {
	err := c.envCmd.Run(ctx)
	if environs.IsNoEnv(err) && c.EnvironName() == "" {
		fmt.Fprintln(ctx.Stderr, "No juju environment configuration file exists.")
		fmt.Fprintln(ctx.Stderr, err)
		fmt.Fprintln(ctx.Stderr, "Please create a configuration by running:")
		fmt.Fprintln(ctx.Stderr, "    juju init -w")
		fmt.Fprintln(ctx.Stderr, "then edit the file to configure your juju environment.")
		fmt.Fprintln(ctx.Stderr, "You can then re-run the command.")
		return cmd.ErrSilent
	}

	return err
}

func main() {
	Main(os.Args)
}<|MERGE_RESOLUTION|>--- conflicted
+++ resolved
@@ -12,11 +12,7 @@
 	"launchpad.net/juju-core/juju"
 
 	// Import the providers.
-<<<<<<< HEAD
-	_ "launchpad.net/juju-core/environs/provider/all"
-=======
 	_ "launchpad.net/juju-core/provider/all"
->>>>>>> 1cb9ce81
 )
 
 var jujuDoc = `
