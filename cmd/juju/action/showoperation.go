// Copyright 2020 Canonical Ltd.
// Licensed under the AGPLv3, see LICENCE file for details.

package action

import (
	"time"

	"github.com/juju/clock"
	"github.com/juju/cmd"
	"github.com/juju/errors"
	"github.com/juju/gnuflag"

	actionapi "github.com/juju/juju/api/action"
	"github.com/juju/juju/apiserver/params"
	jujucmd "github.com/juju/juju/cmd"
	"github.com/juju/juju/cmd/modelcmd"
)

func NewShowOperationCommand() cmd.Command {
	return modelcmd.Wrap(&showOperationCommand{
		clock: clock.WallClock,
	})
}

// showOperationCommand fetches the results of an operation by ID.
type showOperationCommand struct {
	ActionCommandBase
	out         cmd.Output
	requestedID string
	wait        time.Duration
	watch       bool
	utc         bool
	clock       clock.Clock
}

const showOperationDoc = `
Show the results returned by an operation with the given ID.  
To block until the result is known completed or failed, use
the --wait option with a duration, as in --wait 5s or --wait 1h.
Use --watch to wait indefinitely.  

The default behavior without --wait or --watch is to immediately check and return;
if the results are "pending" then only the available information will be
displayed.  This is also the behavior when any negative time is given.

Examples:

    juju show-operation 1
    juju show-operation 1 --wait=2m
    juju show-operation 1 --watch

See also:
    run
    list-operations
    show-task
`

const defaultOperationWait = -1 * time.Second

// SetFlags implements Command.
func (c *showOperationCommand) SetFlags(f *gnuflag.FlagSet) {
	c.ActionCommandBase.SetFlags(f)
	defaultFormatter := "yaml"
	c.out.AddFlags(f, defaultFormatter, map[string]cmd.Formatter{
		"yaml": cmd.FormatYaml,
		"json": cmd.FormatJson,
	})

	f.DurationVar(&c.wait, "wait", defaultOperationWait, "Wait for results")
	f.BoolVar(&c.watch, "watch", false, "Wait indefinitely for results")
	f.BoolVar(&c.utc, "utc", false, "Show times in UTC")
}

// Info implements Command.
func (c *showOperationCommand) Info() *cmd.Info {
	return jujucmd.Info(&cmd.Info{
		Name:    "show-operation",
		Args:    "<operation-id>",
		Purpose: "Show results of an operation.",
		Doc:     showOperationDoc,
	})
}

// Init implements Command.
func (c *showOperationCommand) Init(args []string) error {
	if c.watch {
		if c.wait != defaultOperationWait {
			return errors.New("specify either --watch or --wait but not both")
		}
		// If we are watching the wait is 0 (indefinite).
		c.wait = 0 * time.Second
	}
	switch len(args) {
	case 0:
		return errors.New("no operation ID specified")
	case 1:
		c.requestedID = args[0]
		return nil
	default:
		return cmd.CheckEmpty(args[1:])
	}
}

// Run implements Command.
func (c *showOperationCommand) Run(ctx *cmd.Context) error {
	api, err := c.NewActionAPIClient()
	if err != nil {
		return err
	}
	defer api.Close()

	wait := c.clock.NewTimer(c.wait)
	if c.wait.Nanoseconds() == 0 {
		// Zero duration signals indefinite wait.  Discard the tick.
		_ = <-wait.Chan()
	}

	var result actionapi.Operation
	shouldWatch := c.wait.Nanoseconds() >= 0
	if shouldWatch {
		tick := c.clock.NewTimer(resultPollTime)
		result, err = getOperationResult(api, c.requestedID, tick, wait)
	} else {
		result, err = fetchOperationResult(api, c.requestedID)
	}
	if err != nil {
		return errors.Trace(err)
	}

	formatted := formatOperationResult(result, c.utc)
	return c.out.Write(ctx, formatted)
}

// fetchOperationResult queries the given API for the given operation ID.
func fetchOperationResult(api APIClient, requestedId string) (actionapi.Operation, error) {
	result, err := api.Operation(requestedId)
	if err != nil {
		return result, err
	}
	return result, nil
}

// getOperationResult tries to repeatedly fetch an operation until it is
// in a completed state and then it returns it.
// It waits for a maximum of "wait" before returning with the latest operation status.
<<<<<<< HEAD
func getOperationResult(api APIClient, requestedId string, tick, wait clock.Timer) (params.OperationResult, error) {
	return operationTimerLoop(api, requestedId, tick, wait)
=======
func getOperationResult(api APIClient, requestedId string, wait *time.Timer) (actionapi.Operation, error) {

	// tick every two seconds, to delay the loop timer.
	// TODO(fwereade): 2016-03-17 lp:1558657
	tick := time.NewTimer(2 * time.Second)

	return operationTimerLoop(api, requestedId, wait, tick)
>>>>>>> 6836b156
}

// operationTimerLoop loops indefinitely to query the given API, until "wait" times
// out, using the "tick" timer to delay the API queries.  It writes the
// result to the given output.
<<<<<<< HEAD
func operationTimerLoop(api APIClient, requestedId string, tick, wait clock.Timer) (params.OperationResult, error) {
=======
func operationTimerLoop(api APIClient, requestedId string, wait, tick *time.Timer) (actionapi.Operation, error) {
>>>>>>> 6836b156
	var (
		result actionapi.Operation
		err    error
	)

	// Loop over results until we get "failed", "completed", or "cancelled.  Wait for
	// timer, and reset it each time.
	for {
		result, err = fetchOperationResult(api, requestedId)
		if err != nil {
			return result, err
		}

		// Whether or not we're waiting for a result, if a completed
		// result arrives, we're done.
		switch result.Status {
		case params.ActionRunning, params.ActionPending:
		default:
			return result, nil
		}

		// Block until a tick happens, or the timeout arrives.
		select {
		case _ = <-wait.Chan():
			switch result.Status {
			case params.ActionRunning, params.ActionPending:
				return result, errors.NewTimeout(err, "timeout reached")
			default:
				return result, nil
			}
		case _ = <-tick.Chan():
			tick.Reset(resultPollTime)
		}
	}
}<|MERGE_RESOLUTION|>--- conflicted
+++ resolved
@@ -144,28 +144,14 @@
 // getOperationResult tries to repeatedly fetch an operation until it is
 // in a completed state and then it returns it.
 // It waits for a maximum of "wait" before returning with the latest operation status.
-<<<<<<< HEAD
-func getOperationResult(api APIClient, requestedId string, tick, wait clock.Timer) (params.OperationResult, error) {
+func getOperationResult(api APIClient, requestedId string, tick, wait clock.Timer) (actionapi.Operation, error) {
 	return operationTimerLoop(api, requestedId, tick, wait)
-=======
-func getOperationResult(api APIClient, requestedId string, wait *time.Timer) (actionapi.Operation, error) {
-
-	// tick every two seconds, to delay the loop timer.
-	// TODO(fwereade): 2016-03-17 lp:1558657
-	tick := time.NewTimer(2 * time.Second)
-
-	return operationTimerLoop(api, requestedId, wait, tick)
->>>>>>> 6836b156
 }
 
 // operationTimerLoop loops indefinitely to query the given API, until "wait" times
 // out, using the "tick" timer to delay the API queries.  It writes the
 // result to the given output.
-<<<<<<< HEAD
-func operationTimerLoop(api APIClient, requestedId string, tick, wait clock.Timer) (params.OperationResult, error) {
-=======
-func operationTimerLoop(api APIClient, requestedId string, wait, tick *time.Timer) (actionapi.Operation, error) {
->>>>>>> 6836b156
+func operationTimerLoop(api APIClient, requestedId string, tick, wait clock.Timer) (actionapi.Operation, error) {
 	var (
 		result actionapi.Operation
 		err    error
