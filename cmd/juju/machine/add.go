--- conflicted
+++ resolved
@@ -92,12 +92,8 @@
 	)
 }
 
-<<<<<<< HEAD
-func newAddCommand() cmd.Command {
-=======
 // NewAddCommand returns a command that adds a machine to a model.
 func NewAddCommand() cmd.Command {
->>>>>>> 1cd7ac8c
 	return modelcmd.Wrap(&addCommand{})
 }
 
