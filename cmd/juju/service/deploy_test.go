// Copyright 2012, 2013 Canonical Ltd.
// Licensed under the AGPLv3, see LICENCE file for details.

package service

import (
	"encoding/json"
	"fmt"
	"io/ioutil"
	"net/http"
	"net/http/httptest"
	"net/url"
	"os"
	"path"
	"path/filepath"
	"sort"
	"strings"

	"github.com/juju/errors"
	"github.com/juju/names"
	jujutesting "github.com/juju/testing"
	jc "github.com/juju/testing/checkers"
	"github.com/juju/utils"
	gc "gopkg.in/check.v1"
	"gopkg.in/juju/charm.v6-unstable"
	"gopkg.in/juju/charmrepo.v2-unstable"
	"gopkg.in/juju/charmrepo.v2-unstable/csclient"
	csclientparams "gopkg.in/juju/charmrepo.v2-unstable/csclient/params"
	"gopkg.in/juju/charmstore.v5-unstable"
	"gopkg.in/macaroon-bakery.v1/bakery"
	"gopkg.in/macaroon-bakery.v1/bakery/checkers"
	"gopkg.in/macaroon-bakery.v1/bakerytest"
	"gopkg.in/macaroon-bakery.v1/httpbakery"
	"launchpad.net/gnuflag"

	"github.com/juju/juju/api"
	"github.com/juju/juju/apiserver/params"
	"github.com/juju/juju/cmd/juju/common"
	"github.com/juju/juju/cmd/modelcmd"
	"github.com/juju/juju/constraints"
	"github.com/juju/juju/environs/config"
	"github.com/juju/juju/instance"
	"github.com/juju/juju/juju/testing"
	"github.com/juju/juju/provider/dummy"
	"github.com/juju/juju/state"
	"github.com/juju/juju/storage/poolmanager"
	"github.com/juju/juju/storage/provider"
	"github.com/juju/juju/testcharms"
	coretesting "github.com/juju/juju/testing"
)

type DeploySuite struct {
	testing.RepoSuite
	common.CmdBlockHelper
}

func (s *DeploySuite) SetUpTest(c *gc.C) {
	s.RepoSuite.SetUpTest(c)
	s.CmdBlockHelper = common.NewCmdBlockHelper(s.APIState)
	c.Assert(s.CmdBlockHelper, gc.NotNil)
	s.AddCleanup(func(*gc.C) { s.CmdBlockHelper.Close() })
}

var _ = gc.Suite(&DeploySuite{})

func runDeploy(c *gc.C, args ...string) error {
	_, err := coretesting.RunCommand(c, NewDeployCommand(), args...)
	return err
}

var initErrorTests = []struct {
	args []string
	err  string
}{
	{
		args: nil,
		err:  `no charm or bundle specified`,
	}, {
		args: []string{"charm-name", "service-name", "hotdog"},
		err:  `unrecognized args: \["hotdog"\]`,
	}, {
		args: []string{"craziness", "burble-1"},
		err:  `invalid service name "burble-1"`,
	}, {
		args: []string{"craziness", "burble1", "-n", "0"},
		err:  `--num-units must be a positive integer`,
	}, {
		args: []string{"craziness", "burble1", "--to", "#:foo"},
		err:  `invalid --to parameter "#:foo"`,
	}, {
		args: []string{"craziness", "burble1", "--constraints", "gibber=plop"},
		err:  `invalid value "gibber=plop" for flag --constraints: unknown constraint "gibber"`,
	}, {
		args: []string{"charm", "service", "--force"},
		err:  `--force is only used with --series`,
	},
}

func (s *DeploySuite) TestInitErrors(c *gc.C) {
	for i, t := range initErrorTests {
		c.Logf("test %d", i)
		err := coretesting.InitCommand(NewDeployCommand(), t.args)
		c.Assert(err, gc.ErrorMatches, t.err)
	}
}

func (s *DeploySuite) TestNoCharmOrBundle(c *gc.C) {
	err := runDeploy(c, c.MkDir())
	c.Assert(err, gc.ErrorMatches, `no charm or bundle found at .*`)
}

func (s *DeploySuite) TestBlockDeploy(c *gc.C) {
	// Block operation
	s.BlockAllChanges(c, "TestBlockDeploy")
	ch := testcharms.Repo.CharmArchivePath(s.CharmsPath, "dummy")
	err := runDeploy(c, ch, "some-service-name", "--series", "quantal")
	s.AssertBlocked(c, err, ".*TestBlockDeploy.*")
}

func (s *DeploySuite) TestInvalidPath(c *gc.C) {
	err := runDeploy(c, "/home/nowhere")
	c.Assert(err, gc.ErrorMatches, `charm or bundle URL has invalid form: "/home/nowhere"`)
}

<<<<<<< HEAD
func (s *DeploySuite) TestPathWithNoCharmOrBundle(c *gc.C) {
=======
func (s *DeploySuite) TestInvalidFileFormat(c *gc.C) {
	path := filepath.Join(c.MkDir(), "bundle.yaml")
	err := ioutil.WriteFile(path, []byte(":"), 0600)
	c.Assert(err, jc.ErrorIsNil)
	err = runDeploy(c, path)
	c.Assert(err, gc.ErrorMatches, `invalid charm or bundle provided at ".*bundle.yaml"`)
}

func (s *DeploySuite) TestPathWithNoCharm(c *gc.C) {
>>>>>>> d59d13e0
	err := runDeploy(c, c.MkDir())
	c.Assert(err, gc.ErrorMatches, `no charm or bundle found at .*`)
}

func (s *DeploySuite) TestInvalidURL(c *gc.C) {
	err := runDeploy(c, "cs:craz~ness")
	c.Assert(err, gc.ErrorMatches, `URL has invalid charm or bundle name: "cs:craz~ness"`)
}

func (s *DeploySuite) TestCharmDir(c *gc.C) {
	ch := testcharms.Repo.ClonedDirPath(s.CharmsPath, "dummy")
	err := runDeploy(c, ch, "--series", "trusty")
	c.Assert(err, jc.ErrorIsNil)
	curl := charm.MustParseURL("local:trusty/dummy-1")
	s.AssertService(c, "dummy", curl, 1, 0)
}

func (s *DeploySuite) TestDeployFromPathRelativeDir(c *gc.C) {
	testcharms.Repo.ClonedDirPath(s.CharmsPath, "multi-series")
	wd, err := os.Getwd()
	c.Assert(err, jc.ErrorIsNil)
	defer os.Chdir(wd)
	err = os.Chdir(s.CharmsPath)
	c.Assert(err, jc.ErrorIsNil)
	err = runDeploy(c, "multi-series")
	c.Assert(err, gc.ErrorMatches, `.*path "multi-series" can not be a relative path`)
}

func (s *DeploySuite) TestDeployFromPathOldCharm(c *gc.C) {
	path := testcharms.Repo.ClonedDirPath(s.CharmsPath, "dummy")
	err := runDeploy(c, path, "--series", "precise")
	c.Assert(err, jc.ErrorIsNil)
	curl := charm.MustParseURL("local:precise/dummy-1")
	s.AssertService(c, "dummy", curl, 1, 0)
}

func (s *DeploySuite) TestDeployFromPathOldCharmMissingSeries(c *gc.C) {
	path := testcharms.Repo.ClonedDirPath(s.CharmsPath, "dummy")
	err := runDeploy(c, path)
	c.Assert(err, gc.ErrorMatches, "series not specified and charm does not define any")
}

func (s *DeploySuite) TestDeployFromPathDefaultSeries(c *gc.C) {
	path := testcharms.Repo.ClonedDirPath(s.CharmsPath, "multi-series")
	err := runDeploy(c, path)
	c.Assert(err, jc.ErrorIsNil)
	curl := charm.MustParseURL("local:precise/multi-series-1")
	s.AssertService(c, "multi-series", curl, 1, 0)
}

func (s *DeploySuite) TestDeployFromPath(c *gc.C) {
	path := testcharms.Repo.ClonedDirPath(s.CharmsPath, "multi-series")
	err := runDeploy(c, path, "--series", "trusty")
	c.Assert(err, jc.ErrorIsNil)
	curl := charm.MustParseURL("local:trusty/multi-series-1")
	s.AssertService(c, "multi-series", curl, 1, 0)
}

func (s *DeploySuite) TestDeployFromPathUnsupportedSeries(c *gc.C) {
	path := testcharms.Repo.ClonedDirPath(s.CharmsPath, "multi-series")
	err := runDeploy(c, path, "--series", "quantal")
	c.Assert(err, gc.ErrorMatches, `series "quantal" not supported by charm, supported series are: precise,trusty. Use --force to deploy the charm anyway.`)
}

func (s *DeploySuite) TestDeployFromPathUnsupportedSeriesForce(c *gc.C) {
	path := testcharms.Repo.ClonedDirPath(s.CharmsPath, "multi-series")
	err := runDeploy(c, path, "--series", "quantal", "--force")
	c.Assert(err, jc.ErrorIsNil)
	curl := charm.MustParseURL("local:quantal/multi-series-1")
	s.AssertService(c, "multi-series", curl, 1, 0)
}

func (s *DeploySuite) TestUpgradeCharmDir(c *gc.C) {
	// Add the charm, so the url will exist and a new revision will be
	// picked in service Deploy.
	dummyCharm := s.AddTestingCharm(c, "dummy")

	dirPath := testcharms.Repo.ClonedDirPath(s.CharmsPath, "dummy")
	err := runDeploy(c, dirPath, "--series", "quantal")
	c.Assert(err, jc.ErrorIsNil)
	upgradedRev := dummyCharm.Revision() + 1
	curl := dummyCharm.URL().WithRevision(upgradedRev)
	s.AssertService(c, "dummy", curl, 1, 0)
	// Check the charm dir was left untouched.
	ch, err := charm.ReadCharmDir(dirPath)
	c.Assert(err, jc.ErrorIsNil)
	c.Assert(ch.Revision(), gc.Equals, 1)
}

func (s *DeploySuite) TestCharmBundle(c *gc.C) {
	ch := testcharms.Repo.CharmArchivePath(s.CharmsPath, "dummy")
	err := runDeploy(c, ch, "some-service-name", "--series", "trusty")
	c.Assert(err, jc.ErrorIsNil)
	curl := charm.MustParseURL("local:trusty/dummy-1")
	s.AssertService(c, "some-service-name", curl, 1, 0)
}

func (s *DeploySuite) TestSubordinateCharm(c *gc.C) {
	ch := testcharms.Repo.CharmArchivePath(s.CharmsPath, "logging")
	err := runDeploy(c, ch, "--series", "trusty")
	c.Assert(err, jc.ErrorIsNil)
	curl := charm.MustParseURL("local:trusty/logging-1")
	s.AssertService(c, "logging", curl, 0, 0)
}

func (s *DeploySuite) TestConfig(c *gc.C) {
	ch := testcharms.Repo.CharmArchivePath(s.CharmsPath, "dummy")
	path := setupConfigFile(c, c.MkDir())
	err := runDeploy(c, ch, "dummy-service", "--config", path, "--series", "quantal")
	c.Assert(err, jc.ErrorIsNil)
	service, err := s.State.Service("dummy-service")
	c.Assert(err, jc.ErrorIsNil)
	settings, err := service.ConfigSettings()
	c.Assert(err, jc.ErrorIsNil)
	c.Assert(settings, gc.DeepEquals, charm.Settings{
		"skill-level": int64(9000),
		"username":    "admin001",
	})
}

func (s *DeploySuite) TestRelativeConfigPath(c *gc.C) {
	ch := testcharms.Repo.CharmArchivePath(s.CharmsPath, "dummy")
	// Putting a config file in home is okay as $HOME is set to a tempdir
	setupConfigFile(c, utils.Home())
	err := runDeploy(c, ch, "dummy-service", "--config", "~/testconfig.yaml", "--series", "quantal")
	c.Assert(err, jc.ErrorIsNil)
}

func (s *DeploySuite) TestConfigError(c *gc.C) {
	ch := testcharms.Repo.CharmArchivePath(s.CharmsPath, "dummy")
	path := setupConfigFile(c, c.MkDir())
	err := runDeploy(c, ch, "other-service", "--config", path, "--series", "quantal")
	c.Assert(err, gc.ErrorMatches, `no settings found for "other-service"`)
	_, err = s.State.Service("other-service")
	c.Assert(err, jc.Satisfies, errors.IsNotFound)
}

func (s *DeploySuite) TestConstraints(c *gc.C) {
	ch := testcharms.Repo.CharmArchivePath(s.CharmsPath, "dummy")
	err := runDeploy(c, ch, "--constraints", "mem=2G cpu-cores=2", "--series", "trusty")
	c.Assert(err, jc.ErrorIsNil)
	curl := charm.MustParseURL("local:trusty/dummy-1")
	service, _ := s.AssertService(c, "dummy", curl, 1, 0)
	cons, err := service.Constraints()
	c.Assert(err, jc.ErrorIsNil)
	c.Assert(cons, jc.DeepEquals, constraints.MustParse("mem=2G cpu-cores=2"))
}

func (s *DeploySuite) TestResources(c *gc.C) {
	ch := testcharms.Repo.CharmArchivePath(s.CharmsPath, "dummy")
	dir := c.MkDir()

	foopath := path.Join(dir, "foo")
	barpath := path.Join(dir, "bar")
	err := ioutil.WriteFile(foopath, []byte("foo"), 0600)
	c.Assert(err, jc.ErrorIsNil)
	err = ioutil.WriteFile(barpath, []byte("bar"), 0600)
	c.Assert(err, jc.ErrorIsNil)

	res1 := fmt.Sprintf("foo=%s", foopath)
	res2 := fmt.Sprintf("bar=%s", barpath)

	d := DeployCommand{}
	args := []string{ch, "--resource", res1, "--resource", res2, "--series", "quantal"}

	err = coretesting.InitCommand(modelcmd.Wrap(&d), args)
	c.Assert(err, jc.ErrorIsNil)
	c.Assert(d.Resources, gc.DeepEquals, map[string]string{
		"foo": foopath,
		"bar": barpath,
	})
}

<<<<<<< HEAD
=======
// TODO(ericsnow) Add tests for charmstore-based resources once the
// endpoints are implemented.

func (s *DeploySuite) TestNetworksIsDeprecated(c *gc.C) {
	testcharms.Repo.CharmArchivePath(s.SeriesPath, "dummy")
	err := runDeploy(c, "local:dummy", "--networks", ", net1, net2 , ", "--constraints", "mem=2G cpu-cores=2 networks=net1,net0,^net3,^net4")
	c.Assert(err, gc.ErrorMatches, "use of --networks is deprecated. Please use spaces")
}

// TODO(wallyworld) - add another test that deploy with storage fails for older environments
// (need deploy client to be refactored to use API stub)
>>>>>>> d59d13e0
func (s *DeploySuite) TestStorage(c *gc.C) {
	pm := poolmanager.New(state.NewStateSettings(s.State))
	_, err := pm.Create("loop-pool", provider.LoopProviderType, map[string]interface{}{"foo": "bar"})
	c.Assert(err, jc.ErrorIsNil)

	ch := testcharms.Repo.CharmArchivePath(s.CharmsPath, "storage-block")
	err = runDeploy(c, ch, "--storage", "data=loop-pool,1G", "--series", "trusty")
	c.Assert(err, jc.ErrorIsNil)
	curl := charm.MustParseURL("local:trusty/storage-block-1")
	service, _ := s.AssertService(c, "storage-block", curl, 1, 0)

	cons, err := service.StorageConstraints()
	c.Assert(err, jc.ErrorIsNil)
	c.Assert(cons, jc.DeepEquals, map[string]state.StorageConstraints{
		"data": {
			Pool:  "loop-pool",
			Count: 1,
			Size:  1024,
		},
		"allecto": {
			Pool:  "loop",
			Count: 0,
			Size:  1024,
		},
	})
}

func (s *DeploySuite) TestPlacement(c *gc.C) {
	ch := testcharms.Repo.ClonedDirPath(s.CharmsPath, "dummy")
	// Add a machine that will be ignored due to placement directive.
	machine, err := s.State.AddMachine(coretesting.FakeDefaultSeries, state.JobHostUnits)
	c.Assert(err, jc.ErrorIsNil)

	err = runDeploy(c, ch, "-n", "1", "--to", "valid", "--series", "quantal")
	c.Assert(err, jc.ErrorIsNil)

	svc, err := s.State.Service("dummy")
	c.Assert(err, jc.ErrorIsNil)

	// manually run staged assignments
	errs, err := s.APIState.UnitAssigner().AssignUnits([]names.UnitTag{names.NewUnitTag("dummy/0")})
	c.Assert(errs, gc.DeepEquals, []error{nil})
	c.Assert(err, jc.ErrorIsNil)

	units, err := svc.AllUnits()
	c.Assert(err, jc.ErrorIsNil)
	c.Assert(units, gc.HasLen, 1)
	mid, err := units[0].AssignedMachineId()
	c.Assert(err, jc.ErrorIsNil)
	c.Assert(mid, gc.Not(gc.Equals), machine.Id())
}

func (s *DeploySuite) TestSubordinateConstraints(c *gc.C) {
	ch := testcharms.Repo.CharmArchivePath(s.CharmsPath, "logging")
	err := runDeploy(c, ch, "--constraints", "mem=1G", "--series", "quantal")
	c.Assert(err, gc.ErrorMatches, "cannot use --constraints with subordinate service")
}

func (s *DeploySuite) TestNumUnits(c *gc.C) {
	ch := testcharms.Repo.CharmArchivePath(s.CharmsPath, "dummy")
	err := runDeploy(c, ch, "-n", "13", "--series", "trusty")
	c.Assert(err, jc.ErrorIsNil)
	curl := charm.MustParseURL("local:trusty/dummy-1")
	s.AssertService(c, "dummy", curl, 13, 0)
}

func (s *DeploySuite) TestNumUnitsSubordinate(c *gc.C) {
	ch := testcharms.Repo.CharmArchivePath(s.CharmsPath, "logging")
	err := runDeploy(c, "--num-units", "3", ch, "--series", "quantal")
	c.Assert(err, gc.ErrorMatches, "cannot use --num-units or --to with subordinate service")
	_, err = s.State.Service("dummy")
	c.Assert(err, gc.ErrorMatches, `service "dummy" not found`)
}

func (s *DeploySuite) assertForceMachine(c *gc.C, machineId string) {
	svc, err := s.State.Service("portlandia")
	c.Assert(err, jc.ErrorIsNil)

	// manually run staged assignments
	errs, err := s.APIState.UnitAssigner().AssignUnits([]names.UnitTag{names.NewUnitTag("portlandia/0")})
	c.Assert(errs, gc.DeepEquals, []error{nil})
	c.Assert(err, jc.ErrorIsNil)

	units, err := svc.AllUnits()
	c.Assert(err, jc.ErrorIsNil)
	c.Assert(units, gc.HasLen, 1)

	mid, err := units[0].AssignedMachineId()
	c.Assert(err, jc.ErrorIsNil)
	c.Assert(mid, gc.Equals, machineId)
}

func (s *DeploySuite) TestForceMachine(c *gc.C) {
	ch := testcharms.Repo.CharmArchivePath(s.CharmsPath, "dummy")
	machine, err := s.State.AddMachine(coretesting.FakeDefaultSeries, state.JobHostUnits)
	c.Assert(err, jc.ErrorIsNil)
	err = runDeploy(c, "--to", machine.Id(), ch, "portlandia", "--series", coretesting.FakeDefaultSeries)
	c.Assert(err, jc.ErrorIsNil)
	s.assertForceMachine(c, machine.Id())
}

func (s *DeploySuite) TestForceMachineExistingContainer(c *gc.C) {
	ch := testcharms.Repo.CharmArchivePath(s.CharmsPath, "dummy")
	template := state.MachineTemplate{
		Series: coretesting.FakeDefaultSeries,
		Jobs:   []state.MachineJob{state.JobHostUnits},
	}
	container, err := s.State.AddMachineInsideNewMachine(template, template, instance.LXC)
	c.Assert(err, jc.ErrorIsNil)
	err = runDeploy(c, "--to", container.Id(), ch, "portlandia", "--series", coretesting.FakeDefaultSeries)
	c.Assert(err, jc.ErrorIsNil)
	s.assertForceMachine(c, container.Id())
	machines, err := s.State.AllMachines()
	c.Assert(err, jc.ErrorIsNil)
	c.Assert(machines, gc.HasLen, 2)
}

func (s *DeploySuite) TestForceMachineNewContainer(c *gc.C) {
	ch := testcharms.Repo.CharmArchivePath(s.CharmsPath, "dummy")
	machine, err := s.State.AddMachine(coretesting.FakeDefaultSeries, state.JobHostUnits)
	c.Assert(err, jc.ErrorIsNil)
	err = runDeploy(c, "--to", "lxc:"+machine.Id(), ch, "portlandia", "--series", coretesting.FakeDefaultSeries)
	c.Assert(err, jc.ErrorIsNil)
	s.assertForceMachine(c, machine.Id()+"/lxc/0")

	for a := coretesting.LongAttempt.Start(); a.Next(); {
		machines, err := s.State.AllMachines()
		c.Assert(err, jc.ErrorIsNil)
		if !a.HasNext() {
			c.Assert(machines, gc.HasLen, 2)
			break
		}
		if len(machines) == 2 {
			break
		}
	}
}

func (s *DeploySuite) TestForceMachineNotFound(c *gc.C) {
	ch := testcharms.Repo.CharmArchivePath(s.CharmsPath, "dummy")
	err := runDeploy(c, "--to", "42", ch, "portlandia", "--series", "quantal")
	c.Assert(err, gc.ErrorMatches, `cannot deploy "portlandia" to machine 42: machine 42 not found`)
	_, err = s.State.Service("portlandia")
	c.Assert(err, gc.ErrorMatches, `service "portlandia" not found`)
}

func (s *DeploySuite) TestForceMachineSubordinate(c *gc.C) {
	machine, err := s.State.AddMachine(coretesting.FakeDefaultSeries, state.JobHostUnits)
	c.Assert(err, jc.ErrorIsNil)
	ch := testcharms.Repo.CharmArchivePath(s.CharmsPath, "logging")
	err = runDeploy(c, "--to", machine.Id(), ch, "--series", "quantal")
	c.Assert(err, gc.ErrorMatches, "cannot use --num-units or --to with subordinate service")
	_, err = s.State.Service("dummy")
	c.Assert(err, gc.ErrorMatches, `service "dummy" not found`)
}

func (s *DeploySuite) TestNonLocalCannotHostUnits(c *gc.C) {
	err := runDeploy(c, "--to", "0", "local:dummy", "portlandia")
	c.Assert(err, gc.Not(gc.ErrorMatches), "machine 0 is the controller for a local model and cannot host units")
}

func (s *DeploySuite) TestCharmSeries(c *gc.C) {
	deploySeriesTests := []struct {
		requestedSeries string
		force           bool
		seriesFromCharm string
		supportedSeries []string
		modelSeries     string
		ltsSeries       string
		expectedSeries  string
		message         string
		err             string
	}{{
		ltsSeries:       "precise",
		modelSeries:     "wily",
		supportedSeries: []string{"trusty", "precise"},
		expectedSeries:  "trusty",
		message:         "with the default charm metadata series %q",
	}, {
		requestedSeries: "trusty",
		seriesFromCharm: "trusty",
		expectedSeries:  "trusty",
		message:         "with the user specified series %q",
	}, {
		requestedSeries: "wily",
		seriesFromCharm: "trusty",
		err:             `series "wily" not supported by charm, supported series are: trusty`,
	}, {
		requestedSeries: "wily",
		supportedSeries: []string{"trusty", "precise"},
		err:             `series "wily" not supported by charm, supported series are: trusty,precise`,
	}, {
		ltsSeries: config.LatestLtsSeries(),
		err:       `series .* not supported by charm, supported series are: .*`,
	}, {
		modelSeries: "xenial",
		err:         `series "xenial" not supported by charm, supported series are: .*`,
	}, {
		requestedSeries: "wily",
		seriesFromCharm: "trusty",
		expectedSeries:  "wily",
		message:         "with the user specified series %q",
		force:           true,
	}, {
		requestedSeries: "wily",
		supportedSeries: []string{"trusty", "precise"},
		expectedSeries:  "wily",
		message:         "with the user specified series %q",
		force:           true,
	}, {
		ltsSeries:      config.LatestLtsSeries(),
		force:          true,
		expectedSeries: config.LatestLtsSeries(),
		message:        "with the latest LTS series %q",
	}, {
		ltsSeries:      "precise",
		modelSeries:    "xenial",
		force:          true,
		expectedSeries: "xenial",
		message:        "with the configured model default series %q",
	}}

	for i, test := range deploySeriesTests {
		c.Logf("test %d", i)
		cfg, err := config.New(config.UseDefaults, dummy.SampleConfig().Merge(coretesting.Attrs{
			"default-series": test.modelSeries,
		}))
		c.Assert(err, jc.ErrorIsNil)
		series, msg, err := charmSeries(test.requestedSeries, test.seriesFromCharm, test.supportedSeries, test.force, cfg)
		if test.err != "" {
			c.Check(err, gc.ErrorMatches, test.err)
			continue
		}
		c.Assert(err, jc.ErrorIsNil)
		c.Check(series, gc.Equals, test.expectedSeries)
		c.Check(msg, gc.Matches, test.message)
	}
}

type DeployLocalSuite struct {
	testing.RepoSuite
}

var _ = gc.Suite(&DeployLocalSuite{})

func (s *DeployLocalSuite) SetUpTest(c *gc.C) {
	s.RepoSuite.SetUpTest(c)
}

// setupConfigFile creates a configuration file for testing set
// with the --config argument specifying a configuration file.
func setupConfigFile(c *gc.C, dir string) string {
	ctx := coretesting.ContextForDir(c, dir)
	path := ctx.AbsPath("testconfig.yaml")
	content := []byte("dummy-service:\n  skill-level: 9000\n  username: admin001\n\n")
	err := ioutil.WriteFile(path, content, 0666)
	c.Assert(err, jc.ErrorIsNil)
	return path
}

type DeployCharmStoreSuite struct {
	charmStoreSuite
}

var _ = gc.Suite(&DeployCharmStoreSuite{})

var deployAuthorizationTests = []struct {
	about        string
	uploadURL    string
	deployURL    string
	readPermUser string
	expectError  string
	expectOutput string
}{{
	about:     "public charm, success",
	uploadURL: "cs:~bob/trusty/wordpress1-10",
	deployURL: "cs:~bob/trusty/wordpress1",
	expectOutput: `
Added charm "cs:~bob/trusty/wordpress1-10" to the model.
Deploying charm "cs:~bob/trusty/wordpress1-10" with the charm series "trusty".`,
}, {
	about:     "public charm, fully resolved, success",
	uploadURL: "cs:~bob/trusty/wordpress2-10",
	deployURL: "cs:~bob/trusty/wordpress2-10",
	expectOutput: `
Added charm "cs:~bob/trusty/wordpress2-10" to the model.
Deploying charm "cs:~bob/trusty/wordpress2-10" with the charm series "trusty".`,
}, {
	about:        "non-public charm, success",
	uploadURL:    "cs:~bob/trusty/wordpress3-10",
	deployURL:    "cs:~bob/trusty/wordpress3",
	readPermUser: clientUserName,
	expectOutput: `
Added charm "cs:~bob/trusty/wordpress3-10" to the model.
Deploying charm "cs:~bob/trusty/wordpress3-10" with the charm series "trusty".`,
}, {
	about:        "non-public charm, fully resolved, success",
	uploadURL:    "cs:~bob/trusty/wordpress4-10",
	deployURL:    "cs:~bob/trusty/wordpress4-10",
	readPermUser: clientUserName,
	expectOutput: `
Added charm "cs:~bob/trusty/wordpress4-10" to the model.
Deploying charm "cs:~bob/trusty/wordpress4-10" with the charm series "trusty".`,
}, {
	about:        "non-public charm, access denied",
	uploadURL:    "cs:~bob/trusty/wordpress5-10",
	deployURL:    "cs:~bob/trusty/wordpress5",
	readPermUser: "bob",
	expectError:  `cannot resolve (charm )?URL "cs:~bob/trusty/wordpress5": cannot get "/~bob/trusty/wordpress5/meta/any\?include=id&include=supported-series&include=published": unauthorized: access denied for user "client-username"`,
}, {
	about:        "non-public charm, fully resolved, access denied",
	uploadURL:    "cs:~bob/trusty/wordpress6-47",
	deployURL:    "cs:~bob/trusty/wordpress6-47",
	readPermUser: "bob",
	expectError:  `cannot resolve charm URL "cs:~bob/trusty/wordpress6-47": cannot get "/~bob/trusty/wordpress6-47/meta/any\?include=id&include=supported-series&include=published": unauthorized: access denied for user "client-username"`,
}, {
	about:     "public bundle, success",
	uploadURL: "cs:~bob/bundle/wordpress-simple1-42",
	deployURL: "cs:~bob/bundle/wordpress-simple1",
	expectOutput: `
added charm cs:trusty/mysql-0
service mysql deployed (charm: cs:trusty/mysql-0)
added charm cs:trusty/wordpress-1
service wordpress deployed (charm: cs:trusty/wordpress-1)
related wordpress:db and mysql:server
added mysql/0 unit to new machine
added wordpress/0 unit to new machine
deployment of bundle "cs:~bob/bundle/wordpress-simple1-42" completed`,
}, {
	about:        "non-public bundle, success",
	uploadURL:    "cs:~bob/bundle/wordpress-simple2-0",
	deployURL:    "cs:~bob/bundle/wordpress-simple2-0",
	readPermUser: clientUserName,
	expectOutput: `
added charm cs:trusty/mysql-0
reusing service mysql (charm: cs:trusty/mysql-0)
added charm cs:trusty/wordpress-1
reusing service wordpress (charm: cs:trusty/wordpress-1)
wordpress:db and mysql:server are already related
avoid adding new units to service mysql: 1 unit already present
avoid adding new units to service wordpress: 1 unit already present
deployment of bundle "cs:~bob/bundle/wordpress-simple2-0" completed`,
}, {
	about:        "non-public bundle, access denied",
	uploadURL:    "cs:~bob/bundle/wordpress-simple3-47",
	deployURL:    "cs:~bob/bundle/wordpress-simple3",
	readPermUser: "bob",
	expectError:  `cannot resolve charm URL "cs:~bob/bundle/wordpress-simple3": cannot get "/~bob/bundle/wordpress-simple3/meta/any\?include=id&include=supported-series&include=published": unauthorized: access denied for user "client-username"`,
}}

func (s *DeployCharmStoreSuite) TestDeployAuthorization(c *gc.C) {
	// Upload the two charms required to upload the bundle.
	testcharms.UploadCharm(c, s.client, "trusty/mysql-0", "mysql")
	testcharms.UploadCharm(c, s.client, "trusty/wordpress-1", "wordpress")

	// Run the tests.
	for i, test := range deployAuthorizationTests {
		c.Logf("test %d: %s", i, test.about)

		// Upload the charm or bundle under test.
		url := charm.MustParseURL(test.uploadURL)
		if url.Series == "bundle" {
			url, _ = testcharms.UploadBundle(c, s.client, test.uploadURL, "wordpress-simple")
		} else {
			url, _ = testcharms.UploadCharm(c, s.client, test.uploadURL, "wordpress")
		}

		// Change the ACL of the uploaded entity if required in this case.
		if test.readPermUser != "" {
			s.changeReadPerm(c, url, test.readPermUser)
		}
		ctx, err := coretesting.RunCommand(c, NewDeployCommand(), test.deployURL, fmt.Sprintf("wordpress%d", i))
		if test.expectError != "" {
			c.Check(err, gc.ErrorMatches, test.expectError)
			continue
		}
		c.Assert(err, jc.ErrorIsNil)
		output := strings.Trim(coretesting.Stderr(ctx), "\n")
		c.Check(output, gc.Equals, strings.TrimSpace(test.expectOutput))
	}
}

func (s *DeployCharmStoreSuite) TestDeployWithTermsSuccess(c *gc.C) {
	testcharms.UploadCharm(c, s.client, "trusty/terms1-1", "terms1")
	output, err := runDeployCommand(c, "trusty/terms1")
	c.Assert(err, jc.ErrorIsNil)
	expectedOutput := `
Added charm "cs:trusty/terms1-1" to the model.
Deploying charm "cs:trusty/terms1-1" with the charm series "trusty".
Deployment under prior agreement to terms: term1/1 term3/1
`
	c.Assert(output, gc.Equals, strings.TrimSpace(expectedOutput))
	s.assertCharmsUploaded(c, "cs:trusty/terms1-1")
	s.assertServicesDeployed(c, map[string]serviceInfo{
		"terms1": {charm: "cs:trusty/terms1-1"},
	})
	_, err = s.State.Unit("terms1/0")
	c.Assert(err, jc.ErrorIsNil)
}

func (s *DeployCharmStoreSuite) TestDeployWithTermsNotSigned(c *gc.C) {
	s.termsDischargerError = &httpbakery.Error{
		Message: "term agreement required: term/1 term/2",
		Code:    "term agreement required",
	}
	testcharms.UploadCharm(c, s.client, "quantal/terms1-1", "terms1")
	_, err := runDeployCommand(c, "quantal/terms1")
	expectedError := `Declined: please agree to the following terms term/1 term/2. Try: "juju agree term/1 term/2"`
	c.Assert(err, gc.ErrorMatches, expectedError)
}

func (s *DeployCharmStoreSuite) TestDeployWithChannel(c *gc.C) {
	ch := testcharms.Repo.CharmArchive(c.MkDir(), "wordpress")
	id := charm.MustParseURL("cs:~client-username/precise/wordpress-0")
	err := s.client.UploadCharmWithRevision(id, ch, -1)
	c.Assert(err, gc.IsNil)

	err = s.client.Publish(id, []csclientparams.Channel{csclientparams.DevelopmentChannel}, nil)
	c.Assert(err, gc.IsNil)

	_, err = runDeployCommand(c, "--channel", "development", "~client-username/wordpress")
	c.Assert(err, gc.IsNil)
	s.assertCharmsUploaded(c, "cs:~client-username/precise/wordpress-0")
	s.assertServicesDeployed(c, map[string]serviceInfo{
		"wordpress": {charm: "cs:~client-username/precise/wordpress-0"},
	})
}

const (
	// clientUserCookie is the name of the cookie which is
	// used to signal to the charmStoreSuite macaroon discharger
	// that the client is a juju client rather than the juju environment.
	clientUserCookie = "client"

	// clientUserName is the name chosen for the juju client
	// when it has authorized.
	clientUserName = "client-username"
)

// charmStoreSuite is a suite fixture that puts the machinery in
// place to allow testing code that calls addCharmViaAPI.
type charmStoreSuite struct {
	testing.JujuConnSuite
	handler              charmstore.HTTPCloseHandler
	srv                  *httptest.Server
	client               *csclient.Client
	discharger           *bakerytest.Discharger
	termsDischarger      *bakerytest.Discharger
	termsDischargerError error
	termsString          string
}

func (s *charmStoreSuite) SetUpTest(c *gc.C) {
	s.JujuConnSuite.SetUpTest(c)

	// Set up the third party discharger.
	s.discharger = bakerytest.NewDischarger(nil, func(req *http.Request, cond string, arg string) ([]checkers.Caveat, error) {
		cookie, err := req.Cookie(clientUserCookie)
		if err != nil {
			return nil, errors.Annotate(err, "discharge denied to non-clients")
		}
		return []checkers.Caveat{
			checkers.DeclaredCaveat("username", cookie.Value),
		}, nil
	})

	s.termsDischargerError = nil
	// Set up the third party terms discharger.
	s.termsDischarger = bakerytest.NewDischarger(nil, func(req *http.Request, cond string, arg string) ([]checkers.Caveat, error) {
		s.termsString = arg
		return nil, s.termsDischargerError
	})
	s.termsString = ""

	keyring := bakery.NewPublicKeyRing()

	pk, err := httpbakery.PublicKeyForLocation(http.DefaultClient, s.discharger.Location())
	c.Assert(err, gc.IsNil)
	err = keyring.AddPublicKeyForLocation(s.discharger.Location(), true, pk)
	c.Assert(err, gc.IsNil)

	pk, err = httpbakery.PublicKeyForLocation(http.DefaultClient, s.termsDischarger.Location())
	c.Assert(err, gc.IsNil)
	err = keyring.AddPublicKeyForLocation(s.termsDischarger.Location(), true, pk)
	c.Assert(err, gc.IsNil)

	// Set up the charm store testing server.
	db := s.Session.DB("juju-testing")
	params := charmstore.ServerParams{
		AuthUsername:     "test-user",
		AuthPassword:     "test-password",
		IdentityLocation: s.discharger.Location(),
		PublicKeyLocator: keyring,
		TermsLocation:    s.termsDischarger.Location(),
	}
	handler, err := charmstore.NewServer(db, nil, "", params, charmstore.V5)
	c.Assert(err, jc.ErrorIsNil)
	s.handler = handler
	s.srv = httptest.NewServer(handler)
	c.Logf("started charmstore on %v", s.srv.URL)
	s.client = csclient.New(csclient.Params{
		URL:      s.srv.URL,
		User:     params.AuthUsername,
		Password: params.AuthPassword,
	})

	// Initialize the charm cache dir.
	s.PatchValue(&charmrepo.CacheDir, c.MkDir())

	// Point the CLI to the charm store testing server.
	s.PatchValue(&newCharmStoreClient, func(client *httpbakery.Client) *csclient.Client {
		// Add a cookie so that the discharger can detect whether the
		// HTTP client is the juju environment or the juju client.
		lurl, err := url.Parse(s.discharger.Location())
		c.Assert(err, jc.ErrorIsNil)
		client.Jar.SetCookies(lurl, []*http.Cookie{{
			Name:  clientUserCookie,
			Value: clientUserName,
		}})
		return csclient.New(csclient.Params{
			URL:          s.srv.URL,
			BakeryClient: client,
		})
	})

	// Point the Juju API server to the charm store testing server.
	s.PatchValue(&csclient.ServerURL, s.srv.URL)

	s.PatchValue(&getApiClient, func(*httpbakery.Client) (apiClient, error) {
		return &mockBudgetAPIClient{&jujutesting.Stub{}}, nil
	})
}

func (s *charmStoreSuite) TearDownTest(c *gc.C) {
	s.discharger.Close()
	s.handler.Close()
	s.srv.Close()
	s.JujuConnSuite.TearDownTest(c)
}

// changeReadPerm changes the read permission of the given charm URL.
// The charm must be present in the testing charm store.
func (s *charmStoreSuite) changeReadPerm(c *gc.C, url *charm.URL, perms ...string) {
	err := s.client.Put("/"+url.Path()+"/meta/perm/read", perms)
	c.Assert(err, jc.ErrorIsNil)
}

// assertCharmsUploaded checks that the given charm ids have been uploaded.
func (s *charmStoreSuite) assertCharmsUploaded(c *gc.C, ids ...string) {
	charms, err := s.State.AllCharms()
	c.Assert(err, jc.ErrorIsNil)
	uploaded := make([]string, len(charms))
	for i, charm := range charms {
		uploaded[i] = charm.URL().String()
	}
	c.Assert(uploaded, jc.SameContents, ids)
}

// serviceInfo holds information about a deployed service.
type serviceInfo struct {
	charm            string
	config           charm.Settings
	constraints      constraints.Value
	exposed          bool
	storage          map[string]state.StorageConstraints
	endpointBindings map[string]string
}

// assertDeployedServiceBindings checks that services were deployed into the
// expected spaces. It is separate to assertServicesDeployed because it is only
// relevant to a couple of tests.
func (s *charmStoreSuite) assertDeployedServiceBindings(c *gc.C, info map[string]serviceInfo) {
	services, err := s.State.AllServices()
	c.Assert(err, jc.ErrorIsNil)

	for _, service := range services {
		endpointBindings, err := service.EndpointBindings()
		c.Assert(err, jc.ErrorIsNil)
		c.Assert(endpointBindings, jc.DeepEquals, info[service.Name()].endpointBindings)
	}
}

// assertServicesDeployed checks that the given services have been deployed.
func (s *charmStoreSuite) assertServicesDeployed(c *gc.C, info map[string]serviceInfo) {
	services, err := s.State.AllServices()
	c.Assert(err, jc.ErrorIsNil)
	deployed := make(map[string]serviceInfo, len(services))
	for _, service := range services {
		charm, _ := service.CharmURL()
		config, err := service.ConfigSettings()
		c.Assert(err, jc.ErrorIsNil)
		if len(config) == 0 {
			config = nil
		}
		constraints, err := service.Constraints()
		c.Assert(err, jc.ErrorIsNil)
		storage, err := service.StorageConstraints()
		c.Assert(err, jc.ErrorIsNil)
		if len(storage) == 0 {
			storage = nil
		}
		deployed[service.Name()] = serviceInfo{
			charm:       charm.String(),
			config:      config,
			constraints: constraints,
			exposed:     service.IsExposed(),
			storage:     storage,
		}
	}
	c.Assert(deployed, jc.DeepEquals, info)
}

// assertRelationsEstablished checks that the given relations have been set.
func (s *charmStoreSuite) assertRelationsEstablished(c *gc.C, relations ...string) {
	rs, err := s.State.AllRelations()
	c.Assert(err, jc.ErrorIsNil)
	established := make([]string, len(rs))
	for i, r := range rs {
		established[i] = r.String()
	}
	c.Assert(established, jc.SameContents, relations)
}

// assertUnitsCreated checks that the given units have been created. The
// expectedUnits argument maps unit names to machine names.
func (s *charmStoreSuite) assertUnitsCreated(c *gc.C, expectedUnits map[string]string) {
	machines, err := s.State.AllMachines()
	c.Assert(err, jc.ErrorIsNil)
	created := make(map[string]string)
	for _, m := range machines {
		id := m.Id()
		units, err := s.State.UnitsFor(id)
		c.Assert(err, jc.ErrorIsNil)
		for _, u := range units {
			created[u.Name()] = id
		}
	}
	c.Assert(created, jc.DeepEquals, expectedUnits)
}

type testMetricCredentialsSetter struct {
	assert func(string, []byte)
	err    error
}

func (t *testMetricCredentialsSetter) SetMetricCredentials(serviceName string, data []byte) error {
	t.assert(serviceName, data)
	return t.err
}

func (t *testMetricCredentialsSetter) Close() error {
	return nil
}

func (s *DeployCharmStoreSuite) TestAddMetricCredentials(c *gc.C) {
	var called bool
	setter := &testMetricCredentialsSetter{
		assert: func(serviceName string, data []byte) {
			called = true
			c.Assert(serviceName, gc.DeepEquals, "metered")
			var b []byte
			err := json.Unmarshal(data, &b)
			c.Assert(err, gc.IsNil)
			c.Assert(string(b), gc.Equals, "hello registration")
		},
	}

	cleanup := jujutesting.PatchValue(&getMetricCredentialsAPI, func(_ api.Connection) (metricCredentialsAPI, error) {
		return setter, nil
	})
	defer cleanup()

	stub := &jujutesting.Stub{}
	handler := &testMetricsRegistrationHandler{Stub: stub}
	server := httptest.NewServer(handler)
	defer server.Close()

	testcharms.UploadCharm(c, s.client, "cs:quantal/metered-1", "metered")
	deploy := &DeployCommand{Steps: []DeployStep{&RegisterMeteredCharm{RegisterURL: server.URL, QueryURL: server.URL}}}
	_, err := coretesting.RunCommand(c, modelcmd.Wrap(deploy), "cs:quantal/metered-1", "--plan", "someplan")
	c.Assert(err, jc.ErrorIsNil)
	curl := charm.MustParseURL("cs:quantal/metered-1")
	svc, err := s.State.Service("metered")
	c.Assert(err, jc.ErrorIsNil)
	ch, _, err := svc.Charm()
	c.Assert(err, jc.ErrorIsNil)
	c.Assert(ch.URL(), gc.DeepEquals, curl)
	c.Assert(called, jc.IsTrue)
	modelUUID := s.Environ.Config().UUID()
	stub.CheckCalls(c, []jujutesting.StubCall{{
		"Authorize", []interface{}{metricRegistrationPost{
			ModelUUID:   modelUUID,
			CharmURL:    "cs:quantal/metered-1",
			ServiceName: "metered",
			PlanURL:     "someplan",
			Budget:      "personal",
			Limit:       "0",
		}},
	}})
}

func (s *DeployCharmStoreSuite) TestAddMetricCredentialsDefaultPlan(c *gc.C) {
	var called bool
	setter := &testMetricCredentialsSetter{
		assert: func(serviceName string, data []byte) {
			called = true
			c.Assert(serviceName, gc.DeepEquals, "metered")
			var b []byte
			err := json.Unmarshal(data, &b)
			c.Assert(err, gc.IsNil)
			c.Assert(string(b), gc.Equals, "hello registration")
		},
	}

	cleanup := jujutesting.PatchValue(&getMetricCredentialsAPI, func(_ api.Connection) (metricCredentialsAPI, error) {
		return setter, nil
	})
	defer cleanup()

	stub := &jujutesting.Stub{}
	handler := &testMetricsRegistrationHandler{Stub: stub}
	server := httptest.NewServer(handler)
	defer server.Close()

	testcharms.UploadCharm(c, s.client, "cs:quantal/metered-1", "metered")
	deploy := &DeployCommand{Steps: []DeployStep{&RegisterMeteredCharm{RegisterURL: server.URL, QueryURL: server.URL}}}
	_, err := coretesting.RunCommand(c, modelcmd.Wrap(deploy), "cs:quantal/metered-1")
	c.Assert(err, jc.ErrorIsNil)
	curl := charm.MustParseURL("cs:quantal/metered-1")
	svc, err := s.State.Service("metered")
	c.Assert(err, jc.ErrorIsNil)
	ch, _, err := svc.Charm()
	c.Assert(err, jc.ErrorIsNil)
	c.Assert(ch.URL(), gc.DeepEquals, curl)
	c.Assert(called, jc.IsTrue)
	modelUUID := s.Environ.Config().UUID()
	stub.CheckCalls(c, []jujutesting.StubCall{{
		"DefaultPlan", []interface{}{"cs:quantal/metered-1"},
	}, {
		"Authorize", []interface{}{metricRegistrationPost{
			ModelUUID:   modelUUID,
			CharmURL:    "cs:quantal/metered-1",
			ServiceName: "metered",
			PlanURL:     "thisplan",
			Budget:      "personal",
			Limit:       "0",
		}},
	}})
}

func (s *DeploySuite) TestAddMetricCredentialsDefaultForUnmeteredCharm(c *gc.C) {
	var called bool
	setter := &testMetricCredentialsSetter{
		assert: func(serviceName string, data []byte) {
			called = true
			c.Assert(serviceName, gc.DeepEquals, "dummy")
			c.Assert(data, gc.DeepEquals, []byte{})
		},
	}

	cleanup := jujutesting.PatchValue(&getMetricCredentialsAPI, func(_ api.Connection) (metricCredentialsAPI, error) {
		return setter, nil
	})
	defer cleanup()

	ch := testcharms.Repo.ClonedDirPath(s.CharmsPath, "dummy")

	deploy := &DeployCommand{Steps: []DeployStep{&RegisterMeteredCharm{}}}
	_, err := coretesting.RunCommand(c, modelcmd.Wrap(deploy), ch, "--series", "trusty")
	c.Assert(err, jc.ErrorIsNil)
	curl := charm.MustParseURL("local:trusty/dummy-1")
	s.AssertService(c, "dummy", curl, 1, 0)
	c.Assert(called, jc.IsFalse)
}

func (s *DeploySuite) TestDeployFlags(c *gc.C) {
	command := DeployCommand{}
	flagSet := gnuflag.NewFlagSet(command.Info().Name, gnuflag.ContinueOnError)
	command.SetFlags(flagSet)
	c.Assert(command.flagSet, jc.DeepEquals, flagSet)
	// Add to the slice below if a new flag is introduced which is valid for
	// both charms and bundles.
<<<<<<< HEAD
	charmAndBundleFlags := []string{"storage"}
=======
	charmAndBundleFlags := []string{"channel", "repository", "storage"}
>>>>>>> d59d13e0
	var allFlags []string
	flagSet.VisitAll(func(flag *gnuflag.Flag) {
		allFlags = append(allFlags, flag.Name)
	})
	declaredFlags := append(charmAndBundleFlags, charmOnlyFlags...)
	declaredFlags = append(declaredFlags, bundleOnlyFlags...)
	sort.Strings(declaredFlags)
	c.Assert(declaredFlags, jc.DeepEquals, allFlags)
}

func (s *DeployCharmStoreSuite) TestDeployCharmWithSomeEndpointBindingsSpecifiedSuccess(c *gc.C) {
	_, err := s.State.AddSpace("db", "", nil, false)
	c.Assert(err, jc.ErrorIsNil)
	_, err = s.State.AddSpace("public", "", nil, false)
	c.Assert(err, jc.ErrorIsNil)

	testcharms.UploadCharm(c, s.client, "cs:quantal/wordpress-extra-bindings-1", "wordpress-extra-bindings")
	err = runDeploy(c, "cs:quantal/wordpress-extra-bindings-1", "--bind", "db=db db-client=db public admin-api=public")
	c.Assert(err, jc.ErrorIsNil)
	s.assertServicesDeployed(c, map[string]serviceInfo{
		"wordpress-extra-bindings": {charm: "cs:quantal/wordpress-extra-bindings-1"},
	})
	s.assertDeployedServiceBindings(c, map[string]serviceInfo{
		"wordpress-extra-bindings": {
			endpointBindings: map[string]string{
				"cache":           "public",
				"url":             "public",
				"logging-dir":     "public",
				"monitoring-port": "public",
				"db":              "db",
				"db-client":       "db",
				"admin-api":       "public",
				"foo-bar":         "public",
				"cluster":         "public",
			},
		},
	})
}

func (s *DeployCharmStoreSuite) TestDeployCharmsEndpointNotImplemented(c *gc.C) {
	setter := &testMetricCredentialsSetter{
		assert: func(serviceName string, data []byte) {},
		err: &params.Error{
			Message: "IsMetered",
			Code:    params.CodeNotImplemented,
		},
	}
	cleanup := jujutesting.PatchValue(&getMetricCredentialsAPI, func(_ api.Connection) (metricCredentialsAPI, error) {
		return setter, nil
	})
	defer cleanup()

	stub := &jujutesting.Stub{}
	handler := &testMetricsRegistrationHandler{Stub: stub}
	server := httptest.NewServer(handler)
	defer server.Close()

	testcharms.UploadCharm(c, s.client, "cs:quantal/metered-1", "metered")
	deploy := &DeployCommand{Steps: []DeployStep{&RegisterMeteredCharm{RegisterURL: server.URL, QueryURL: server.URL}}}
	_, err := coretesting.RunCommand(c, modelcmd.Wrap(deploy), "cs:quantal/metered-1", "--plan", "someplan")

	c.Assert(err, gc.ErrorMatches, "IsMetered")
}

type ParseBindSuite struct {
}

var _ = gc.Suite(&ParseBindSuite{})

func (s *ParseBindSuite) TestParseSuccessWithEmptyArgs(c *gc.C) {
	s.checkParseOKForArgs(c, "", nil)
}

func (s *ParseBindSuite) TestParseSuccessWithEndpointsOnly(c *gc.C) {
	s.checkParseOKForArgs(c, "foo=a bar=b", map[string]string{"foo": "a", "bar": "b"})
}

func (s *ParseBindSuite) TestParseSuccessWithServiceDefaultSpaceOnly(c *gc.C) {
	s.checkParseOKForArgs(c, "service-default", map[string]string{"": "service-default"})
}

func (s *ParseBindSuite) TestBindingsOrderForDefaultSpaceAndEndpointsDoesNotMatter(c *gc.C) {
	expectedBindings := map[string]string{
		"ep1": "sp1",
		"ep2": "sp2",
		"":    "sp3",
	}
	s.checkParseOKForArgs(c, "ep1=sp1 ep2=sp2 sp3", expectedBindings)
	s.checkParseOKForArgs(c, "ep1=sp1 sp3 ep2=sp2", expectedBindings)
	s.checkParseOKForArgs(c, "ep2=sp2 ep1=sp1 sp3", expectedBindings)
	s.checkParseOKForArgs(c, "ep2=sp2 sp3 ep1=sp1", expectedBindings)
	s.checkParseOKForArgs(c, "sp3 ep1=sp1 ep2=sp2", expectedBindings)
	s.checkParseOKForArgs(c, "sp3 ep2=sp2 ep1=sp1", expectedBindings)
}

func (s *ParseBindSuite) TestParseFailsWithSpaceNameButNoEndpoint(c *gc.C) {
	s.checkParseFailsForArgs(c, "=bad", "Found = without endpoint name. Use a lone space name to set the default.")
}

func (s *ParseBindSuite) TestParseFailsWithTooManyEqualsSignsInArgs(c *gc.C) {
	s.checkParseFailsForArgs(c, "foo=bar=baz", "Found multiple = in binding. Did you forget to space-separate the binding list?")
}

func (s *ParseBindSuite) TestParseFailsWithBadSpaceName(c *gc.C) {
	s.checkParseFailsForArgs(c, "rel1=spa#ce1", "Space name invalid.")
}

func (s *ParseBindSuite) runParseBindWithArgs(args string) (error, map[string]string) {
	deploy := &DeployCommand{BindToSpaces: args}
	return deploy.parseBind(), deploy.Bindings
}

func (s *ParseBindSuite) checkParseOKForArgs(c *gc.C, args string, expectedBindings map[string]string) {
	err, parsedBindings := s.runParseBindWithArgs(args)
	c.Check(err, jc.ErrorIsNil)
	c.Check(parsedBindings, jc.DeepEquals, expectedBindings)
}

func (s *ParseBindSuite) checkParseFailsForArgs(c *gc.C, args string, expectedErrorSuffix string) {
	err, parsedBindings := s.runParseBindWithArgs(args)
	c.Check(err.Error(), gc.Equals, parseBindErrorPrefix+expectedErrorSuffix)
	c.Check(parsedBindings, gc.IsNil)
}<|MERGE_RESOLUTION|>--- conflicted
+++ resolved
@@ -122,9 +122,6 @@
 	c.Assert(err, gc.ErrorMatches, `charm or bundle URL has invalid form: "/home/nowhere"`)
 }
 
-<<<<<<< HEAD
-func (s *DeploySuite) TestPathWithNoCharmOrBundle(c *gc.C) {
-=======
 func (s *DeploySuite) TestInvalidFileFormat(c *gc.C) {
 	path := filepath.Join(c.MkDir(), "bundle.yaml")
 	err := ioutil.WriteFile(path, []byte(":"), 0600)
@@ -133,8 +130,7 @@
 	c.Assert(err, gc.ErrorMatches, `invalid charm or bundle provided at ".*bundle.yaml"`)
 }
 
-func (s *DeploySuite) TestPathWithNoCharm(c *gc.C) {
->>>>>>> d59d13e0
+func (s *DeploySuite) TestPathWithNoCharmOrBundle(c *gc.C) {
 	err := runDeploy(c, c.MkDir())
 	c.Assert(err, gc.ErrorMatches, `no charm or bundle found at .*`)
 }
@@ -308,20 +304,11 @@
 	})
 }
 
-<<<<<<< HEAD
-=======
 // TODO(ericsnow) Add tests for charmstore-based resources once the
 // endpoints are implemented.
 
-func (s *DeploySuite) TestNetworksIsDeprecated(c *gc.C) {
-	testcharms.Repo.CharmArchivePath(s.SeriesPath, "dummy")
-	err := runDeploy(c, "local:dummy", "--networks", ", net1, net2 , ", "--constraints", "mem=2G cpu-cores=2 networks=net1,net0,^net3,^net4")
-	c.Assert(err, gc.ErrorMatches, "use of --networks is deprecated. Please use spaces")
-}
-
 // TODO(wallyworld) - add another test that deploy with storage fails for older environments
 // (need deploy client to be refactored to use API stub)
->>>>>>> d59d13e0
 func (s *DeploySuite) TestStorage(c *gc.C) {
 	pm := poolmanager.New(state.NewStateSettings(s.State))
 	_, err := pm.Create("loop-pool", provider.LoopProviderType, map[string]interface{}{"foo": "bar"})
@@ -1104,11 +1091,7 @@
 	c.Assert(command.flagSet, jc.DeepEquals, flagSet)
 	// Add to the slice below if a new flag is introduced which is valid for
 	// both charms and bundles.
-<<<<<<< HEAD
-	charmAndBundleFlags := []string{"storage"}
-=======
-	charmAndBundleFlags := []string{"channel", "repository", "storage"}
->>>>>>> d59d13e0
+	charmAndBundleFlags := []string{"channel", "storage"}
 	var allFlags []string
 	flagSet.VisitAll(func(flag *gnuflag.Flag) {
 		allFlags = append(allFlags, flag.Name)
