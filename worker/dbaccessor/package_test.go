// Copyright 2022 Canonical Ltd.
// Licensed under the AGPLv3, see LICENCE file for details.

package dbaccessor

import (
	"context"
	"testing"
	"time"

	"github.com/juju/clock"
	jujutesting "github.com/juju/testing"
	jc "github.com/juju/testing/checkers"
	"github.com/juju/worker/v3"
	"go.uber.org/mock/gomock"
	gc "gopkg.in/check.v1"

	domaintesting "github.com/juju/juju/domain/schema/testing"
	"github.com/juju/juju/internal/database/app"
	jujujujutesting "github.com/juju/juju/testing"
)

//go:generate go run go.uber.org/mock/mockgen -package dbaccessor -destination package_mock_test.go github.com/juju/juju/worker/dbaccessor Logger,DBApp,NodeManager,TrackedDB,Hub,Client
//go:generate go run go.uber.org/mock/mockgen -package dbaccessor -destination clock_mock_test.go github.com/juju/clock Clock,Timer
//go:generate go run go.uber.org/mock/mockgen -package dbaccessor -destination metrics_mock_test.go github.com/prometheus/client_golang/prometheus Registerer

func TestPackage(t *testing.T) {
	gc.TestingT(t)
}

type baseSuite struct {
	jujutesting.IsolationSuite

	logger Logger

	clock                *MockClock
	hub                  *MockHub
	timer                *MockTimer
	dbApp                *MockDBApp
	client               *MockClient
	prometheusRegisterer *MockRegisterer
	nodeManager          *MockNodeManager
}

func (s *baseSuite) setupMocks(c *gc.C) *gomock.Controller {
	ctrl := gomock.NewController(c)

	s.clock = NewMockClock(ctrl)
	s.timer = NewMockTimer(ctrl)
	s.hub = NewMockHub(ctrl)
	s.dbApp = NewMockDBApp(ctrl)
	s.client = NewMockClient(ctrl)
	s.prometheusRegisterer = NewMockRegisterer(ctrl)
	s.nodeManager = NewMockNodeManager(ctrl)

	s.logger = jujujujutesting.CheckLogger{
		Log: c,
	}

	return ctrl
}

func (s *baseSuite) expectClock() {
	s.clock.EXPECT().Now().Return(time.Now()).AnyTimes()
	s.clock.EXPECT().After(gomock.Any()).AnyTimes()
}

<<<<<<< HEAD
func (s *baseSuite) setupTimer(interval time.Duration) chan time.Time {
=======
func (s *baseSuite) expectWorkerRetry() {
	s.clock.EXPECT().After(10 * time.Second).AnyTimes().DoAndReturn(func(d time.Duration) <-chan time.Time {
		return clock.WallClock.After(10 * time.Millisecond)
	})
}

func (s *baseSuite) setupTimer() chan time.Time {
>>>>>>> 0b4cd96f
	s.timer.EXPECT().Stop().MinTimes(1)
	s.clock.EXPECT().NewTimer(interval).Return(s.timer)

	ch := make(chan time.Time)
	s.timer.EXPECT().Chan().Return(ch).AnyTimes()
	return ch
}

func (s *baseSuite) expectTick(ch chan time.Time, ticks int) <-chan struct{} {
	done := make(chan struct{})
	go func() {
		defer close(done)

		for i := 0; i < ticks; i++ {
			ch <- time.Now()
		}
	}()
	return done
}

func (s *baseSuite) expectTimer(ticks int) <-chan struct{} {
	ch := s.setupTimer(PollInterval)
	return s.expectTick(ch, ticks)
}

// expectNodeStartupAndShutdown encompasses expectations for starting the
// Dqlite app, ensuring readiness, logging and updating the node info,
// and shutting it down when the worker exits.
func (s *baseSuite) expectNodeStartupAndShutdown() {
	appExp := s.dbApp.EXPECT()
	appExp.Ready(gomock.Any()).Return(nil)
	appExp.Client(gomock.Any()).Return(s.client, nil).MinTimes(1)
	appExp.ID().Return(uint64(666)).MinTimes(1)
	appExp.Address().Return("192.168.6.6:17666")
	appExp.Close().Return(nil)

	// The worker created in openDatabase can retry if the dbApp isn't ready
	// after it bounces.
	s.expectWorkerRetry()
}

func (s *baseSuite) newWorkerWithDB(c *gc.C, db TrackedDB) worker.Worker {
	cfg := WorkerConfig{
		NodeManager:  s.nodeManager,
		Clock:        s.clock,
		Hub:          s.hub,
		ControllerID: "0",
		Logger:       s.logger,
		NewApp: func(string, ...app.Option) (DBApp, error) {
			return s.dbApp, nil
		},
		NewDBWorker: func(context.Context, DBApp, string, ...TrackedDBWorkerOption) (TrackedDB, error) {
			return db, nil
		},
		MetricsCollector: &Collector{},
	}

	w, err := NewWorker(cfg)
	c.Assert(err, jc.ErrorIsNil)
	return w
}

type dbBaseSuite struct {
	domaintesting.ControllerSuite
	baseSuite
}

func ensureStartup(c *gc.C, w *dbWorker) {
	select {
	case <-w.dbReady:
	case <-time.After(jujutesting.LongWait):
		c.Fatal("timed out waiting for Dqlite node start")
	}
}<|MERGE_RESOLUTION|>--- conflicted
+++ resolved
@@ -65,17 +65,13 @@
 	s.clock.EXPECT().After(gomock.Any()).AnyTimes()
 }
 
-<<<<<<< HEAD
-func (s *baseSuite) setupTimer(interval time.Duration) chan time.Time {
-=======
 func (s *baseSuite) expectWorkerRetry() {
 	s.clock.EXPECT().After(10 * time.Second).AnyTimes().DoAndReturn(func(d time.Duration) <-chan time.Time {
 		return clock.WallClock.After(10 * time.Millisecond)
 	})
 }
 
-func (s *baseSuite) setupTimer() chan time.Time {
->>>>>>> 0b4cd96f
+func (s *baseSuite) setupTimer(interval time.Duration) chan time.Time {
 	s.timer.EXPECT().Stop().MinTimes(1)
 	s.clock.EXPECT().NewTimer(interval).Return(s.timer)
 
