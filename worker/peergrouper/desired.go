// Copyright 2014 Canonical Ltd.
// Licensed under the AGPLv3, see LICENCE file for details.

package peergrouper

import (
	"fmt"
	"sort"
	"strings"

	"github.com/juju/replicaset"

	"github.com/juju/juju/network"
)

// jujuMachineKey is the key for the tag where we save the member's juju machine id.
const jujuMachineKey = "juju-machine-id"

// peerGroupInfo holds information that may contribute to
// a peer group.
type peerGroupInfo struct {
	machineTrackers map[string]*machineTracker // id -> machine
	statuses        []replicaset.MemberStatus
	members         []replicaset.Member
	mongoPort       int
	mongoSpace      network.SpaceName
}

// desiredPeerGroup returns the mongo peer group according to the given
// servers and a map with an element for each machine in info.machines
// specifying whether that machine has been configured as voting. It will
// return a nil member list and error if the current group is already
// correct, though the voting map will be still be returned in that case.
func desiredPeerGroup(info *peerGroupInfo) ([]replicaset.Member, map[*machineTracker]bool, error) {
	if len(info.members) == 0 {
		return nil, nil, fmt.Errorf("current member set is empty")
	}
	changed := false
	members, extra, maxId := info.membersMap()
	lines := make([]string, 0)
	lines = append(lines, fmt.Sprintf("calculated desired peer group\ndesired voting members: (maxId: %d)", maxId))
	for tracker, replMem := range members {
		lines = append(lines, fmt.Sprintf("\n   %#v: rs_id=%d, rs_addr=%s", tracker, replMem.Id, replMem.Address))
	}
	if len(extra) > 0 {
		lines = append(lines, "\nother members:")
		for _, replMem := range extra {
			vote := (replMem.Votes != nil && *replMem.Votes > 0)
			lines = append(lines, fmt.Sprintf("\n   rs_id=%d, rs_addr=%s, tags=%v, vote=%t", replMem.Id, replMem.Address, replMem.Tags, vote))
		}
	}
	logger.Debugf(strings.Join(lines, ""))

	// We may find extra peer group members if the machines
	// have been removed or their controller status removed.
	// This should only happen if they had been set to non-voting
	// before removal, in which case we want to remove it
	// from the members list. If we find a member that's still configured
	// to vote, it's an error.
	// TODO There are some other possibilities
	// for what to do in that case.
	// 1) leave them untouched, but deal
<<<<<<< HEAD
	// with others as usual "i didn't see that bit".
	// Make sure the extras aren't eligible to be primary.
	// 2) remove them "get rid of bad rubbish"
	// 3) do nothing "nothing to see here"
=======
	// with others as usual "i didn't see that bit"
	// 2) leave them untouched, deal with others,
	// but make sure the extras aren't eligible to
	// be primary.
	// 3) remove them "get rid of bad rubbish"
	// 4) do nothing "nothing to see here"
>>>>>>> cd536168
	for _, member := range extra {
		if member.Votes == nil || *member.Votes > 0 {
			return nil, nil, fmt.Errorf("voting non-machine member %#v found in peer group", member)
		}
		changed = true
	}

	toRemoveVote, toAddVote, toKeep := possiblePeerGroupChanges(info, members)

	// Set up initial record of machine votes. Any changes after
	// this will trigger a peer group election.
	machineVoting := make(map[*machineTracker]bool)
	for _, m := range info.machineTrackers {
		member := members[m]
		machineVoting[m] = member != nil && isVotingMember(member)
	}
	setVoting := func(m *machineTracker, voting bool) {
		setMemberVoting(members[m], voting)
		machineVoting[m] = voting
		changed = true
	}
	adjustVotes(toRemoveVote, toAddVote, setVoting)

	addNewMembers(members, toKeep, maxId, setVoting, info.mongoPort, info.mongoSpace)
	if updateAddresses(members, info.machineTrackers, info.mongoPort, info.mongoSpace) {
		changed = true
	}
	if !changed {
		return nil, machineVoting, nil
	}
	var memberSet []replicaset.Member
	for _, member := range members {
		memberSet = append(memberSet, *member)
	}
	return memberSet, machineVoting, nil
}

func isVotingMember(member *replicaset.Member) bool {
	return member.Votes == nil || *member.Votes > 0
}

// possiblePeerGroupChanges returns a set of slices
// classifying all the existing machines according to
// how their vote might move.
// toRemoveVote holds machines whose vote should
// be removed; toAddVote holds machines which are
// ready to vote; toKeep holds machines with no desired
// change to their voting status (this includes machines
// that are not yet represented in the peer group).
func possiblePeerGroupChanges(
	info *peerGroupInfo,
	members map[*machineTracker]*replicaset.Member,
) (toRemoveVote, toAddVote, toKeep []*machineTracker) {
	statuses := info.statusesMap(members)

	logger.Debugf("assessing possible peer group changes:")
	for _, m := range info.machineTrackers {
		member := members[m]
		wantsVote := m.WantsVote()
		isVoting := member != nil && isVotingMember(member)
		switch {
		case wantsVote && isVoting:
			logger.Debugf("machine %q is already voting", m.Id())
			toKeep = append(toKeep, m)
		case wantsVote && !isVoting:
			if status, ok := statuses[m]; ok && isReady(status) {
				logger.Debugf("machine %q is a potential voter", m.Id())
				toAddVote = append(toAddVote, m)
			} else {
				logger.Debugf("machine %q is not ready (status: %v, healthy: %v)", m.Id(), status.State, status.Healthy)
				toKeep = append(toKeep, m)
			}
		case !wantsVote && isVoting:
			logger.Debugf("machine %q is a potential non-voter", m.Id())
			toRemoveVote = append(toRemoveVote, m)
		case !wantsVote && !isVoting:
			logger.Debugf("machine %q does not want the vote", m.Id())
			toKeep = append(toKeep, m)
		}
	}
	logger.Debugf("assessed")
	// sort machines to be added and removed so that we
	// get deterministic behaviour when testing. Earlier
	// entries will be dealt with preferentially, so we could
	// potentially sort by some other metric in each case.
	sort.Sort(byId(toRemoveVote))
	sort.Sort(byId(toAddVote))
	sort.Sort(byId(toKeep))
	return toRemoveVote, toAddVote, toKeep
}

// updateAddresses updates the members' addresses from the machines' addresses.
// It reports whether any changes have been made.
func updateAddresses(
	members map[*machineTracker]*replicaset.Member,
	machines map[string]*machineTracker,
	mongoPort int,
	mongoSpace network.SpaceName,
) bool {
	changed := false

	// Make sure all members' machine addresses are up to date.
	for _, m := range machines {
		hp := m.SelectMongoHostPort(mongoPort, mongoSpace)
		if hp == "" {
			continue
		}
		// TODO ensure that replicaset works correctly with IPv6 [host]:port addresses.
		if hp != members[m].Address {
			members[m].Address = hp
			changed = true
		}
	}
	return changed
}

// adjustVotes adjusts the votes of the given machines, taking
// care not to let the total number of votes become even at
// any time. It calls setVoting to change the voting status
// of a machine.
func adjustVotes(toRemoveVote, toAddVote []*machineTracker, setVoting func(*machineTracker, bool)) {
	// Remove voting members if they can be replaced by
	// candidates that are ready. This does not affect
	// the total number of votes.
	nreplace := min(len(toRemoveVote), len(toAddVote))
	for i := 0; i < nreplace; i++ {
		from := toRemoveVote[i]
		to := toAddVote[i]
		setVoting(from, false)
		setVoting(to, true)
	}
	toAddVote = toAddVote[nreplace:]
	toRemoveVote = toRemoveVote[nreplace:]

	// At this point, one or both of toAdd or toRemove is empty, so
	// we can adjust the voting-member count by an even delta,
	// maintaining the invariant that the total vote count is odd.
	if len(toAddVote) > 0 {
		toAddVote = toAddVote[0 : len(toAddVote)-len(toAddVote)%2]
		for _, m := range toAddVote {
			setVoting(m, true)
		}
	} else {
		toRemoveVote = toRemoveVote[0 : len(toRemoveVote)-len(toRemoveVote)%2]
		for _, m := range toRemoveVote {
			setVoting(m, false)
		}
	}
}

// addNewMembers adds new members from toKeep
// to the given set of members, allocating ids from
// maxId upwards. It calls setVoting to set the voting
// status of each new member.
func addNewMembers(
	members map[*machineTracker]*replicaset.Member,
	toKeep []*machineTracker,
	maxId int,
	setVoting func(*machineTracker, bool),
	mongoPort int,
	mongoSpace network.SpaceName,
) {
	for _, m := range toKeep {
		if members[m] != nil {
			continue
		}
		hasAddress := m.SelectMongoHostPort(mongoPort, mongoSpace) != ""
		if !hasAddress {
			logger.Debugf("ignoring machine %q with no address", m.Id())
			continue
		}
		// This machine was not previously in the members list,
		// so add it (as non-voting). We maintain the
		// id manually to make it easier for tests.
		maxId++
		member := &replicaset.Member{
			Tags: map[string]string{
				jujuMachineKey: m.Id(),
			},
			Id: maxId,
		}
		members[m] = member
		setVoting(m, false)
	}
}

func isReady(status replicaset.MemberStatus) bool {
	return status.Healthy && (status.State == replicaset.PrimaryState ||
		status.State == replicaset.SecondaryState)
}

func setMemberVoting(member *replicaset.Member, voting bool) {
	if voting {
		member.Votes = nil
		member.Priority = nil
	} else {
		votes := 0
		member.Votes = &votes
		priority := 0.0
		member.Priority = &priority
	}
}

type byId []*machineTracker

func (l byId) Len() int           { return len(l) }
func (l byId) Swap(i, j int)      { l[i], l[j] = l[j], l[i] }
func (l byId) Less(i, j int) bool { return l[i].Id() < l[j].Id() }

// membersMap returns the replica-set members inside info keyed
// by machine. Any members that do not have a corresponding
// machine are returned in extra.
// The maximum replica-set id is returned in maxId.
func (info *peerGroupInfo) membersMap() (
	members map[*machineTracker]*replicaset.Member,
	extra []replicaset.Member,
	maxId int,
) {
	maxId = -1
	members = make(map[*machineTracker]*replicaset.Member)
	for key := range info.members {
		// key is used instead of value to have a loop scoped member value
		member := info.members[key]
		mid, ok := member.Tags[jujuMachineKey]
		var found *machineTracker
		if ok {
			found = info.machineTrackers[mid]
		}
		if found != nil {
			members[found] = &member
		} else {
			extra = append(extra, member)
		}
		if member.Id > maxId {
			maxId = member.Id
		}
	}
	return members, extra, maxId
}

// statusesMap returns the statuses inside info keyed by machine.
// The provided members map holds the members keyed by machine,
// as returned by membersMap.
func (info *peerGroupInfo) statusesMap(
	members map[*machineTracker]*replicaset.Member,
) map[*machineTracker]replicaset.MemberStatus {
	statuses := make(map[*machineTracker]replicaset.MemberStatus)
	for _, status := range info.statuses {
		for m, member := range members {
			if member.Id == status.Id {
				statuses[m] = status
				break
			}
		}
	}
	return statuses
}

func min(i, j int) int {
	if i < j {
		return i
	}
	return j
}<|MERGE_RESOLUTION|>--- conflicted
+++ resolved
@@ -60,19 +60,12 @@
 	// TODO There are some other possibilities
 	// for what to do in that case.
 	// 1) leave them untouched, but deal
-<<<<<<< HEAD
-	// with others as usual "i didn't see that bit".
-	// Make sure the extras aren't eligible to be primary.
-	// 2) remove them "get rid of bad rubbish"
-	// 3) do nothing "nothing to see here"
-=======
 	// with others as usual "i didn't see that bit"
 	// 2) leave them untouched, deal with others,
 	// but make sure the extras aren't eligible to
 	// be primary.
 	// 3) remove them "get rid of bad rubbish"
 	// 4) do nothing "nothing to see here"
->>>>>>> cd536168
 	for _, member := range extra {
 		if member.Votes == nil || *member.Votes > 0 {
 			return nil, nil, fmt.Errorf("voting non-machine member %#v found in peer group", member)
