package provisioner

import (
	"fmt"
	"sync"

	"launchpad.net/juju-core/environs"
	"launchpad.net/juju-core/environs/config"
	"launchpad.net/juju-core/log"
	"launchpad.net/juju-core/state"
	"launchpad.net/juju-core/state/watcher"
	"launchpad.net/juju-core/trivial"
	"launchpad.net/juju-core/worker"
	"launchpad.net/tomb"
)

// Provisioner represents a running provisioning worker.
type Provisioner struct {
	st      *state.State
	info    *state.Info
	environ environs.Environ
	tomb    tomb.Tomb

	// machine.Id => environs.Instance
	instances map[int]environs.Instance
	// instance.Id => machine id
	machines map[string]int

	configObserver
}

type configObserver struct {
	sync.Mutex
	observer chan<- *config.Config
}

// nofity notifies the observer of a configuration change.
func (o *configObserver) notify(cfg *config.Config) {
	o.Lock()
	if o.observer != nil {
		o.observer <- cfg
	}
	o.Unlock()
}

// NewProvisioner returns a new Provisioner. When new machines
// are added to the state, it allocates instances from the environment
// and allocates them to the new machines.
func NewProvisioner(st *state.State) *Provisioner {
	p := &Provisioner{
		st:        st,
		instances: make(map[int]environs.Instance),
		machines:  make(map[string]int),
	}
	go func() {
		defer p.tomb.Done()
		p.tomb.Kill(p.loop())
	}()
	return p
}

func (p *Provisioner) loop() error {
	environWatcher := p.st.WatchEnvironConfig()
	defer watcher.Stop(environWatcher, &p.tomb)

	var err error
	p.environ, err = worker.WaitForEnviron(environWatcher, p.tomb.Dying())
	if err != nil {
		return err
	}

	// Get a new StateInfo from the environment: the one used to
	// launch the agent may refer to localhost, which will be
	// unhelpful when attempting to run an agent on a new machine.
	if p.info, err = p.environ.StateInfo(); err != nil {
		return err
	}

	// Call processMachines to stop any unknown instances before watching machines.
	if err := p.processMachines(nil); err != nil {
		return err
	}

	// Start responding to changes in machines, and to any further updates
	// to the environment config.
	machinesWatcher := p.st.WatchMachines()
	defer watcher.Stop(machinesWatcher, &p.tomb)
	for {
		select {
		case <-p.tomb.Dying():
			return tomb.ErrDying
		case cfg, ok := <-environWatcher.Changes():
			if !ok {
				return watcher.MustErr(environWatcher)
			}
<<<<<<< HEAD
			if err := p.environ.SetConfig(cfg); err != nil {
				log.Printf("worker/provisioner: loaded invalid environment configuration: %v", err)
=======
			if err := p.setConfig(cfg); err != nil {
				log.Printf("provisioner: loaded invalid environment configuration: %v", err)
>>>>>>> 26a13840
			}
		case ids, ok := <-machinesWatcher.Changes():
			if !ok {
				return watcher.MustErr(machinesWatcher)
			}
			// TODO(dfc) fire process machines periodically to shut down unknown
			// instances.
			if err := p.processMachines(ids); err != nil {
				return err
			}
		}
	}
	panic("not reached")
}

// setConfig updates the environment configuration and notifies
// the config observer.
func (p *Provisioner) setConfig(config *config.Config) error {
	if err := p.environ.SetConfig(config); err != nil {
		return err
	}
	p.configObserver.notify(config)
	return nil
}

// Dying returns a channel that signals a Provisioners exit.
func (p *Provisioner) Dying() <-chan struct{} {
	return p.tomb.Dying()
}

// Err returns the reason why the Provisioner has stopped or tomb.ErrStillAlive
// when it is still alive.
func (p *Provisioner) Err() (reason error) {
	return p.tomb.Err()
}

// Wait waits for the Provisioner to exit.
func (p *Provisioner) Wait() error {
	return p.tomb.Wait()
}

func (p *Provisioner) String() string {
	return "provisioning worker"
}

// Stop stops the Provisioner and returns any error encountered while
// provisioning.
func (p *Provisioner) Stop() error {
	p.tomb.Kill(nil)
	return p.tomb.Wait()
}

func (p *Provisioner) processMachines(ids []int) error {
	// Find machines without an instance id or that are dead
	pending, dead, err := p.pendingOrDead(ids)
	if err != nil {
		return err
	}

	// Start an instance for the pending ones
	if err := p.startMachines(pending); err != nil {
		return err
	}

	// Stop all machines that are dead
	stopping, err := p.instancesForMachines(dead)
	if err != nil {
		return err
	}

	// Find running instances that have no machines associated
	unknown, err := p.findUnknownInstances()
	if err != nil {
		return err
	}

	return p.stopInstances(append(stopping, unknown...))
}

// findUnknownInstances finds instances which are not associated with a machine.
func (p *Provisioner) findUnknownInstances() ([]environs.Instance, error) {
	all, err := p.environ.AllInstances()
	if err != nil {
		return nil, err
	}
	instances := make(map[string]environs.Instance)
	for _, i := range all {
		instances[i.Id()] = i
	}
	// TODO(dfc) this is very inefficient.
	machines, err := p.st.AllMachines()
	if err != nil {
		return nil, err
	}
	for _, m := range machines {
		if m.Life() == state.Dead {
			continue
		}
		instId, err := m.InstanceId()
		if state.IsNotFound(err) {
			continue
		}
		if err != nil {
			return nil, err
		}
		delete(instances, instId)
	}
	var unknown []environs.Instance
	for _, i := range instances {
		unknown = append(unknown, i)
	}
	return unknown, nil
}

// pendingOrDead looks up machines with ids and retuns those that do not
// have an instance id assigned yet, and also those that are dead.
func (p *Provisioner) pendingOrDead(ids []int) (pending, dead []*state.Machine, err error) {
	// TODO(niemeyer): ms, err := st.Machines(alive)
	for _, id := range ids {
		m, err := p.st.Machine(id)
		if state.IsNotFound(err) {
			continue
		}
		if err != nil {
			return nil, nil, err
		}
		switch m.Life() {
		case state.Dead:
			dead = append(dead, m)
			continue
		case state.Dying:
			continue
		}
		instId, err := m.InstanceId()
		if state.IsNotFound(err) {
			pending = append(pending, m)
			continue
		}
		if err != nil {
			return nil, nil, err
		}
		log.Printf("worker/provisioner: machine %v already started as instance %q", m, instId)
	}
	return
}

func (p *Provisioner) startMachines(machines []*state.Machine) error {
	for _, m := range machines {
		if err := p.startMachine(m); err != nil {
			return err
		}
	}
	return nil
}

func (p *Provisioner) startMachine(m *state.Machine) error {
	// TODO(dfc) the state.Info passed to environ.StartInstance remains contentious
	// however as the PA only knows one state.Info, and that info is used by MAs and 
	password, err := trivial.RandomPassword()
	if err != nil {
		return fmt.Errorf("cannot make password for new machine: %v", err)
	}
	if err := m.SetPassword(password); err != nil {
		return fmt.Errorf("cannot set password for new machine: %v", err)
	}
	// UAs to locate the ZK for this environment, it is logical to use the same 
	// state.Info as the PA. 
	info := *p.info
	info.EntityName = m.EntityName()
	info.Password = password
	inst, err := p.environ.StartInstance(m.Id(), &info, nil)
	if err != nil {
		return fmt.Errorf("cannot start instance for new machine: %v", err)
	}
	// assign the instance id to the machine
	if err := m.SetInstanceId(inst.Id()); err != nil {
		return err
	}

	// populate the local cache
	p.instances[m.Id()] = inst
	p.machines[inst.Id()] = m.Id()
	log.Printf("worker/provisioner: started machine %s as instance %s", m, inst.Id())
	return nil
}

func (p *Provisioner) stopInstances(instances []environs.Instance) error {
	// Although calling StopInstance with an empty slice should produce no change in the 
	// provider, environs like dummy do not consider this a noop.
	if len(instances) == 0 {
		return nil
	}
	if err := p.environ.StopInstances(instances); err != nil {
		return err
	}

	// cleanup cache
	for _, i := range instances {
		if id, ok := p.machines[i.Id()]; ok {
			delete(p.machines, i.Id())
			delete(p.instances, id)
		}
	}
	return nil
}

// instanceForMachine returns the environs.Instance that represents this machine's instance.
func (p *Provisioner) instanceForMachine(m *state.Machine) (environs.Instance, error) {
	inst, ok := p.instances[m.Id()]
	if ok {
		return inst, nil
	}
	instId, err := m.InstanceId()
	if state.IsNotFound(err) {
		panic("cannot have unset instance ids here")
	}
	if err != nil {
		return nil, err
	}
	// TODO(dfc): Ask for all instances at once.
	insts, err := p.environ.Instances([]string{instId})
	if err != nil {
		return nil, err
	}
	inst = insts[0]
	return inst, nil
}

// instancesForMachines returns a list of environs.Instance that represent
// the list of machines running in the provider. Missing machines are
// omitted from the list.
func (p *Provisioner) instancesForMachines(ms []*state.Machine) ([]environs.Instance, error) {
	var insts []environs.Instance
	for _, m := range ms {
		inst, err := p.instanceForMachine(m)
		if err == environs.ErrNoInstances {
			continue
		}
		if err != nil {
			return nil, err
		}
		insts = append(insts, inst)
	}
	return insts, nil
}<|MERGE_RESOLUTION|>--- conflicted
+++ resolved
@@ -93,13 +93,8 @@
 			if !ok {
 				return watcher.MustErr(environWatcher)
 			}
-<<<<<<< HEAD
-			if err := p.environ.SetConfig(cfg); err != nil {
+			if err := p.setConfig(cfg); err != nil {
 				log.Printf("worker/provisioner: loaded invalid environment configuration: %v", err)
-=======
-			if err := p.setConfig(cfg); err != nil {
-				log.Printf("provisioner: loaded invalid environment configuration: %v", err)
->>>>>>> 26a13840
 			}
 		case ids, ok := <-machinesWatcher.Changes():
 			if !ok {
