// Copyright 2012, 2013 Canonical Ltd.
// Licensed under the AGPLv3, see LICENCE file for details.

package provisioner_test

import (
	"fmt"
	"strconv"
	"strings"
	"time"

	"github.com/juju/errors"
	"github.com/juju/names"
	jc "github.com/juju/testing/checkers"
	"github.com/juju/utils"
	"github.com/juju/utils/arch"
	"github.com/juju/utils/series"
	"github.com/juju/utils/set"
	gc "gopkg.in/check.v1"

	"github.com/juju/juju/agent"
	"github.com/juju/juju/api"
	apiprovisioner "github.com/juju/juju/api/provisioner"
	"github.com/juju/juju/apiserver/params"
	apiserverprovisioner "github.com/juju/juju/apiserver/provisioner"
	"github.com/juju/juju/constraints"
	"github.com/juju/juju/environmentserver/authentication"
	"github.com/juju/juju/environs"
	"github.com/juju/juju/environs/config"
	"github.com/juju/juju/environs/filestorage"
	"github.com/juju/juju/environs/imagemetadata"
	imagetesting "github.com/juju/juju/environs/imagemetadata/testing"
	envtesting "github.com/juju/juju/environs/testing"
	"github.com/juju/juju/environs/tools"
	"github.com/juju/juju/instance"
	"github.com/juju/juju/juju/testing"
	"github.com/juju/juju/network"
	"github.com/juju/juju/provider/dummy"
	"github.com/juju/juju/state"
	"github.com/juju/juju/state/cloudimagemetadata"
	"github.com/juju/juju/state/multiwatcher"
	"github.com/juju/juju/storage"
	"github.com/juju/juju/storage/poolmanager"
	dummystorage "github.com/juju/juju/storage/provider/dummy"
	"github.com/juju/juju/storage/provider/registry"
	coretesting "github.com/juju/juju/testing"
	coretools "github.com/juju/juju/tools"
	"github.com/juju/juju/version"
	"github.com/juju/juju/worker"
	dt "github.com/juju/juju/worker/dependency/testing"
	"github.com/juju/juju/worker/provisioner"
)

type CommonProvisionerSuite struct {
	testing.JujuConnSuite
	op  <-chan dummy.Operation
	cfg *config.Config
	// defaultConstraints are used when adding a machine and then later in test assertions.
	defaultConstraints constraints.Value

	st          api.Connection
	provisioner *apiprovisioner.State
}

func (s *CommonProvisionerSuite) assertProvisionerObservesConfigChanges(c *gc.C, p provisioner.Provisioner) {
	// Inject our observer into the provisioner
	cfgObserver := make(chan *config.Config, 1)
	provisioner.SetObserver(p, cfgObserver)

	// Switch to reaping on All machines.
	attrs := map[string]interface{}{
		config.ProvisionerHarvestModeKey: config.HarvestAll.String(),
	}
	err := s.State.UpdateEnvironConfig(attrs, nil, nil)
	c.Assert(err, jc.ErrorIsNil)

	s.BackingState.StartSync()

	// Wait for the PA to load the new configuration. We wait for the change we expect
	// like this because sometimes we pick up the initial harvest config (destroyed)
	// rather than the one we change to (all).
	received := []string{}
	for {
		select {
		case newCfg := <-cfgObserver:
			if newCfg.ProvisionerHarvestMode().String() == config.HarvestAll.String() {
				return
			}
			received = append(received, newCfg.ProvisionerHarvestMode().String())
		case <-time.After(coretesting.LongWait):
			if len(received) == 0 {
				c.Fatalf("PA did not action config change")
			} else {
				c.Fatalf("timed out waiting for config to change to '%s', received %+v",
					config.HarvestAll.String(), received)
			}
		}
	}
}

type ProvisionerSuite struct {
	CommonProvisionerSuite
}

var _ = gc.Suite(&ProvisionerSuite{})

var veryShortAttempt = utils.AttemptStrategy{
	Total: 1 * time.Second,
	Delay: 80 * time.Millisecond,
}

func (s *CommonProvisionerSuite) SetUpSuite(c *gc.C) {
	s.JujuConnSuite.SetUpSuite(c)
	s.defaultConstraints = constraints.MustParse("arch=amd64 mem=4G cpu-cores=1 root-disk=8G")
}

func (s *CommonProvisionerSuite) SetUpTest(c *gc.C) {
	// Disable the default state policy, because the
	// provisioner needs to be able to test pathological
	// scenarios where a machine exists in state with
	// invalid environment config.
	dummy.SetStatePolicy(nil)

	s.JujuConnSuite.SetUpTest(c)

	// We do not want to pull published image metadata for tests...
	imagetesting.PatchOfficialDataSources(&s.CleanupSuite, "")
	// We want an image to start test instances
	err := s.State.CloudImageMetadataStorage.SaveMetadata([]cloudimagemetadata.Metadata{{
		cloudimagemetadata.MetadataAttributes{
			Region:          "region",
			Series:          "trusty",
			Arch:            "amd64",
			VirtType:        "",
			RootStorageType: "",
			Source:          "test",
		},
		10,
		"-999",
	}})
	c.Assert(err, jc.ErrorIsNil)

	// Create the operations channel with more than enough space
	// for those tests that don't listen on it.
	op := make(chan dummy.Operation, 500)
	dummy.Listen(op)
	s.op = op

	cfg, err := s.State.EnvironConfig()
	c.Assert(err, jc.ErrorIsNil)
	s.cfg = cfg

	// Create a machine for the dummy bootstrap instance,
	// so the provisioner doesn't destroy it.
	insts, err := s.Environ.Instances([]instance.Id{dummy.BootstrapInstanceId})
	c.Assert(err, jc.ErrorIsNil)
	addrs, err := insts[0].Addresses()
	c.Assert(err, jc.ErrorIsNil)
	machine, err := s.State.AddOneMachine(state.MachineTemplate{
		Addresses:  addrs,
		Series:     "quantal",
		Nonce:      agent.BootstrapNonce,
		InstanceId: dummy.BootstrapInstanceId,
		Jobs:       []state.MachineJob{state.JobManageEnviron},
	})
	c.Assert(err, jc.ErrorIsNil)
	c.Assert(machine.Id(), gc.Equals, "0")

	current := version.Binary{
		Number: version.Current,
		Arch:   arch.HostArch(),
		Series: series.HostSeries(),
	}
	err = machine.SetAgentVersion(current)
	c.Assert(err, jc.ErrorIsNil)

	password, err := utils.RandomPassword()
	c.Assert(err, jc.ErrorIsNil)
	err = machine.SetPassword(password)
	c.Assert(err, jc.ErrorIsNil)

	s.st = s.OpenAPIAsMachine(c, machine.Tag(), password, agent.BootstrapNonce)
	c.Assert(s.st, gc.NotNil)
	c.Logf("API: login as %q successful", machine.Tag())
	s.provisioner = s.st.Provisioner()
	c.Assert(s.provisioner, gc.NotNil)
}

<<<<<<< HEAD
// breakDummyProvider changes the environment config in state in a way
// that causes the given environMethod of the dummy provider to return
// an error, which is also returned as a message to be checked.
func breakDummyProvider(c *gc.C, st *state.State, environMethod string) string {
	attrs := map[string]interface{}{"broken": environMethod}
	err := st.UpdateEnvironConfig(attrs, nil, nil)
	c.Assert(err, jc.ErrorIsNil)
	return fmt.Sprintf("dummy.%s is broken", environMethod)
}

// invalidateEnvironment alters the environment configuration
// so the Settings returned from the watcher will not pass
// validation.
func (s *CommonProvisionerSuite) invalidateEnvironment(c *gc.C) {
	st, err := state.Open(s.State.EnvironTag(), s.MongoInfo(c), mongo.DefaultDialOpts(), state.Policy(nil))
	c.Assert(err, jc.ErrorIsNil)
	defer st.Close()
	attrs := map[string]interface{}{"type": "unknown"}
	err = st.UpdateEnvironConfig(attrs, nil, nil)
	c.Assert(err, jc.ErrorIsNil)
}

// fixEnvironment undoes the work of invalidateEnvironment.
func (s *CommonProvisionerSuite) fixEnvironment(c *gc.C) error {
	st, err := state.Open(s.State.EnvironTag(), s.MongoInfo(c), mongo.DefaultDialOpts(), state.Policy(nil))
	c.Assert(err, jc.ErrorIsNil)
	defer st.Close()
	attrs := map[string]interface{}{"type": s.cfg.AllAttrs()["type"]}
	return st.UpdateEnvironConfig(attrs, nil, nil)
}

// stop stops a worker.
func stop(c *gc.C, w worker.Worker) {
	c.Assert(worker.Stop(w), jc.ErrorIsNil)
=======
// stopper is stoppable.
type stopper interface {
	Stop() error
}

// stop stops a stopper.
func stop(c *gc.C, s stopper) {
	c.Assert(s.Stop(), jc.ErrorIsNil)
>>>>>>> b0e80dd1
}

func (s *CommonProvisionerSuite) startUnknownInstance(c *gc.C, id string) instance.Instance {
	instance, _ := testing.AssertStartInstance(c, s.Environ, id)
	select {
	case o := <-s.op:
		switch o := o.(type) {
		case dummy.OpStartInstance:
		default:
			c.Fatalf("unexpected operation %#v", o)
		}
	case <-time.After(coretesting.LongWait):
		c.Fatalf("timed out waiting for startinstance operation")
	}
	return instance
}

func (s *CommonProvisionerSuite) checkStartInstance(c *gc.C, m *state.Machine) instance.Instance {
	return s.checkStartInstanceCustom(c, m, "pork", s.defaultConstraints, nil, nil, nil, nil, true, nil, true)
}

func (s *CommonProvisionerSuite) checkStartInstanceNoSecureConnection(c *gc.C, m *state.Machine) instance.Instance {
	return s.checkStartInstanceCustom(c, m, "pork", s.defaultConstraints, nil, nil, nil, nil, false, nil, true)
}

func (s *CommonProvisionerSuite) checkStartInstanceCustom(
	c *gc.C, m *state.Machine,
	secret string, cons constraints.Value,
	networks []string, networkInfo []network.InterfaceInfo,
	subnetsToZones map[network.Id][]string,
	volumes []storage.Volume,
	secureServerConnection bool,
	checkPossibleTools coretools.List,
	waitInstanceId bool,
) (
	inst instance.Instance,
) {
	s.BackingState.StartSync()
	for {
		select {
		case o := <-s.op:
			switch o := o.(type) {
			case dummy.OpStartInstance:
				inst = o.Instance
				if waitInstanceId {
					s.waitInstanceId(c, m, inst.Id())
				}

				// Check the instance was started with the expected params.
				c.Assert(o.MachineId, gc.Equals, m.Id())
				nonceParts := strings.SplitN(o.MachineNonce, ":", 2)
				c.Assert(nonceParts, gc.HasLen, 2)
				c.Assert(nonceParts[0], gc.Equals, names.NewMachineTag("0").String())
				c.Assert(nonceParts[1], jc.Satisfies, utils.IsValidUUIDString)
				c.Assert(o.Secret, gc.Equals, secret)
				c.Assert(o.SubnetsToZones, jc.DeepEquals, subnetsToZones)
				c.Assert(o.Networks, jc.DeepEquals, networks)
				c.Assert(o.NetworkInfo, jc.DeepEquals, networkInfo)
				c.Assert(o.Volumes, jc.DeepEquals, volumes)
				c.Assert(o.AgentEnvironment["SECURE_STATESERVER_CONNECTION"], gc.Equals, strconv.FormatBool(secureServerConnection))

				var jobs []multiwatcher.MachineJob
				for _, job := range m.Jobs() {
					jobs = append(jobs, job.ToParams())
				}
				c.Assert(o.Jobs, jc.SameContents, jobs)

				if checkPossibleTools != nil {
					for _, t := range o.PossibleTools {
						url := fmt.Sprintf("https://%s/environment/%s/tools/%s",
							s.st.Addr(), coretesting.EnvironmentTag.Id(), t.Version)
						c.Check(t.URL, gc.Equals, url)
						t.URL = ""
					}
					for _, t := range checkPossibleTools {
						t.URL = ""
					}
					c.Assert(o.PossibleTools, gc.DeepEquals, checkPossibleTools)
				}

				// All provisioned machines in this test suite have
				// their hardware characteristics attributes set to
				// the same values as the constraints due to the dummy
				// environment being used.
				if !constraints.IsEmpty(&cons) {
					c.Assert(o.Constraints, gc.DeepEquals, cons)
					hc, err := m.HardwareCharacteristics()
					c.Assert(err, jc.ErrorIsNil)
					c.Assert(*hc, gc.DeepEquals, instance.HardwareCharacteristics{
						Arch:     cons.Arch,
						Mem:      cons.Mem,
						RootDisk: cons.RootDisk,
						CpuCores: cons.CpuCores,
						CpuPower: cons.CpuPower,
						Tags:     cons.Tags,
					})
				}
				return
			default:
				c.Logf("ignoring unexpected operation %#v", o)
			}
		case <-time.After(2 * time.Second):
			c.Fatalf("provisioner did not start an instance")
			return
		}
	}
}

// checkNoOperations checks that the environ was not operated upon.
func (s *CommonProvisionerSuite) checkNoOperations(c *gc.C) {
	s.BackingState.StartSync()
	select {
	case o := <-s.op:
		c.Fatalf("unexpected operation %+v", o)
	case <-time.After(coretesting.ShortWait):
		return
	}
}

// checkStopInstances checks that an instance has been stopped.
func (s *CommonProvisionerSuite) checkStopInstances(c *gc.C, instances ...instance.Instance) {
	s.checkStopSomeInstances(c, instances, nil)
}

// checkStopSomeInstances checks that instancesToStop are stopped while instancesToKeep are not.
func (s *CommonProvisionerSuite) checkStopSomeInstances(c *gc.C,
	instancesToStop []instance.Instance, instancesToKeep []instance.Instance) {

	s.BackingState.StartSync()
	instanceIdsToStop := set.NewStrings()
	for _, instance := range instancesToStop {
		instanceIdsToStop.Add(string(instance.Id()))
	}
	instanceIdsToKeep := set.NewStrings()
	for _, instance := range instancesToKeep {
		instanceIdsToKeep.Add(string(instance.Id()))
	}
	// Continue checking for stop instance calls until all the instances we
	// are waiting on to finish, actually finish, or we time out.
	for !instanceIdsToStop.IsEmpty() {
		select {
		case o := <-s.op:
			switch o := o.(type) {
			case dummy.OpStopInstances:
				for _, id := range o.Ids {
					instId := string(id)
					instanceIdsToStop.Remove(instId)
					if instanceIdsToKeep.Contains(instId) {
						c.Errorf("provisioner unexpectedly stopped instance %s", instId)
					}
				}
			default:
				c.Fatalf("unexpected operation %#v", o)
				return
			}
		case <-time.After(2 * time.Second):
			c.Fatalf("provisioner did not stop an instance")
			return
		}
	}
}

func (s *CommonProvisionerSuite) waitMachine(c *gc.C, m *state.Machine, check func() bool) {
	// TODO(jam): We need to grow a new method on NotifyWatcherC
	// that calls StartSync while waiting for changes, then
	// waitMachine and waitHardwareCharacteristics can use that
	// instead
	w := m.Watch()
	defer stop(c, w)
	timeout := time.After(coretesting.LongWait)
	resync := time.After(0)
	for {
		select {
		case <-w.Changes():
			if check() {
				return
			}
		case <-resync:
			resync = time.After(coretesting.ShortWait)
			s.BackingState.StartSync()
		case <-timeout:
			c.Fatalf("machine %v wait timed out", m)
		}
	}
}

func (s *CommonProvisionerSuite) waitHardwareCharacteristics(c *gc.C, m *state.Machine, check func() bool) {
	w := m.WatchHardwareCharacteristics()
	defer stop(c, w)
	timeout := time.After(coretesting.LongWait)
	resync := time.After(0)
	for {
		select {
		case <-w.Changes():
			if check() {
				return
			}
		case <-resync:
			resync = time.After(coretesting.ShortWait)
			s.BackingState.StartSync()
		case <-timeout:
			c.Fatalf("hardware characteristics for machine %v wait timed out", m)
		}
	}
}

// waitRemoved waits for the supplied machine to be removed from state.
func (s *CommonProvisionerSuite) waitRemoved(c *gc.C, m *state.Machine) {
	s.waitMachine(c, m, func() bool {
		err := m.Refresh()
		if errors.IsNotFound(err) {
			return true
		}
		c.Assert(err, jc.ErrorIsNil)
		c.Logf("machine %v is still %s", m, m.Life())
		return false
	})
}

// waitInstanceId waits until the supplied machine has an instance id, then
// asserts it is as expected.
func (s *CommonProvisionerSuite) waitInstanceId(c *gc.C, m *state.Machine, expect instance.Id) {
	s.waitHardwareCharacteristics(c, m, func() bool {
		if actual, err := m.InstanceId(); err == nil {
			c.Assert(actual, gc.Equals, expect)
			return true
		} else if !errors.IsNotProvisioned(err) {
			// We don't expect any errors.
			panic(err)
		}
		c.Logf("machine %v is still unprovisioned", m)
		return false
	})
}

func (s *CommonProvisionerSuite) newEnvironProvisioner(c *gc.C) provisioner.Provisioner {
	machineTag := names.NewMachineTag("0")
	agentConfig := s.AgentConfigForTag(c, machineTag)
	getResource := dt.StubGetResource(dt.StubResources{
		"agent":      dt.StubResource{Output: mockAgent{config: agentConfig}},
		"api-caller": dt.StubResource{Output: s.st},
	})
	manifold := provisioner.Manifold(provisioner.ManifoldConfig{
		AgentName:     "agent",
		APICallerName: "api-caller",
	})
	untyped, err := manifold.Start(getResource)
	c.Assert(err, jc.ErrorIsNil)
	typed, ok := untyped.(provisioner.Provisioner)
	c.Assert(ok, jc.IsTrue)
	return typed
}

func (s *CommonProvisionerSuite) addMachine() (*state.Machine, error) {
	return s.addMachineWithConstraints(s.defaultConstraints)
}

func (s *CommonProvisionerSuite) addMachineWithConstraints(cons constraints.Value) (*state.Machine, error) {
	return s.BackingState.AddOneMachine(state.MachineTemplate{
		Series:      coretesting.FakeDefaultSeries,
		Jobs:        []state.MachineJob{state.JobHostUnits},
		Constraints: cons,
	})
}

func (s *CommonProvisionerSuite) ensureAvailability(c *gc.C, n int) []*state.Machine {
	changes, err := s.BackingState.EnsureAvailability(n, s.defaultConstraints, coretesting.FakeDefaultSeries, nil)
	c.Assert(err, jc.ErrorIsNil)
	added := make([]*state.Machine, len(changes.Added))
	for i, mid := range changes.Added {
		m, err := s.BackingState.Machine(mid)
		c.Assert(err, jc.ErrorIsNil)
		added[i] = m
	}
	return added
}

func (s *ProvisionerSuite) TestProvisionerStartStop(c *gc.C) {
	p := s.newEnvironProvisioner(c)
	stop(c, p)
}

func (s *ProvisionerSuite) TestSimple(c *gc.C) {
	p := s.newEnvironProvisioner(c)
	defer stop(c, p)

	// Check that an instance is provisioned when the machine is created...
	m, err := s.addMachine()
	c.Assert(err, jc.ErrorIsNil)
	instance := s.checkStartInstanceNoSecureConnection(c, m)

	// ...and removed, along with the machine, when the machine is Dead.
	c.Assert(m.EnsureDead(), gc.IsNil)
	s.checkStopInstances(c, instance)
	s.waitRemoved(c, m)
}

func (s *ProvisionerSuite) TestConstraints(c *gc.C) {
	// Create a machine with non-standard constraints.
	m, err := s.addMachine()
	c.Assert(err, jc.ErrorIsNil)
	cons := constraints.MustParse("mem=8G arch=amd64 cpu-cores=2 root-disk=10G")
	err = m.SetConstraints(cons)
	c.Assert(err, jc.ErrorIsNil)

	// Start a provisioner and check those constraints are used.
	p := s.newEnvironProvisioner(c)
	defer stop(c, p)
	s.checkStartInstanceCustom(c, m, "pork", cons, nil, nil, nil, nil, false, nil, true)
}

func (s *ProvisionerSuite) TestPossibleTools(c *gc.C) {

	storageDir := c.MkDir()
	s.PatchValue(&tools.DefaultBaseURL, storageDir)
	stor, err := filestorage.NewFileStorageWriter(storageDir)
	c.Assert(err, jc.ErrorIsNil)

	// Set a current version that does not match the
	// agent-version in the environ config.
	currentVersion := version.MustParseBinary("1.2.3-quantal-arm64")
	s.PatchValue(&arch.HostArch, func() string { return currentVersion.Arch })
	s.PatchValue(&series.HostSeries, func() string { return currentVersion.Series })
	s.PatchValue(&version.Current, currentVersion.Number)

	// Upload some plausible matches, and some that should be filtered out.
	compatibleVersion := version.MustParseBinary("1.2.3-quantal-amd64")
	ignoreVersion1 := version.MustParseBinary("1.2.4-quantal-arm64")
	ignoreVersion2 := version.MustParseBinary("1.2.3-precise-arm64")
	availableVersions := []version.Binary{
		currentVersion, compatibleVersion, ignoreVersion1, ignoreVersion2,
	}
	envtesting.AssertUploadFakeToolsVersions(c, stor, s.cfg.AgentStream(), s.cfg.AgentStream(), availableVersions...)

	// Extract the tools that we expect to actually match.
	expectedList, err := tools.FindTools(s.Environ, -1, -1, s.cfg.AgentStream(), coretools.Filter{
		Number: currentVersion.Number,
		Series: currentVersion.Series,
	})
	c.Assert(err, jc.ErrorIsNil)

	// Create the machine and check the tools that get passed into StartInstance.
	machine, err := s.BackingState.AddOneMachine(state.MachineTemplate{
		Series: "quantal",
		Jobs:   []state.MachineJob{state.JobHostUnits},
	})
	c.Assert(err, jc.ErrorIsNil)

	provisioner := s.newEnvironProvisioner(c)
	defer stop(c, provisioner)
	s.checkStartInstanceCustom(
		c, machine, "pork", constraints.Value{},
		nil, nil, nil, nil, false, expectedList, true,
	)
}

func (s *ProvisionerSuite) TestProvisionerSetsErrorStatusWhenNoToolsAreAvailable(c *gc.C) {
	p := s.newEnvironProvisioner(c)
	defer stop(c, p)

	// Check that an instance is not provisioned when the machine is created...
	m, err := s.BackingState.AddOneMachine(state.MachineTemplate{
		// We need a valid series that has no tools uploaded
		Series:      "raring",
		Jobs:        []state.MachineJob{state.JobHostUnits},
		Constraints: s.defaultConstraints,
	})
	c.Assert(err, jc.ErrorIsNil)
	s.checkNoOperations(c)

	t0 := time.Now()
	for time.Since(t0) < coretesting.LongWait {
		// And check the machine status is set to error.
		statusInfo, err := m.Status()
		c.Assert(err, jc.ErrorIsNil)
		if statusInfo.Status == state.StatusPending {
			time.Sleep(coretesting.ShortWait)
			continue
		}
		c.Assert(statusInfo.Status, gc.Equals, state.StatusError)
		c.Assert(statusInfo.Message, gc.Equals, "no matching tools available")
		break
	}

	// Restart the PA to make sure the machine is skipped again.
	stop(c, p)
	p = s.newEnvironProvisioner(c)
	defer stop(c, p)
	s.checkNoOperations(c)
}

func (s *ProvisionerSuite) TestProvisionerFailedStartInstanceWithInjectedCreationError(c *gc.C) {
	// Set the retry delay to 0, and retry count to 2 to keep tests short
	s.PatchValue(provisioner.RetryStrategyDelay, 0*time.Second)
	s.PatchValue(provisioner.RetryStrategyCount, 2)

	// create the error injection channel
	errorInjectionChannel := make(chan error, 3)

	p := s.newEnvironProvisioner(c)
	defer stop(c, p)

	// patch the dummy provider error injection channel
	cleanup := dummy.PatchTransientErrorInjectionChannel(errorInjectionChannel)
	defer cleanup()

	retryableError := instance.NewRetryableCreationError("container failed to start and was destroyed")
	destroyError := errors.New("container failed to start and failed to destroy: manual cleanup of containers needed")
	// send the error message three times, because the provisioner will retry twice as patched above.
	errorInjectionChannel <- retryableError
	errorInjectionChannel <- retryableError
	errorInjectionChannel <- destroyError

	m, err := s.addMachine()
	c.Assert(err, jc.ErrorIsNil)
	s.checkNoOperations(c)

	t0 := time.Now()
	for time.Since(t0) < coretesting.LongWait {
		// And check the machine status is set to error.
		statusInfo, err := m.Status()
		c.Assert(err, jc.ErrorIsNil)
		if statusInfo.Status == state.StatusPending {
			time.Sleep(coretesting.ShortWait)
			continue
		}
		c.Assert(statusInfo.Status, gc.Equals, state.StatusError)
		// check that the status matches the error message
		c.Assert(statusInfo.Message, gc.Equals, destroyError.Error())
		return
	}
	c.Fatal("Test took too long to complete")
}

func (s *ProvisionerSuite) TestProvisionerSucceedStartInstanceWithInjectedRetryableCreationError(c *gc.C) {
	// Set the retry delay to 0, and retry count to 2 to keep tests short
	s.PatchValue(provisioner.RetryStrategyDelay, 0*time.Second)
	s.PatchValue(provisioner.RetryStrategyCount, 2)

	// create the error injection channel
	errorInjectionChannel := make(chan error, 1)
	c.Assert(errorInjectionChannel, gc.NotNil)

	p := s.newEnvironProvisioner(c)
	defer stop(c, p)

	// patch the dummy provider error injection channel
	cleanup := dummy.PatchTransientErrorInjectionChannel(errorInjectionChannel)
	defer cleanup()

	// send the error message once
	// - instance creation should succeed
	retryableError := instance.NewRetryableCreationError("container failed to start and was destroyed")
	errorInjectionChannel <- retryableError

	m, err := s.addMachine()
	c.Assert(err, jc.ErrorIsNil)
	s.checkStartInstanceNoSecureConnection(c, m)
}

func (s *ProvisionerSuite) TestProvisionerSucceedStartInstanceWithInjectedWrappedRetryableCreationError(c *gc.C) {
	// Set the retry delay to 0, and retry count to 1 to keep tests short
	s.PatchValue(provisioner.RetryStrategyDelay, 0*time.Second)
	s.PatchValue(provisioner.RetryStrategyCount, 1)

	// create the error injection channel
	errorInjectionChannel := make(chan error, 1)
	c.Assert(errorInjectionChannel, gc.NotNil)

	p := s.newEnvironProvisioner(c)
	defer stop(c, p)

	// patch the dummy provider error injection channel
	cleanup := dummy.PatchTransientErrorInjectionChannel(errorInjectionChannel)
	defer cleanup()

	// send the error message once
	// - instance creation should succeed
	retryableError := errors.Wrap(errors.New(""), instance.NewRetryableCreationError("container failed to start and was destroyed"))
	errorInjectionChannel <- retryableError

	m, err := s.addMachine()
	c.Assert(err, jc.ErrorIsNil)
	s.checkStartInstanceNoSecureConnection(c, m)
}

func (s *ProvisionerSuite) TestProvisionerFailStartInstanceWithInjectedNonRetryableCreationError(c *gc.C) {
	// create the error injection channel
	errorInjectionChannel := make(chan error, 1)
	c.Assert(errorInjectionChannel, gc.NotNil)

	p := s.newEnvironProvisioner(c)
	defer stop(c, p)

	// patch the dummy provider error injection channel
	cleanup := dummy.PatchTransientErrorInjectionChannel(errorInjectionChannel)
	defer cleanup()

	// send the error message once
	nonRetryableError := errors.New("some nonretryable error")
	errorInjectionChannel <- nonRetryableError

	m, err := s.addMachine()
	c.Assert(err, jc.ErrorIsNil)
	s.checkNoOperations(c)

	t0 := time.Now()
	for time.Since(t0) < coretesting.LongWait {
		// And check the machine status is set to error.
		statusInfo, err := m.Status()
		c.Assert(err, jc.ErrorIsNil)
		if statusInfo.Status == state.StatusPending {
			time.Sleep(coretesting.ShortWait)
			continue
		}
		c.Assert(statusInfo.Status, gc.Equals, state.StatusError)
		// check that the status matches the error message
		c.Assert(statusInfo.Message, gc.Equals, nonRetryableError.Error())
		return
	}
	c.Fatal("Test took too long to complete")
}

func (s *ProvisionerSuite) TestProvisionerStopRetryingIfDying(c *gc.C) {
	// Create the error injection channel and inject
	// a retryable error
	errorInjectionChannel := make(chan error, 1)

	p := s.newEnvironProvisioner(c)
	// Don't refer the stop.  We will manually stop and verify the result.

	// patch the dummy provider error injection channel
	cleanup := dummy.PatchTransientErrorInjectionChannel(errorInjectionChannel)
	defer cleanup()

	retryableError := instance.NewRetryableCreationError("container failed to start and was destroyed")
	errorInjectionChannel <- retryableError

	m, err := s.addMachine()
	c.Assert(err, jc.ErrorIsNil)

	time.Sleep(coretesting.ShortWait)

	stop(c, p)
	statusInfo, err := m.Status()
	c.Assert(err, jc.ErrorIsNil)
	c.Assert(statusInfo.Status, gc.Equals, state.StatusPending)
	s.checkNoOperations(c)
}

func (s *ProvisionerSuite) TestProvisioningDoesNotOccurForLXC(c *gc.C) {
	p := s.newEnvironProvisioner(c)
	defer stop(c, p)

	// create a machine to host the container.
	m, err := s.addMachine()
	c.Assert(err, jc.ErrorIsNil)
	inst := s.checkStartInstanceNoSecureConnection(c, m)

	// make a container on the machine we just created
	template := state.MachineTemplate{
		Series: coretesting.FakeDefaultSeries,
		Jobs:   []state.MachineJob{state.JobHostUnits},
	}
	container, err := s.State.AddMachineInsideMachine(template, m.Id(), instance.LXC)
	c.Assert(err, jc.ErrorIsNil)

	// the PA should not attempt to create it
	s.checkNoOperations(c)

	// cleanup
	c.Assert(container.EnsureDead(), gc.IsNil)
	c.Assert(container.Remove(), gc.IsNil)
	c.Assert(m.EnsureDead(), gc.IsNil)
	s.checkStopInstances(c, inst)
	s.waitRemoved(c, m)
}

func (s *ProvisionerSuite) TestProvisioningDoesNotOccurForKVM(c *gc.C) {
	p := s.newEnvironProvisioner(c)
	defer stop(c, p)

	// create a machine to host the container.
	m, err := s.addMachine()
	c.Assert(err, jc.ErrorIsNil)
	inst := s.checkStartInstanceNoSecureConnection(c, m)

	// make a container on the machine we just created
	template := state.MachineTemplate{
		Series: coretesting.FakeDefaultSeries,
		Jobs:   []state.MachineJob{state.JobHostUnits},
	}
	container, err := s.State.AddMachineInsideMachine(template, m.Id(), instance.KVM)
	c.Assert(err, jc.ErrorIsNil)

	// the PA should not attempt to create it
	s.checkNoOperations(c)

	// cleanup
	c.Assert(container.EnsureDead(), gc.IsNil)
	c.Assert(container.Remove(), gc.IsNil)
	c.Assert(m.EnsureDead(), gc.IsNil)
	s.checkStopInstances(c, inst)
	s.waitRemoved(c, m)
}

type MachineClassifySuite struct {
}

var _ = gc.Suite(&MachineClassifySuite{})

type MockMachine struct {
	life          params.Life
	status        params.Status
	id            string
	idErr         error
	ensureDeadErr error
	statusErr     error
}

func (m *MockMachine) Life() params.Life {
	return m.life
}

func (m *MockMachine) InstanceId() (instance.Id, error) {
	return instance.Id(m.id), m.idErr
}

func (m *MockMachine) EnsureDead() error {
	return m.ensureDeadErr
}

func (m *MockMachine) Status() (params.Status, string, error) {
	return m.status, "", m.statusErr
}

func (m *MockMachine) Id() string {
	return m.id
}

type machineClassificationTest struct {
	description    string
	life           params.Life
	status         params.Status
	idErr          string
	ensureDeadErr  string
	expectErrCode  string
	expectErrFmt   string
	statusErr      string
	classification provisioner.MachineClassification
}

var machineClassificationTests = []machineClassificationTest{{
	description:    "Dead machine is dead",
	life:           params.Dead,
	status:         params.StatusStarted,
	classification: provisioner.Dead,
}, {
	description:    "Dying machine can carry on dying",
	life:           params.Dying,
	status:         params.StatusStarted,
	classification: provisioner.None,
}, {
	description:    "Dying unprovisioned machine is ensured dead",
	life:           params.Dying,
	status:         params.StatusStarted,
	classification: provisioner.Dead,
	idErr:          params.CodeNotProvisioned,
}, {
	description:    "Can't load provisioned dying machine",
	life:           params.Dying,
	status:         params.StatusStarted,
	classification: provisioner.None,
	idErr:          params.CodeNotFound,
	expectErrCode:  params.CodeNotFound,
	expectErrFmt:   "failed to load dying machine id:%s.*",
}, {
	description:    "Alive machine is not provisioned - pending",
	life:           params.Alive,
	status:         params.StatusPending,
	classification: provisioner.Pending,
	idErr:          params.CodeNotProvisioned,
	expectErrFmt:   "found machine pending provisioning id:%s.*",
}, {
	description:    "Alive, pending machine not found",
	life:           params.Alive,
	status:         params.StatusPending,
	classification: provisioner.None,
	idErr:          params.CodeNotFound,
	expectErrCode:  params.CodeNotFound,
	expectErrFmt:   "failed to load machine id:%s.*",
}, {
	description:    "Cannot get unprovisioned machine status",
	life:           params.Alive,
	classification: provisioner.None,
	statusErr:      params.CodeNotFound,
	idErr:          params.CodeNotProvisioned,
}, {
	description:    "Dying machine fails to ensure dead",
	life:           params.Dying,
	status:         params.StatusStarted,
	classification: provisioner.None,
	idErr:          params.CodeNotProvisioned,
	expectErrCode:  params.CodeNotFound,
	ensureDeadErr:  params.CodeNotFound,
	expectErrFmt:   "failed to ensure machine dead id:%s.*",
}}

var machineClassificationTestsRequireMaintenance = machineClassificationTest{
	description:    "Machine needs maintaining",
	life:           params.Alive,
	status:         params.StatusStarted,
	classification: provisioner.Maintain,
}

var machineClassificationTestsNoMaintenance = machineClassificationTest{
	description:    "Machine doesn't need maintaining",
	life:           params.Alive,
	status:         params.StatusStarted,
	classification: provisioner.None,
}

func (s *MachineClassifySuite) TestMachineClassification(c *gc.C) {
	test := func(t machineClassificationTest, id string) {
		// Run a sub-test from the test table
		s2e := func(s string) error {
			// Little helper to turn a non-empty string into a useful error for "ErrorMaches"
			if s != "" {
				return &params.Error{Code: s}
			}
			return nil
		}

		c.Logf("%s: %s", id, t.description)
		machine := MockMachine{t.life, t.status, id, s2e(t.idErr), s2e(t.ensureDeadErr), s2e(t.statusErr)}
		classification, err := provisioner.ClassifyMachine(&machine)
		if err != nil {
			c.Assert(err, gc.ErrorMatches, fmt.Sprintf(t.expectErrFmt, machine.Id()))
		} else {
			c.Assert(err, gc.Equals, s2e(t.expectErrCode))
		}
		c.Assert(classification, gc.Equals, t.classification)
	}

	machineIds := []string{"0/lxc/0", "0/kvm/0", "0"}
	for _, id := range machineIds {
		tests := machineClassificationTests
		if id == "0" {
			tests = append(tests, machineClassificationTestsNoMaintenance)
		} else {
			tests = append(tests, machineClassificationTestsRequireMaintenance)
		}
		for _, t := range tests {
			test(t, id)
		}
	}
}

func (s *ProvisionerSuite) TestProvisioningMachinesWithSpacesSuccess(c *gc.C) {
	p := s.newEnvironProvisioner(c)
	defer stop(c, p)

	// Add the spaces used in constraints.
	_, err := s.State.AddSpace("space1", nil, false)
	c.Assert(err, jc.ErrorIsNil)
	_, err = s.State.AddSpace("space2", nil, false)
	c.Assert(err, jc.ErrorIsNil)

	// Add 1 subnet into space1, and 2 into space2.
	// Only the first subnet of space2 has AllocatableIPLow|High set.
	// Each subnet is in a matching zone (e.g "subnet-#" in "zone#").
	testing.AddSubnetsWithTemplate(c, s.State, 3, state.SubnetInfo{
		CIDR:              "10.10.{{.}}.0/24",
		ProviderId:        "subnet-{{.}}",
		AllocatableIPLow:  "{{if (eq . 1)}}10.10.{{.}}.5{{end}}",
		AllocatableIPHigh: "{{if (eq . 1)}}10.10.{{.}}.254{{end}}",
		AvailabilityZone:  "zone{{.}}",
		SpaceName:         "{{if (eq . 0)}}space1{{else}}space2{{end}}",
		VLANTag:           42,
	})

	// Add and provision a machine with spaces specified.
	cons := constraints.MustParse(
		s.defaultConstraints.String(), "spaces=space2,^space1",
	)
	// The dummy provider simulates 2 subnets per included space.
	expectedSubnetsToZones := map[network.Id][]string{
		"subnet-0": []string{"zone0"},
		"subnet-1": []string{"zone1"},
	}
	m, err := s.addMachineWithConstraints(cons)
	c.Assert(err, jc.ErrorIsNil)
	inst := s.checkStartInstanceCustom(
		c, m, "pork", cons,
		nil, nil,
		expectedSubnetsToZones,
		nil, false, nil, true,
	)

	// Cleanup.
	c.Assert(m.EnsureDead(), gc.IsNil)
	s.checkStopInstances(c, inst)
	s.waitRemoved(c, m)
}

func (s *ProvisionerSuite) testProvisioningFailsAndSetsErrorStatusForConstraints(
	c *gc.C,
	cons constraints.Value,
	expectedErrorStatus string,
) {
	machine, err := s.addMachineWithConstraints(cons)
	c.Assert(err, jc.ErrorIsNil)

	// Start the PA.
	p := s.newEnvironProvisioner(c)
	defer stop(c, p)

	// Expect StartInstance to fail.
	s.checkNoOperations(c)

	// Ensure machine error status was set.
	t0 := time.Now()
	for time.Since(t0) < coretesting.LongWait {
		statusInfo, err := machine.Status()
		c.Assert(err, jc.ErrorIsNil)
		if statusInfo.Status == state.StatusPending {
			time.Sleep(coretesting.ShortWait)
			continue
		}
		c.Assert(statusInfo.Status, gc.Equals, state.StatusError)
		c.Assert(statusInfo.Message, gc.Equals, expectedErrorStatus)
		break
	}

	// Make sure the task didn't stop with an error
	died := make(chan error)
	go func() {
		died <- p.Wait()
	}()
	select {
	case <-time.After(coretesting.ShortWait):
	case err := <-died:
		c.Fatalf("provisioner task died unexpectedly with err: %v", err)
	}

	// Restart the PA to make sure the machine is not retried.
	stop(c, p)
	p = s.newEnvironProvisioner(c)
	defer stop(c, p)

	s.checkNoOperations(c)
}

func (s *ProvisionerSuite) TestProvisioningMachinesFailsWithUnknownSpaces(c *gc.C) {
	cons := constraints.MustParse(
		s.defaultConstraints.String(), "spaces=missing,ignored,^ignored-too",
	)
	expectedErrorStatus := `cannot match subnets to zones: space "missing" not found`
	s.testProvisioningFailsAndSetsErrorStatusForConstraints(c, cons, expectedErrorStatus)
}

func (s *ProvisionerSuite) TestProvisioningMachinesFailsWithEmptySpaces(c *gc.C) {
	_, err := s.State.AddSpace("empty", nil, false)
	c.Assert(err, jc.ErrorIsNil)
	cons := constraints.MustParse(
		s.defaultConstraints.String(), "spaces=empty",
	)
	expectedErrorStatus := `cannot match subnets to zones: ` +
		`cannot use space "empty" as deployment target: no subnets`
	s.testProvisioningFailsAndSetsErrorStatusForConstraints(c, cons, expectedErrorStatus)
}

func (s *CommonProvisionerSuite) addMachineWithRequestedVolumes(volumes []state.MachineVolumeParams, cons constraints.Value) (*state.Machine, error) {
	return s.BackingState.AddOneMachine(state.MachineTemplate{
		Series:      coretesting.FakeDefaultSeries,
		Jobs:        []state.MachineJob{state.JobHostUnits},
		Constraints: cons,
		Volumes:     volumes,
	})
}

func (s *ProvisionerSuite) TestProvisioningMachinesWithRequestedVolumes(c *gc.C) {
	// Set up a persistent pool.
	registry.RegisterProvider("static", &dummystorage.StorageProvider{IsDynamic: false})
	registry.RegisterEnvironStorageProviders("dummy", "static")
	defer registry.RegisterProvider("static", nil)
	poolManager := poolmanager.New(state.NewStateSettings(s.State))
	_, err := poolManager.Create("persistent-pool", "static", map[string]interface{}{"persistent": true})
	c.Assert(err, jc.ErrorIsNil)

	p := s.newEnvironProvisioner(c)
	defer stop(c, p)

	// Add and provision a machine with volumes specified.
	requestedVolumes := []state.MachineVolumeParams{{
		Volume:     state.VolumeParams{Pool: "static", Size: 1024},
		Attachment: state.VolumeAttachmentParams{},
	}, {
		Volume:     state.VolumeParams{Pool: "persistent-pool", Size: 2048},
		Attachment: state.VolumeAttachmentParams{},
	}}
	expectVolumeInfo := []storage.Volume{{
		names.NewVolumeTag("1"),
		storage.VolumeInfo{
			Size: 1024,
		},
	}, {
		names.NewVolumeTag("2"),
		storage.VolumeInfo{
			Size:       2048,
			Persistent: true,
		},
	}}
	m, err := s.addMachineWithRequestedVolumes(requestedVolumes, s.defaultConstraints)
	c.Assert(err, jc.ErrorIsNil)
	inst := s.checkStartInstanceCustom(
		c, m, "pork", s.defaultConstraints,
		nil, nil, nil,
		expectVolumeInfo, false,
		nil, true,
	)

	// Cleanup.
	c.Assert(m.EnsureDead(), gc.IsNil)
	s.checkStopInstances(c, inst)
	s.waitRemoved(c, m)
}

func (s *ProvisionerSuite) TestProvisioningDoesNotProvisionTheSameMachineAfterRestart(c *gc.C) {
	p := s.newEnvironProvisioner(c)
	defer stop(c, p)

	// create a machine
	m, err := s.addMachine()
	c.Assert(err, jc.ErrorIsNil)
	s.checkStartInstanceNoSecureConnection(c, m)

	// restart the PA
	stop(c, p)
	p = s.newEnvironProvisioner(c)
	defer stop(c, p)

	// check that there is only one machine provisioned.
	machines, err := s.State.AllMachines()
	c.Assert(err, jc.ErrorIsNil)
	c.Check(len(machines), gc.Equals, 2)
	c.Check(machines[0].Id(), gc.Equals, "0")
	c.Check(machines[1].CheckProvisioned("fake_nonce"), jc.IsFalse)

	// the PA should not create it a second time
	s.checkNoOperations(c)
}

func (s *ProvisionerSuite) TestDyingMachines(c *gc.C) {
	p := s.newEnvironProvisioner(c)
	defer stop(c, p)

	// provision a machine
	m0, err := s.addMachine()
	c.Assert(err, jc.ErrorIsNil)
	s.checkStartInstanceNoSecureConnection(c, m0)

	// stop the provisioner and make the machine dying
	stop(c, p)
	err = m0.Destroy()
	c.Assert(err, jc.ErrorIsNil)

	// add a new, dying, unprovisioned machine
	m1, err := s.addMachine()
	c.Assert(err, jc.ErrorIsNil)
	err = m1.Destroy()
	c.Assert(err, jc.ErrorIsNil)

	// start the provisioner and wait for it to reap the useless machine
	p = s.newEnvironProvisioner(c)
	defer stop(c, p)
	s.checkNoOperations(c)
	s.waitRemoved(c, m1)

	// verify the other one's still fine
	err = m0.Refresh()
	c.Assert(err, jc.ErrorIsNil)
	c.Assert(m0.Life(), gc.Equals, state.Dying)
}

type mockMachineGetter struct{}

func (*mockMachineGetter) Machine(names.MachineTag) (*apiprovisioner.Machine, error) {
	return nil, fmt.Errorf("error")
}

func (*mockMachineGetter) MachinesWithTransientErrors() ([]*apiprovisioner.Machine, []params.StatusResult, error) {
	return nil, nil, fmt.Errorf("error")
}

func (s *ProvisionerSuite) TestMachineErrorsRetainInstances(c *gc.C) {
	task := s.newProvisionerTask(c, config.HarvestAll, s.Environ, s.provisioner, mockToolsFinder{})
	defer stop(c, task)

	// create a machine
	m0, err := s.addMachine()
	c.Assert(err, jc.ErrorIsNil)
	s.checkStartInstance(c, m0)

	// create an instance out of band
	s.startUnknownInstance(c, "999")

	// start the provisioner and ensure it doesn't kill any instances if there are error getting machines
	task = s.newProvisionerTask(
		c,
		config.HarvestAll,
		s.Environ,
		&mockMachineGetter{},
		&mockToolsFinder{},
	)
	defer func() {
		err := worker.Stop(task)
		c.Assert(err, gc.ErrorMatches, ".*failed to get machine.*")
	}()
	s.checkNoOperations(c)
}

func (s *ProvisionerSuite) TestEnvironProvisionerObservesConfigChanges(c *gc.C) {
	p := s.newEnvironProvisioner(c)
	defer stop(c, p)
	s.assertProvisionerObservesConfigChanges(c, p)
}

func (s *ProvisionerSuite) newProvisionerTask(
	c *gc.C,
	harvestingMethod config.HarvestMode,
	broker environs.InstanceBroker,
	machineGetter provisioner.MachineGetter,
	toolsFinder provisioner.ToolsFinder,
) provisioner.ProvisionerTask {

	machineWatcher, err := s.provisioner.WatchEnvironMachines()
	c.Assert(err, jc.ErrorIsNil)
	retryWatcher, err := s.provisioner.WatchMachineErrorRetry()
	c.Assert(err, jc.ErrorIsNil)
	auth, err := authentication.NewAPIAuthenticator(s.provisioner)
	c.Assert(err, jc.ErrorIsNil)

	retryStrategy := provisioner.NewRetryStrategy(0*time.Second, 0)

	w, err := provisioner.NewProvisionerTask(
		names.NewMachineTag("0"),
		harvestingMethod,
		machineGetter,
		toolsFinder,
		machineWatcher,
		retryWatcher,
		broker,
		auth,
		imagemetadata.ReleasedStream,
		true,
		retryStrategy,
	)
	c.Assert(err, jc.ErrorIsNil)
	return w
}

func (s *ProvisionerSuite) TestHarvestNoneReapsNothing(c *gc.C) {

	task := s.newProvisionerTask(c, config.HarvestDestroyed, s.Environ, s.provisioner, mockToolsFinder{})
	defer stop(c, task)
	task.SetHarvestMode(config.HarvestNone)

	// Create a machine and an unknown instance.
	m0, err := s.addMachine()
	c.Assert(err, jc.ErrorIsNil)
	s.checkStartInstance(c, m0)
	s.startUnknownInstance(c, "999")

	// Mark the first machine as dead.
	c.Assert(m0.EnsureDead(), gc.IsNil)

	// Ensure we're doing nothing.
	s.checkNoOperations(c)
}

func (s *ProvisionerSuite) TestHarvestUnknownReapsOnlyUnknown(c *gc.C) {

	task := s.newProvisionerTask(c,
		config.HarvestDestroyed,
		s.Environ,
		s.provisioner,
		mockToolsFinder{},
	)
	defer stop(c, task)
	task.SetHarvestMode(config.HarvestUnknown)

	// Create a machine and an unknown instance.
	m0, err := s.addMachine()
	c.Assert(err, jc.ErrorIsNil)
	i0 := s.checkStartInstance(c, m0)
	i1 := s.startUnknownInstance(c, "999")

	// Mark the first machine as dead.
	c.Assert(m0.EnsureDead(), gc.IsNil)

	// When only harvesting unknown machines, only one of the machines
	// is stopped.
	s.checkStopSomeInstances(c, []instance.Instance{i1}, []instance.Instance{i0})
	s.waitRemoved(c, m0)
}

func (s *ProvisionerSuite) TestHarvestDestroyedReapsOnlyDestroyed(c *gc.C) {

	task := s.newProvisionerTask(
		c,
		config.HarvestDestroyed,
		s.Environ,
		s.provisioner,
		mockToolsFinder{},
	)
	defer stop(c, task)

	// Create a machine and an unknown instance.
	m0, err := s.addMachine()
	c.Assert(err, jc.ErrorIsNil)
	i0 := s.checkStartInstance(c, m0)
	i1 := s.startUnknownInstance(c, "999")

	// Mark the first machine as dead.
	c.Assert(m0.EnsureDead(), gc.IsNil)

	// When only harvesting destroyed machines, only one of the
	// machines is stopped.
	s.checkStopSomeInstances(c, []instance.Instance{i0}, []instance.Instance{i1})
	s.waitRemoved(c, m0)
}

func (s *ProvisionerSuite) TestHarvestAllReapsAllTheThings(c *gc.C) {

	task := s.newProvisionerTask(c,
		config.HarvestDestroyed,
		s.Environ,
		s.provisioner,
		mockToolsFinder{},
	)
	defer stop(c, task)
	task.SetHarvestMode(config.HarvestAll)

	// Create a machine and an unknown instance.
	m0, err := s.addMachine()
	c.Assert(err, jc.ErrorIsNil)
	i0 := s.checkStartInstance(c, m0)
	i1 := s.startUnknownInstance(c, "999")

	// Mark the first machine as dead.
	c.Assert(m0.EnsureDead(), gc.IsNil)

	// Everything must die!
	s.checkStopSomeInstances(c, []instance.Instance{i0, i1}, []instance.Instance{})
	s.waitRemoved(c, m0)
}

func (s *ProvisionerSuite) TestProvisionerRetriesTransientErrors(c *gc.C) {
	s.PatchValue(&apiserverprovisioner.ErrorRetryWaitDelay, 5*time.Millisecond)
	e := &mockBroker{Environ: s.Environ, retryCount: make(map[string]int)}
	task := s.newProvisionerTask(c, config.HarvestAll, e, s.provisioner, mockToolsFinder{})
	defer stop(c, task)

	// Provision some machines, some will be started first time,
	// another will require retries.
	m1, err := s.addMachine()
	c.Assert(err, jc.ErrorIsNil)
	s.checkStartInstance(c, m1)
	m2, err := s.addMachine()
	c.Assert(err, jc.ErrorIsNil)
	s.checkStartInstance(c, m2)
	m3, err := s.addMachine()
	c.Assert(err, jc.ErrorIsNil)
	m4, err := s.addMachine()
	c.Assert(err, jc.ErrorIsNil)

	// mockBroker will fail to start machine-3 several times;
	// keep setting the transient flag to retry until the
	// instance has started.
	thatsAllFolks := make(chan struct{})
	go func() {
		for {
			select {
			case <-thatsAllFolks:
				return
			case <-time.After(coretesting.ShortWait):
				err := m3.SetStatus(state.StatusError, "info", map[string]interface{}{"transient": true})
				c.Assert(err, jc.ErrorIsNil)
			}
		}
	}()
	s.checkStartInstance(c, m3)
	close(thatsAllFolks)

	// Machine 4 is never provisioned.
	statusInfo, err := m4.Status()
	c.Assert(err, jc.ErrorIsNil)
	c.Assert(statusInfo.Status, gc.Equals, state.StatusError)
	_, err = m4.InstanceId()
	c.Assert(err, jc.Satisfies, errors.IsNotProvisioned)
}

func (s *ProvisionerSuite) TestProvisionerObservesMachineJobs(c *gc.C) {
	s.PatchValue(&apiserverprovisioner.ErrorRetryWaitDelay, 5*time.Millisecond)
	broker := &mockBroker{Environ: s.Environ, retryCount: make(map[string]int)}
	task := s.newProvisionerTask(c, config.HarvestAll, broker, s.provisioner, mockToolsFinder{})
	defer stop(c, task)

	added := s.ensureAvailability(c, 3)
	c.Assert(added, gc.HasLen, 2)
	byId := make(map[string]*state.Machine)
	for _, m := range added {
		byId[m.Id()] = m
	}
	for _, id := range broker.ids {
		s.checkStartInstance(c, byId[id])
	}
}

type mockBroker struct {
	environs.Environ
	retryCount map[string]int
	ids        []string
}

func (b *mockBroker) StartInstance(args environs.StartInstanceParams) (*environs.StartInstanceResult, error) {
	// All machines except machines 3, 4 are provisioned successfully the first time.
	// Machines 3 is provisioned after some attempts have been made.
	// Machine 4 is never provisioned.
	id := args.InstanceConfig.MachineId
	// record ids so we can call checkStartInstance in the appropriate order.
	b.ids = append(b.ids, id)
	retries := b.retryCount[id]
	if (id != "3" && id != "4") || retries > 2 {
		return b.Environ.StartInstance(args)
	} else {
		b.retryCount[id] = retries + 1
	}
	return nil, fmt.Errorf("error: some error")
}

type mockToolsFinder struct {
}

func (f mockToolsFinder) FindTools(number version.Number, series string, a string) (coretools.List, error) {
	v, err := version.ParseBinary(fmt.Sprintf("%s-%s-%s", number, series, arch.HostArch()))
	if err != nil {
		return nil, err
	}
	if a != "" {
		v.Arch = a
	}
	return coretools.List{&coretools.Tools{Version: v}}, nil
}

type mockAgent struct {
	agent.Agent
	config agent.Config
}

func (mock mockAgent) CurrentConfig() agent.Config {
	return mock.config
}<|MERGE_RESOLUTION|>--- conflicted
+++ resolved
@@ -186,51 +186,9 @@
 	c.Assert(s.provisioner, gc.NotNil)
 }
 
-<<<<<<< HEAD
-// breakDummyProvider changes the environment config in state in a way
-// that causes the given environMethod of the dummy provider to return
-// an error, which is also returned as a message to be checked.
-func breakDummyProvider(c *gc.C, st *state.State, environMethod string) string {
-	attrs := map[string]interface{}{"broken": environMethod}
-	err := st.UpdateEnvironConfig(attrs, nil, nil)
-	c.Assert(err, jc.ErrorIsNil)
-	return fmt.Sprintf("dummy.%s is broken", environMethod)
-}
-
-// invalidateEnvironment alters the environment configuration
-// so the Settings returned from the watcher will not pass
-// validation.
-func (s *CommonProvisionerSuite) invalidateEnvironment(c *gc.C) {
-	st, err := state.Open(s.State.EnvironTag(), s.MongoInfo(c), mongo.DefaultDialOpts(), state.Policy(nil))
-	c.Assert(err, jc.ErrorIsNil)
-	defer st.Close()
-	attrs := map[string]interface{}{"type": "unknown"}
-	err = st.UpdateEnvironConfig(attrs, nil, nil)
-	c.Assert(err, jc.ErrorIsNil)
-}
-
-// fixEnvironment undoes the work of invalidateEnvironment.
-func (s *CommonProvisionerSuite) fixEnvironment(c *gc.C) error {
-	st, err := state.Open(s.State.EnvironTag(), s.MongoInfo(c), mongo.DefaultDialOpts(), state.Policy(nil))
-	c.Assert(err, jc.ErrorIsNil)
-	defer st.Close()
-	attrs := map[string]interface{}{"type": s.cfg.AllAttrs()["type"]}
-	return st.UpdateEnvironConfig(attrs, nil, nil)
-}
-
-// stop stops a worker.
+// stop stops a Worker.
 func stop(c *gc.C, w worker.Worker) {
 	c.Assert(worker.Stop(w), jc.ErrorIsNil)
-=======
-// stopper is stoppable.
-type stopper interface {
-	Stop() error
-}
-
-// stop stops a stopper.
-func stop(c *gc.C, s stopper) {
-	c.Assert(s.Stop(), jc.ErrorIsNil)
->>>>>>> b0e80dd1
 }
 
 func (s *CommonProvisionerSuite) startUnknownInstance(c *gc.C, id string) instance.Instance {
