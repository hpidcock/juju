--- conflicted
+++ resolved
@@ -587,13 +587,13 @@
 		}
 	}
 
-<<<<<<< HEAD
 	var endpointBindings map[string]network.Id
 	if len(provisioningInfo.EndpointBindings) != 0 {
 		endpointBindings = make(map[string]network.Id)
 		for endpoint, space := range provisioningInfo.EndpointBindings {
 			endpointBindings[endpoint] = network.Id(space)
-=======
+		}
+	}
 	possibleImageMetadata := make([]*imagemetadata.ImageMetadata, len(provisioningInfo.ImageMetadata))
 	for i, metadata := range provisioningInfo.ImageMetadata {
 		possibleImageMetadata[i] = &imagemetadata.ImageMetadata{
@@ -605,7 +605,6 @@
 			Stream:      metadata.Stream,
 			VirtType:    metadata.VirtType,
 			Version:     metadata.Version,
->>>>>>> 36b26048
 		}
 	}
 
@@ -617,11 +616,8 @@
 		DistributionGroup: machine.DistributionGroup,
 		Volumes:           volumes,
 		SubnetsToZones:    subnetsToZones,
-<<<<<<< HEAD
 		EndpointBindings:  endpointBindings,
-=======
 		ImageMetadata:     possibleImageMetadata,
->>>>>>> 36b26048
 	}, nil
 }
 
