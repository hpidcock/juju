--- conflicted
+++ resolved
@@ -52,11 +52,8 @@
 	uniter      *uniter.State
 	apiUnit     *uniter.Unit
 	payloads    *uniter.PayloadFacadeClient
-<<<<<<< HEAD
 	storage     *runnertesting.StorageContextAccessor
 	secrets     *runnertesting.SecretsContextAccessor
-=======
->>>>>>> 243fd66d
 
 	apiRelunits map[int]*uniter.RelationUnit
 	relch       *state.Charm
@@ -72,7 +69,6 @@
 	s.application = s.AddTestingApplication(c, "u", ch)
 	s.unit = s.AddUnit(c, s.application)
 
-<<<<<<< HEAD
 	storageData0 := names.NewStorageTag("data/0")
 	s.storage = &runnertesting.StorageContextAccessor{
 		map[names.StorageTag]*runnertesting.ContextStorage{
@@ -85,8 +81,6 @@
 	}
 	s.secrets = &runnertesting.SecretsContextAccessor{}
 
-=======
->>>>>>> 243fd66d
 	password, err := utils.RandomPassword()
 	c.Assert(err, jc.ErrorIsNil)
 	err = s.unit.SetPassword(password)
@@ -121,11 +115,8 @@
 		Payloads:         s.payloads,
 		Tracker:          &runnertesting.FakeTracker{},
 		GetRelationInfos: s.getRelationInfos,
-<<<<<<< HEAD
 		Storage:          s.storage,
 		SecretsClient:    s.secrets,
-=======
->>>>>>> 243fd66d
 		Paths:            s.paths,
 		Clock:            testclock.NewClock(time.Time{}),
 		Logger:           loggo.GetLogger("test"),
