--- conflicted
+++ resolved
@@ -12,10 +12,6 @@
 
 	gc "gopkg.in/check.v1"
 
-<<<<<<< HEAD
-	"github.com/juju/juju/state"
-=======
->>>>>>> 161bc1ab
 	"github.com/juju/juju/testing"
 	"github.com/juju/juju/worker/uniter/runner/jujuc"
 	jujuctesting "github.com/juju/juju/worker/uniter/runner/jujuc/testing"
@@ -36,88 +32,13 @@
 type ContextSuite struct {
 	jujuctesting.ContextSuite
 	testing.BaseSuite
-<<<<<<< HEAD
-	rels    map[int]*jujuctesting.ContextRelation
-	storage map[names.StorageTag]*jujuctesting.ContextStorageAttachment
-=======
 
 	rels map[int]*jujuctesting.ContextRelation
->>>>>>> 161bc1ab
 }
 
 func (s *ContextSuite) SetUpTest(c *gc.C) {
 	s.ContextSuite.SetUpTest(c)
 	s.BaseSuite.SetUpTest(c)
-<<<<<<< HEAD
-
-	unit := "u/0"
-	settings := jujuctesting.Settings{
-		"private-address": "u-0.testing.invalid",
-	}
-
-	ctx := s.NewHookContext(nil)
-	ctx.SetRelation(0, "peer0", unit, settings).UnitName = unit
-	ctx.SetRelation(1, "peer1", unit, settings).UnitName = unit
-	ctx.SetBlockStorage("data/0", "/dev/sda")
-
-	s.rels = ctx.ContextRelations.Relations.Relations
-	s.storage = ctx.ContextStorage.Info.Storage
-}
-
-func (s *ContextSuite) relUnits(id int) map[string]jujuctesting.Settings {
-	return s.rels[id].Info.Units
-}
-
-func (s *ContextSuite) setRelation(id int, name string) {
-	s.rels[id] = &jujuctesting.ContextRelation{
-		Stub: s.Stub,
-		Info: &jujuctesting.Relation{
-			Id:   id,
-			Name: name,
-		},
-	}
-}
-
-func (s *ContextSuite) newHookContext(c *gc.C) *Context {
-	ctx := s.ContextSuite.NewHookContext(nil).Context
-	return &Context{Context: *ctx}
-}
-
-func (s *ContextSuite) GetHookContext(c *gc.C, relid int, remote string) *Context {
-	if relid != -1 {
-		_, found := s.rels[relid]
-		c.Assert(found, jc.IsTrue)
-	}
-
-	ctx := s.HookContext("u/0", charm.Settings{
-		"empty":               nil,
-		"monsters":            false,
-		"spline-reticulation": 45.0,
-		"title":               "My Title",
-		"username":            "admin001",
-	})
-	ctx.Info.OwnerTag = "test-owner"
-	ctx.Info.AvailabilityZone = "us-east-1a"
-	ctx.Info.PublicAddress = "gimli.minecraft.testing.invalid"
-	ctx.Info.PrivateAddress = "192.168.0.99"
-
-	ctx.SetAsRelationHook(relid, remote)
-	ctx.Info.Relations.Relations = s.rels
-	ctx.Info.Storage.Storage = s.storage
-
-	return &Context{Context: *ctx.Context}
-}
-
-func (s *ContextSuite) GetStorageHookContext(c *gc.C, storageId string) *Context {
-	valid := names.IsValidStorage(storageId)
-	c.Assert(valid, jc.IsTrue)
-	storageTag := names.NewStorageTag(storageId)
-	_, found := s.storage[storageTag]
-	c.Assert(found, jc.IsTrue)
-	ctx := s.GetHookContext(c, -1, "")
-	ctx.ContextStorage.Info.StorageTag = storageTag
-	return ctx
-=======
 }
 
 func (s *ContextSuite) newHookContext(c *gc.C) *Context {
@@ -131,40 +52,16 @@
 func (s *ContextSuite) GetHookContext(c *gc.C, relid int, remote string) *Context {
 	c.Assert(relid, gc.Equals, -1)
 	return s.newHookContext(c)
->>>>>>> 161bc1ab
 }
 
 func (s *ContextSuite) GetStatusHookContext(c *gc.C) *Context {
 	return s.newHookContext(c)
-<<<<<<< HEAD
-}
-
-func (s *ContextSuite) GetStorageAddHookContext(c *gc.C) *Context {
-	return s.newHookContext(c)
-}
-
-func setSettings(c *gc.C, ru *state.RelationUnit, settings map[string]interface{}) {
-	node, err := ru.Settings()
-	c.Assert(err, jc.ErrorIsNil)
-	for _, k := range node.Keys() {
-		node.Delete(k)
-	}
-	node.Update(settings)
-	_, err = node.Write()
-	c.Assert(err, jc.ErrorIsNil)
-}
-
-type Context struct {
-	jujuctesting.Context
-	leaderCtx      jujuc.Context
-=======
 }
 
 type Context struct {
 	jujuc.Context
 	info *jujuctesting.ContextInfo
 
->>>>>>> 161bc1ab
 	metrics        []jujuc.Metric
 	canAddMetrics  bool
 	rebootPriority jujuc.RebootPriority
@@ -175,15 +72,11 @@
 	if !c.canAddMetrics {
 		return fmt.Errorf("metrics disabled")
 	}
-<<<<<<< HEAD
-	c.metrics = append(c.metrics, jujuc.Metric{key, value, created})
-=======
 	c.metrics = append(c.metrics, jujuc.Metric{
 		Key:   key,
 		Value: value,
 		Time:  created,
 	})
->>>>>>> 161bc1ab
 	return c.Context.AddMetric(key, value, created)
 }
 
@@ -194,24 +87,4 @@
 	} else {
 		return nil
 	}
-<<<<<<< HEAD
-}
-
-func (c *Context) relUnits(id int) map[string]jujuctesting.Settings {
-	rctx := c.ContextRelations.Relations.Relations[id]
-	return rctx.Info.Units
-}
-
-func (c *Context) setRelations(id int, members []string) {
-	rctx := c.ContextRelations.Relations.Relations[id]
-	rctx.Info.Units = map[string]jujuctesting.Settings{}
-	for _, name := range members {
-		rctx.Info.Units[name] = nil
-	}
-}
-
-func cmdString(cmd string) string {
-	return cmd + jujuc.CmdSuffix
-=======
->>>>>>> 161bc1ab
 }