--- conflicted
+++ resolved
@@ -11,14 +11,8 @@
 // EnsureJujucSymlinks creates a symbolic link to jujuc in dataDir for each
 // hook command. If the commands already exist, this operation
 // does nothing.
-<<<<<<< HEAD
-func EnsureJujucSymlinks(varDir, agentName string) (err error) {
-	dir := environs.AgentToolsDir(varDir, agentName)
-=======
-func EnsureJujucSymlinks(dataDir, unitName string) (err error) {
-	agentName := "unit-" + strings.Replace(unitName, "/", "-", 1)
+func EnsureJujucSymlinks(dataDir, agentName string) (err error) {
 	dir := environs.AgentToolsDir(dataDir, agentName)
->>>>>>> d2788bc6
 	for _, name := range server.CommandNames() {
 		// The link operation fails when the target already exists,
 		// so this is a no-op when the command names already
