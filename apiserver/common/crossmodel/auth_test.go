// Copyright 2017 Canonical Ltd.
// Licensed under the AGPLv3, see LICENCE file for details.

package crossmodel_test

import (
	"bytes"
	"context"
	"encoding/base64"
	"fmt"
	"strings"
	"time"

	"github.com/go-macaroon-bakery/macaroon-bakery/v3/bakery"
	"github.com/go-macaroon-bakery/macaroon-bakery/v3/bakery/checkers"
	"github.com/juju/clock/testclock"
	"github.com/juju/errors"
	"github.com/juju/names/v4"
	jc "github.com/juju/testing/checkers"
	"github.com/juju/utils/v3"
	"github.com/lestrrat-go/jwx/v2/jwk"
	"github.com/lestrrat-go/jwx/v2/jwt"
	gc "gopkg.in/check.v1"
	"gopkg.in/macaroon.v2"

	"github.com/juju/juju/apiserver/authentication"
	"github.com/juju/juju/apiserver/common/crossmodel"
	apiservererrors "github.com/juju/juju/apiserver/errors"
	"github.com/juju/juju/apiserver/testing"
	"github.com/juju/juju/core/permission"
	"github.com/juju/juju/rpc/params"
	coretesting "github.com/juju/juju/testing"
)

var _ = gc.Suite(&authSuite{})

type authSuite struct {
	coretesting.BaseSuite

	bakery    authentication.ExpirableStorageBakery
	bakeryKey *bakery.KeyPair
}

type testLocator struct {
	PublicKey bakery.PublicKey
}

func (b testLocator) ThirdPartyInfo(ctx context.Context, loc string) (bakery.ThirdPartyInfo, error) {
	if loc != "http://thirdparty" {
		return bakery.ThirdPartyInfo{}, errors.NotFoundf("location %v", loc)
	}
	return bakery.ThirdPartyInfo{
		PublicKey: b.PublicKey,
		Version:   bakery.LatestVersion,
	}, nil
}

func (s *authSuite) SetUpTest(c *gc.C) {
	s.BaseSuite.SetUpTest(c)

	key, err := bakery.GenerateKey()
	c.Assert(err, jc.ErrorIsNil)
	locator := testLocator{key.Public}
	bakery := bakery.New(bakery.BakeryParams{
		Locator:       locator,
		Key:           bakery.MustGenerateKey(),
		OpsAuthorizer: crossmodel.CrossModelAuthorizer{},
	})
	s.bakery = &mockBakery{bakery}
}

func (s *authSuite) TestCheckValidCaveat(c *gc.C) {
	uuid := utils.MustNewUUID()
	permCheckDetails := fmt.Sprintf(`
source-model-uuid: %v
username: mary
offer-uuid: mysql-uuid
relation-key: mediawiki:db mysql:server
permission: consume
`[1:], uuid)
	authContext, err := crossmodel.NewAuthContext(nil, s.bakeryKey, s.bakery, nil, nil)
	c.Assert(err, jc.ErrorIsNil)
	opc, err := authContext.CheckOfferAccessCaveat("has-offer-permission " + permCheckDetails)
	c.Assert(err, jc.ErrorIsNil)
	c.Assert(opc.SourceModelUUID, gc.Equals, uuid.String())
	c.Assert(opc.User, gc.Equals, "mary")
	c.Assert(opc.OfferUUID, gc.Equals, "mysql-uuid")
	c.Assert(opc.Relation, gc.Equals, "mediawiki:db mysql:server")
	c.Assert(opc.Permission, gc.Equals, "consume")
}

func (s *authSuite) TestCheckInvalidCaveatId(c *gc.C) {
	uuid := utils.MustNewUUID()
	permCheckDetails := fmt.Sprintf(`
source-model-uuid: %v
username: mary
offer-uuid: mysql-uuid
relation-key: mediawiki:db mysql:server
permission: consume
`[1:], uuid)
	authContext, err := crossmodel.NewAuthContext(nil, s.bakeryKey, s.bakery, nil, nil)
	c.Assert(err, jc.ErrorIsNil)
	_, err = authContext.CheckOfferAccessCaveat("different-caveat " + permCheckDetails)
	c.Assert(err, gc.ErrorMatches, ".*caveat not recognized.*")
}

func (s *authSuite) TestCheckInvalidCaveatContents(c *gc.C) {
	permCheckDetails := `
source-model-uuid: invalid
username: mary
offer-uuid: mysql-uuid
relation-key: mediawiki:db mysql:server
permission: consume
`[1:]
	authContext, err := crossmodel.NewAuthContext(nil, s.bakeryKey, s.bakery, nil, nil)
	c.Assert(err, jc.ErrorIsNil)
	_, err = authContext.CheckOfferAccessCaveat("has-offer-permission " + permCheckDetails)
	c.Assert(err, gc.ErrorMatches, `source-model-uuid "invalid" not valid`)
}

func (s *authSuite) TestCheckLocalAccessRequest(c *gc.C) {
	uuid := utils.MustNewUUID()
	st := &mockState{
		tag: names.NewModelTag(uuid.String()),
		permissions: map[string]permission.Access{
			"mysql-uuid:mary": permission.ConsumeAccess,
		},
	}
	authContext, err := crossmodel.NewAuthContext(st, s.bakeryKey, s.bakery, nil, nil)
	c.Assert(err, jc.ErrorIsNil)
	permCheckDetails := fmt.Sprintf(`
source-model-uuid: %v
username: mary
offer-uuid: mysql-uuid
relation-key: mediawiki:db mysql:server
permission: consume
`[1:], uuid)
	opc, err := authContext.CheckOfferAccessCaveat("has-offer-permission " + permCheckDetails)
	c.Assert(err, jc.ErrorIsNil)
	cav, err := authContext.CheckLocalAccessRequest(opc)
	c.Assert(err, jc.ErrorIsNil)
	c.Assert(cav, gc.HasLen, 5)
	c.Assert(cav[0].Condition, gc.Equals, "declared source-model-uuid "+uuid.String())
	c.Assert(cav[1].Condition, gc.Equals, "declared offer-uuid mysql-uuid")
	c.Assert(cav[2].Condition, gc.Equals, "declared username mary")
	c.Assert(strings.HasPrefix(cav[3].Condition, "time-before"), jc.IsTrue)
	c.Assert(cav[4].Condition, gc.Equals, "declared relation-key mediawiki:db mysql:server")
}

func (s *authSuite) TestCheckLocalAccessRequestControllerAdmin(c *gc.C) {
	uuid := utils.MustNewUUID()
	st := &mockState{
		tag: names.NewModelTag(uuid.String()),
		permissions: map[string]permission.Access{
			coretesting.ControllerTag.Id() + ":mary": permission.SuperuserAccess,
		},
	}
	authContext, err := crossmodel.NewAuthContext(st, s.bakeryKey, s.bakery, nil, nil)
	c.Assert(err, jc.ErrorIsNil)
	permCheckDetails := fmt.Sprintf(`
source-model-uuid: %v
username: mary
offer-uuid: mysql-uuid
relation-key: mediawiki:db mysql:server
permission: consume
`[1:], uuid)
	opc, err := authContext.CheckOfferAccessCaveat("has-offer-permission " + permCheckDetails)
	c.Assert(err, jc.ErrorIsNil)
	_, err = authContext.CheckLocalAccessRequest(opc)
	c.Assert(err, jc.ErrorIsNil)
}

func (s *authSuite) TestCheckLocalAccessRequestModelAdmin(c *gc.C) {
	uuid := utils.MustNewUUID()
	st := &mockState{
		tag: names.NewModelTag(uuid.String()),
		permissions: map[string]permission.Access{
			uuid.String() + ":mary": permission.AdminAccess,
		},
	}
	authContext, err := crossmodel.NewAuthContext(st, s.bakeryKey, s.bakery, nil, nil)
	c.Assert(err, jc.ErrorIsNil)
	permCheckDetails := fmt.Sprintf(`
source-model-uuid: %v
username: mary
offer-uuid: mysql-uuid
relation-key: mediawiki:db mysql:server
permission: consume
`[1:], uuid)
	opc, err := authContext.CheckOfferAccessCaveat("has-offer-permission " + permCheckDetails)
	c.Assert(err, jc.ErrorIsNil)
	_, err = authContext.CheckLocalAccessRequest(opc)
	c.Assert(err, jc.ErrorIsNil)
}

func (s *authSuite) TestCheckLocalAccessRequestNoPermission(c *gc.C) {
	uuid := utils.MustNewUUID()
	st := &mockState{
		tag:         names.NewModelTag(uuid.String()),
		permissions: make(map[string]permission.Access),
	}
	authContext, err := crossmodel.NewAuthContext(st, s.bakeryKey, s.bakery, nil, nil)
	c.Assert(err, jc.ErrorIsNil)
	permCheckDetails := fmt.Sprintf(`
source-model-uuid: %v
username: mary
offer-uuid: mysql-uuid
relation-key: mediawiki:db mysql:server
permission: consume
`[1:], uuid)
	opc, err := authContext.CheckOfferAccessCaveat("has-offer-permission " + permCheckDetails)
	c.Assert(err, jc.ErrorIsNil)
	_, err = authContext.CheckLocalAccessRequest(opc)
	c.Assert(err, gc.ErrorMatches, "permission denied")
}

func (s *authSuite) TestCreateConsumeOfferMacaroon(c *gc.C) {
	offer := &params.ApplicationOfferDetails{
		SourceModelTag: coretesting.ModelTag.String(),
		OfferUUID:      "mysql-uuid",
	}
	authContext, err := crossmodel.NewAuthContext(nil, s.bakeryKey, s.bakery, nil, nil)
	c.Assert(err, jc.ErrorIsNil)
	mac, err := authContext.CreateConsumeOfferMacaroon(context.TODO(), offer, "mary", bakery.LatestVersion)
	c.Assert(err, jc.ErrorIsNil)
	cav := mac.M().Caveats()
	c.Assert(cav, gc.HasLen, 4)
	c.Assert(bytes.HasPrefix(cav[0].Id, []byte("time-before")), jc.IsTrue)
	c.Assert(cav[1].Id, jc.DeepEquals, []byte("declared source-model-uuid "+coretesting.ModelTag.Id()))
	c.Assert(cav[2].Id, jc.DeepEquals, []byte("declared offer-uuid mysql-uuid"))
	c.Assert(cav[3].Id, jc.DeepEquals, []byte("declared username mary"))
}

func (s *authSuite) TestCreateRemoteRelationMacaroon(c *gc.C) {
	authContext, err := crossmodel.NewAuthContext(nil, s.bakeryKey, s.bakery, nil, nil)
	c.Assert(err, jc.ErrorIsNil)
	mac, err := authContext.CreateRemoteRelationMacaroon(
		context.TODO(),
		coretesting.ModelTag.Id(), "mysql-uuid", "mary", names.NewRelationTag("mediawiki:db mysql:server"), bakery.LatestVersion)
	c.Assert(err, jc.ErrorIsNil)
	cav := mac.M().Caveats()
	c.Assert(cav, gc.HasLen, 5)
	c.Assert(bytes.HasPrefix(cav[0].Id, []byte("time-before")), jc.IsTrue)
	c.Assert(cav[1].Id, jc.DeepEquals, []byte("declared source-model-uuid "+coretesting.ModelTag.Id()))
	c.Assert(cav[2].Id, jc.DeepEquals, []byte("declared offer-uuid mysql-uuid"))
	c.Assert(cav[3].Id, jc.DeepEquals, []byte("declared username mary"))
	c.Assert(cav[4].Id, jc.DeepEquals, []byte("declared relation-key mediawiki:db mysql:server"))
}

func (s *authSuite) TestCheckOfferMacaroons(c *gc.C) {
	authContext, err := crossmodel.NewAuthContext(nil, s.bakeryKey, s.bakery, nil, nil)
	c.Assert(err, jc.ErrorIsNil)
	mac, err := s.bakery.NewMacaroon(
		context.TODO(),
		bakery.LatestVersion,
		[]checkers.Caveat{
			checkers.DeclaredCaveat("username", "mary"),
			checkers.DeclaredCaveat("offer-uuid", "mysql-uuid"),
			checkers.DeclaredCaveat("source-model-uuid", coretesting.ModelTag.Id()),
		}, bakery.Op{"consume", "mysql-uuid"})

	c.Assert(err, jc.ErrorIsNil)
<<<<<<< HEAD
	attr, err := authContext.Authenticator(
		coretesting.ModelTag.Id(), "mysql-uuid").CheckOfferMacaroons(
=======
	attr, err := s.authContext.Authenticator().CheckOfferMacaroons(
>>>>>>> e7ecd937
		context.TODO(),
		coretesting.ModelTag.Id(),
		"mysql-uuid",
		macaroon.Slice{mac.M()},
		bakery.LatestVersion,
	)
	c.Assert(err, jc.ErrorIsNil)
	c.Assert(attr, gc.HasLen, 3)
	c.Assert(attr, jc.DeepEquals, map[string]string{
		"username":          "mary",
		"offer-uuid":        "mysql-uuid",
		"source-model-uuid": coretesting.ModelTag.Id(),
	})
}

func (s *authSuite) TestCheckOfferMacaroonsWrongOffer(c *gc.C) {
	authContext, err := crossmodel.NewAuthContext(nil, s.bakeryKey, s.bakery, nil, nil)
	c.Assert(err, jc.ErrorIsNil)
	mac, err := s.bakery.NewMacaroon(
		context.TODO(),
		bakery.LatestVersion,
		[]checkers.Caveat{
			checkers.DeclaredCaveat("username", "mary"),
			checkers.DeclaredCaveat("offer-uuid", "mysql-uuid"),
			checkers.DeclaredCaveat("source-model-uuid", coretesting.ModelTag.Id()),
		}, bakery.Op{"consume", "mysql-uuid"})

	c.Assert(err, jc.ErrorIsNil)
<<<<<<< HEAD
	_, err = authContext.Authenticator(
		coretesting.ModelTag.Id(), "mysql-uuid").CheckOfferMacaroons(
=======
	_, err = s.authContext.Authenticator().CheckOfferMacaroons(
>>>>>>> e7ecd937
		context.TODO(),
		coretesting.ModelTag.Id(),
		"prod.another",
		macaroon.Slice{mac.M()},
		bakery.LatestVersion,
	)
	c.Assert(
		err,
		gc.ErrorMatches,
		"permission denied")
}

func (s *authSuite) TestCheckOfferMacaroonsNoUser(c *gc.C) {
	authContext, err := crossmodel.NewAuthContext(nil, s.bakeryKey, s.bakery, nil, nil)
	c.Assert(err, jc.ErrorIsNil)
	mac, err := s.bakery.NewMacaroon(
		context.TODO(),
		bakery.LatestVersion,
		[]checkers.Caveat{
			checkers.DeclaredCaveat("offer-uuid", "mysql-uuid"),
			checkers.DeclaredCaveat("source-model-uuid", coretesting.ModelTag.Id()),
		}, bakery.Op{"consume", "mysql-uuid"})

	c.Assert(err, jc.ErrorIsNil)
<<<<<<< HEAD
	_, err = authContext.Authenticator(
		coretesting.ModelTag.Id(), "mysql-uuid").CheckOfferMacaroons(
=======
	_, err = s.authContext.Authenticator().CheckOfferMacaroons(
>>>>>>> e7ecd937
		context.TODO(),
		coretesting.ModelTag.Id(),
		"mysql-uuid",
		macaroon.Slice{mac.M()},
		bakery.LatestVersion,
	)
	c.Assert(err, gc.ErrorMatches, "permission denied")
}

func (s *authSuite) TestCheckOfferMacaroonsDischargeRequired(c *gc.C) {
	authContext, err := crossmodel.NewAuthContext(nil, s.bakeryKey, s.bakery, nil, nil)
	c.Assert(err, jc.ErrorIsNil)
	clock := testclock.NewClock(time.Now().Add(-10 * time.Minute))
	authContext = authContext.WithClock(clock)
	authContext = authContext.WithDischargeURL("http://thirdparty")
	offer := &params.ApplicationOfferDetails{
		SourceModelTag: coretesting.ModelTag.String(),
		OfferUUID:      "mysql-uuid",
	}
	mac, err := authContext.CreateConsumeOfferMacaroon(context.TODO(), offer, "mary", bakery.LatestVersion)
	c.Assert(err, jc.ErrorIsNil)

	_, err = authContext.Authenticator().CheckOfferMacaroons(
		context.TODO(),
		coretesting.ModelTag.Id(),
		"mysql-uuid",
		macaroon.Slice{mac.M()},
		bakery.LatestVersion,
	)
	dischargeErr, ok := err.(*apiservererrors.DischargeRequiredError)
	c.Assert(ok, jc.IsTrue)
	cav := dischargeErr.LegacyMacaroon.Caveats()
	c.Assert(cav, gc.HasLen, 2)
	c.Assert(cav[0].Location, gc.Equals, "http://thirdparty")
}

func (s *authSuite) TestCheckRelationMacaroons(c *gc.C) {
	authContext, err := crossmodel.NewAuthContext(nil, s.bakeryKey, s.bakery, nil, nil)
	c.Assert(err, jc.ErrorIsNil)
	relationTag := names.NewRelationTag("mediawiki:db mysql:server")
	mac, err := s.bakery.NewMacaroon(
		context.TODO(),
		bakery.LatestVersion,
		[]checkers.Caveat{
			checkers.DeclaredCaveat("username", "mary"),
			checkers.DeclaredCaveat("relation-key", relationTag.Id()),
			checkers.DeclaredCaveat("source-model-uuid", coretesting.ModelTag.Id()),
		}, bakery.Op{"relate", relationTag.Id()})

	c.Assert(err, jc.ErrorIsNil)
<<<<<<< HEAD
	err = authContext.Authenticator(
		coretesting.ModelTag.Id(), "mysql-uuid").CheckRelationMacaroons(
=======
	err = s.authContext.Authenticator().CheckRelationMacaroons(
>>>>>>> e7ecd937
		context.TODO(),
		coretesting.ModelTag.Id(),
		"mysql-uuid",
		relationTag,
		macaroon.Slice{mac.M()},
		bakery.LatestVersion,
	)
	c.Assert(err, jc.ErrorIsNil)
}

func (s *authSuite) TestCheckRelationMacaroonsWrongRelation(c *gc.C) {
	authContext, err := crossmodel.NewAuthContext(nil, s.bakeryKey, s.bakery, nil, nil)
	c.Assert(err, jc.ErrorIsNil)
	relationTag := names.NewRelationTag("mediawiki:db mysql:server")
	mac, err := s.bakery.NewMacaroon(
		context.TODO(),
		bakery.LatestVersion,
		[]checkers.Caveat{
			checkers.DeclaredCaveat("username", "mary"),
			checkers.DeclaredCaveat("relation-key", relationTag.Id()),
			checkers.DeclaredCaveat("source-model-uuid", coretesting.ModelTag.Id()),
		}, bakery.Op{"relate", relationTag.Id()})

	c.Assert(err, jc.ErrorIsNil)
<<<<<<< HEAD
	err = authContext.Authenticator(
		coretesting.ModelTag.Id(), "mysql-uuid").CheckRelationMacaroons(
=======
	err = s.authContext.Authenticator().CheckRelationMacaroons(
>>>>>>> e7ecd937
		context.TODO(),
		coretesting.ModelTag.Id(),
		"mysql-uuid",
		names.NewRelationTag("app:db offer:db"),
		macaroon.Slice{mac.M()},
		bakery.LatestVersion,
	)
	c.Assert(
		err,
		gc.ErrorMatches,
		"permission denied")
}

func (s *authSuite) TestCheckRelationMacaroonsNoUser(c *gc.C) {
	authContext, err := crossmodel.NewAuthContext(nil, s.bakeryKey, s.bakery, nil, nil)
	c.Assert(err, jc.ErrorIsNil)
	relationTag := names.NewRelationTag("mediawiki:db mysql:server")
	mac, err := s.bakery.NewMacaroon(
		context.TODO(),
		bakery.LatestVersion,
		[]checkers.Caveat{
			checkers.DeclaredCaveat("relation-key", relationTag.Id()),
			checkers.DeclaredCaveat("source-model-uuid", coretesting.ModelTag.Id()),
		}, bakery.Op{"relate", relationTag.Id()})

	c.Assert(err, jc.ErrorIsNil)
<<<<<<< HEAD
	err = authContext.Authenticator(
		coretesting.ModelTag.Id(), "mysql-uuid").CheckRelationMacaroons(
=======
	err = s.authContext.Authenticator().CheckRelationMacaroons(
>>>>>>> e7ecd937
		context.TODO(),
		coretesting.ModelTag.Id(),
		"mysql-uuid",
		relationTag,
		macaroon.Slice{mac.M()},
		bakery.LatestVersion,
	)
	c.Assert(err, gc.ErrorMatches, "permission denied")
}

func (s *authSuite) TestCheckRelationMacaroonsDischargeRequired(c *gc.C) {
	authContext, err := crossmodel.NewAuthContext(nil, s.bakeryKey, s.bakery, nil, nil)
	c.Assert(err, jc.ErrorIsNil)
	clock := testclock.NewClock(time.Now().Add(-10 * time.Minute))
	authContext = authContext.WithClock(clock)
	authContext = authContext.WithDischargeURL("http://thirdparty")
	relationTag := names.NewRelationTag("mediawiki:db mysql:server")
	mac, err := authContext.CreateRemoteRelationMacaroon(
		context.TODO(),
		coretesting.ModelTag.Id(), "mysql-uuid", "mary", relationTag, bakery.LatestVersion)
	c.Assert(err, jc.ErrorIsNil)

	err = authContext.Authenticator().CheckRelationMacaroons(
		context.TODO(),
		coretesting.ModelTag.Id(),
		"mysql-uuid",
		relationTag,
		macaroon.Slice{mac.M()},
		bakery.LatestVersion,
	)
	dischargeErr, ok := err.(*apiservererrors.DischargeRequiredError)
	c.Assert(ok, jc.IsTrue)
	cav := dischargeErr.LegacyMacaroon.Caveats()
	c.Assert(cav, gc.HasLen, 2)
	c.Assert(cav[0].Location, gc.Equals, "http://thirdparty")
}

type tokenEntity struct {
	user names.UserTag
}

func (t tokenEntity) Tag() names.Tag {
	return t.user
}

type tokenParser struct {
	jwkSet jwk.Set
}

func (p *tokenParser) Parse(ctx context.Context, tok string) (jwt.Token, authentication.Entity, error) {
	tokBytes, err := base64.StdEncoding.DecodeString(tok)
	if err != nil {
		return nil, nil, errors.Annotate(err, "invalid jwt authToken in request")
	}

	jwtTok, err := jwt.Parse(
		tokBytes,
		jwt.WithKeySet(p.jwkSet),
	)
	if err != nil {
		return nil, nil, errors.Trace(err)
	}
	userTag, err := names.ParseUserTag(jwtTok.Subject())
	if err != nil {
		return nil, nil, err
	}
	return jwtTok, tokenEntity{userTag}, err
}

var permissionFunc = func(token jwt.Token, subject names.Tag) (permission.Access, error) {
	accessClaims, ok := token.PrivateClaims()["access"].(map[string]interface{})
	if !ok || len(accessClaims) == 0 {
		return permission.NoAccess, nil
	}
	access, ok := accessClaims[subject.String()]
	if !ok {
		return permission.NoAccess, nil
	}
	return permission.Access(fmt.Sprintf("%v", access)), nil
}

func (s *authSuite) TestCheckCheckOfferToken(c *gc.C) {
	jwkSet, sign, err := testing.NewJWKSet()
	c.Assert(err, jc.ErrorIsNil)
	parser := &tokenParser{jwkSet}
	tokBytes, err := testing.EncodedJWT(testing.JWTParams{
		Controller: coretesting.ControllerTag.String(),
		User:       "user-fred",
		Access: map[string]string{
			"applicationoffer-mysql-uuid": "consume",
		},
	}, jwkSet, sign)
	c.Assert(err, jc.ErrorIsNil)

	uuid := utils.MustNewUUID()
	st := &mockState{
		tag: names.NewModelTag(uuid.String()),
	}
	authContext, err := crossmodel.NewAuthContext(st, s.bakeryKey, s.bakery, parser, permissionFunc)
	c.Assert(err, jc.ErrorIsNil)
	username, err := authContext.Authenticator(
		coretesting.ModelTag.Id(), "mysql-uuid").CheckOfferToken(
		context.TODO(),
		base64.StdEncoding.EncodeToString(tokBytes),
	)
	c.Assert(err, jc.ErrorIsNil)
	c.Assert(username, gc.Equals, "fred")
}<|MERGE_RESOLUTION|>--- conflicted
+++ resolved
@@ -6,7 +6,6 @@
 import (
 	"bytes"
 	"context"
-	"encoding/base64"
 	"fmt"
 	"strings"
 	"time"
@@ -18,15 +17,12 @@
 	"github.com/juju/names/v4"
 	jc "github.com/juju/testing/checkers"
 	"github.com/juju/utils/v3"
-	"github.com/lestrrat-go/jwx/v2/jwk"
-	"github.com/lestrrat-go/jwx/v2/jwt"
 	gc "gopkg.in/check.v1"
 	"gopkg.in/macaroon.v2"
 
 	"github.com/juju/juju/apiserver/authentication"
 	"github.com/juju/juju/apiserver/common/crossmodel"
 	apiservererrors "github.com/juju/juju/apiserver/errors"
-	"github.com/juju/juju/apiserver/testing"
 	"github.com/juju/juju/core/permission"
 	"github.com/juju/juju/rpc/params"
 	coretesting "github.com/juju/juju/testing"
@@ -260,12 +256,7 @@
 		}, bakery.Op{"consume", "mysql-uuid"})
 
 	c.Assert(err, jc.ErrorIsNil)
-<<<<<<< HEAD
-	attr, err := authContext.Authenticator(
-		coretesting.ModelTag.Id(), "mysql-uuid").CheckOfferMacaroons(
-=======
-	attr, err := s.authContext.Authenticator().CheckOfferMacaroons(
->>>>>>> e7ecd937
+	attr, err := authContext.Authenticator().CheckOfferMacaroons(
 		context.TODO(),
 		coretesting.ModelTag.Id(),
 		"mysql-uuid",
@@ -294,12 +285,7 @@
 		}, bakery.Op{"consume", "mysql-uuid"})
 
 	c.Assert(err, jc.ErrorIsNil)
-<<<<<<< HEAD
-	_, err = authContext.Authenticator(
-		coretesting.ModelTag.Id(), "mysql-uuid").CheckOfferMacaroons(
-=======
-	_, err = s.authContext.Authenticator().CheckOfferMacaroons(
->>>>>>> e7ecd937
+	_, err = authContext.Authenticator().CheckOfferMacaroons(
 		context.TODO(),
 		coretesting.ModelTag.Id(),
 		"prod.another",
@@ -324,12 +310,7 @@
 		}, bakery.Op{"consume", "mysql-uuid"})
 
 	c.Assert(err, jc.ErrorIsNil)
-<<<<<<< HEAD
-	_, err = authContext.Authenticator(
-		coretesting.ModelTag.Id(), "mysql-uuid").CheckOfferMacaroons(
-=======
-	_, err = s.authContext.Authenticator().CheckOfferMacaroons(
->>>>>>> e7ecd937
+	_, err = authContext.Authenticator().CheckOfferMacaroons(
 		context.TODO(),
 		coretesting.ModelTag.Id(),
 		"mysql-uuid",
@@ -380,12 +361,7 @@
 		}, bakery.Op{"relate", relationTag.Id()})
 
 	c.Assert(err, jc.ErrorIsNil)
-<<<<<<< HEAD
-	err = authContext.Authenticator(
-		coretesting.ModelTag.Id(), "mysql-uuid").CheckRelationMacaroons(
-=======
-	err = s.authContext.Authenticator().CheckRelationMacaroons(
->>>>>>> e7ecd937
+	err = authContext.Authenticator().CheckRelationMacaroons(
 		context.TODO(),
 		coretesting.ModelTag.Id(),
 		"mysql-uuid",
@@ -410,12 +386,7 @@
 		}, bakery.Op{"relate", relationTag.Id()})
 
 	c.Assert(err, jc.ErrorIsNil)
-<<<<<<< HEAD
-	err = authContext.Authenticator(
-		coretesting.ModelTag.Id(), "mysql-uuid").CheckRelationMacaroons(
-=======
-	err = s.authContext.Authenticator().CheckRelationMacaroons(
->>>>>>> e7ecd937
+	err = authContext.Authenticator().CheckRelationMacaroons(
 		context.TODO(),
 		coretesting.ModelTag.Id(),
 		"mysql-uuid",
@@ -442,12 +413,7 @@
 		}, bakery.Op{"relate", relationTag.Id()})
 
 	c.Assert(err, jc.ErrorIsNil)
-<<<<<<< HEAD
-	err = authContext.Authenticator(
-		coretesting.ModelTag.Id(), "mysql-uuid").CheckRelationMacaroons(
-=======
-	err = s.authContext.Authenticator().CheckRelationMacaroons(
->>>>>>> e7ecd937
+	err = authContext.Authenticator().CheckRelationMacaroons(
 		context.TODO(),
 		coretesting.ModelTag.Id(),
 		"mysql-uuid",
@@ -483,76 +449,4 @@
 	cav := dischargeErr.LegacyMacaroon.Caveats()
 	c.Assert(cav, gc.HasLen, 2)
 	c.Assert(cav[0].Location, gc.Equals, "http://thirdparty")
-}
-
-type tokenEntity struct {
-	user names.UserTag
-}
-
-func (t tokenEntity) Tag() names.Tag {
-	return t.user
-}
-
-type tokenParser struct {
-	jwkSet jwk.Set
-}
-
-func (p *tokenParser) Parse(ctx context.Context, tok string) (jwt.Token, authentication.Entity, error) {
-	tokBytes, err := base64.StdEncoding.DecodeString(tok)
-	if err != nil {
-		return nil, nil, errors.Annotate(err, "invalid jwt authToken in request")
-	}
-
-	jwtTok, err := jwt.Parse(
-		tokBytes,
-		jwt.WithKeySet(p.jwkSet),
-	)
-	if err != nil {
-		return nil, nil, errors.Trace(err)
-	}
-	userTag, err := names.ParseUserTag(jwtTok.Subject())
-	if err != nil {
-		return nil, nil, err
-	}
-	return jwtTok, tokenEntity{userTag}, err
-}
-
-var permissionFunc = func(token jwt.Token, subject names.Tag) (permission.Access, error) {
-	accessClaims, ok := token.PrivateClaims()["access"].(map[string]interface{})
-	if !ok || len(accessClaims) == 0 {
-		return permission.NoAccess, nil
-	}
-	access, ok := accessClaims[subject.String()]
-	if !ok {
-		return permission.NoAccess, nil
-	}
-	return permission.Access(fmt.Sprintf("%v", access)), nil
-}
-
-func (s *authSuite) TestCheckCheckOfferToken(c *gc.C) {
-	jwkSet, sign, err := testing.NewJWKSet()
-	c.Assert(err, jc.ErrorIsNil)
-	parser := &tokenParser{jwkSet}
-	tokBytes, err := testing.EncodedJWT(testing.JWTParams{
-		Controller: coretesting.ControllerTag.String(),
-		User:       "user-fred",
-		Access: map[string]string{
-			"applicationoffer-mysql-uuid": "consume",
-		},
-	}, jwkSet, sign)
-	c.Assert(err, jc.ErrorIsNil)
-
-	uuid := utils.MustNewUUID()
-	st := &mockState{
-		tag: names.NewModelTag(uuid.String()),
-	}
-	authContext, err := crossmodel.NewAuthContext(st, s.bakeryKey, s.bakery, parser, permissionFunc)
-	c.Assert(err, jc.ErrorIsNil)
-	username, err := authContext.Authenticator(
-		coretesting.ModelTag.Id(), "mysql-uuid").CheckOfferToken(
-		context.TODO(),
-		base64.StdEncoding.EncodeToString(tokBytes),
-	)
-	c.Assert(err, jc.ErrorIsNil)
-	c.Assert(username, gc.Equals, "fred")
 }