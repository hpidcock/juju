--- conflicted
+++ resolved
@@ -677,21 +677,9 @@
 		return err
 	}
 
-<<<<<<< HEAD
-		// XXX(jam): this looks to be the point where we need to know the collection
-		// of endpoint bindings and space constraints for this container
-		// By the time we've gotten here, we've probably already done the work for
-		// StartInstance to have EndpointBindings described, but that information
-		// hasn't been passed back to us.
-		if err := hostMachine.SetContainerLinkLayerDevices(container); err != nil {
-			result.Results[i].Error = common.ServerError(err)
-			continue
-		}
-=======
 	if err := host.SetContainerLinkLayerDevices(container); err != nil {
 		return err
 	}
->>>>>>> 8af1a5ac
 
 	containerDevices, err := container.AllLinkLayerDevices()
 	if err != nil {
