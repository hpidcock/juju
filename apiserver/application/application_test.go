// Copyright 2014 Canonical Ltd.
// Licensed under the AGPLv3, see LICENCE file for details.

package application_test

import (
	"fmt"
	"io"
	"io/ioutil"
	"regexp"
	"sync"
	"time"

	"github.com/juju/errors"
	jc "github.com/juju/testing/checkers"
	"github.com/juju/utils"
	gc "gopkg.in/check.v1"
	"gopkg.in/juju/charm.v6-unstable"
	"gopkg.in/juju/charmrepo.v2-unstable"
	"gopkg.in/juju/charmrepo.v2-unstable/csclient"
	csparams "gopkg.in/juju/charmrepo.v2-unstable/csclient/params"
	"gopkg.in/juju/names.v2"
	"gopkg.in/macaroon.v1"
	"gopkg.in/mgo.v2"

	"github.com/juju/juju/apiserver/application"
	"github.com/juju/juju/apiserver/common"
	commontesting "github.com/juju/juju/apiserver/common/testing"
	"github.com/juju/juju/apiserver/params"
	apiservertesting "github.com/juju/juju/apiserver/testing"
	"github.com/juju/juju/constraints"
	"github.com/juju/juju/core/crossmodel"
	"github.com/juju/juju/instance"
	jujutesting "github.com/juju/juju/juju/testing"
	"github.com/juju/juju/state"
	statestorage "github.com/juju/juju/state/storage"
	"github.com/juju/juju/status"
	"github.com/juju/juju/storage"
	"github.com/juju/juju/testcharms"
	"github.com/juju/juju/testing/factory"
	jujuversion "github.com/juju/juju/version"
)

type applicationSuite struct {
	jujutesting.JujuConnSuite
	apiservertesting.CharmStoreSuite
	commontesting.BlockHelper

	applicationAPI *application.API
	application    *state.Application
	authorizer     apiservertesting.FakeAuthorizer
	otherModel     *state.State
}

var _ = gc.Suite(&applicationSuite{})

func (s *applicationSuite) SetUpSuite(c *gc.C) {
	s.CharmStoreSuite.SetUpSuite(c)
	s.JujuConnSuite.SetUpSuite(c)
}

func (s *applicationSuite) TearDownSuite(c *gc.C) {
	s.CharmStoreSuite.TearDownSuite(c)
	s.JujuConnSuite.TearDownSuite(c)
}

func (s *applicationSuite) SetUpTest(c *gc.C) {
	s.JujuConnSuite.SetUpTest(c)
	s.CharmStoreSuite.Session = s.JujuConnSuite.Session
	s.CharmStoreSuite.SetUpTest(c)
	s.BlockHelper = commontesting.NewBlockHelper(s.APIState)
	s.AddCleanup(func(*gc.C) { s.BlockHelper.Close() })

	s.otherModel = s.Factory.MakeModel(c, &factory.ModelParams{Name: "othermodel"})
	s.AddCleanup(func(*gc.C) { s.otherModel.Close() })

	s.application = s.Factory.MakeApplication(c, nil)

	s.authorizer = apiservertesting.FakeAuthorizer{
		Tag: s.AdminUserTag(c),
	}
	var err error
	resources := common.NewResources()
	resources.RegisterNamed("dataDir", common.StringResource(c.MkDir()))
	backend := application.NewStateBackend(s.State)
	blockChecker := common.NewBlockChecker(s.State)
	s.applicationAPI, err = application.NewAPI(
		backend, s.authorizer, resources, s.BackingStatePool,
		blockChecker, application.CharmToStateCharm,
		application.DeployApplication,
	)
	c.Assert(err, jc.ErrorIsNil)
}

func (s *applicationSuite) TearDownTest(c *gc.C) {
	s.CharmStoreSuite.TearDownTest(c)
	s.JujuConnSuite.TearDownTest(c)
}

func (s *applicationSuite) TestSetMetricCredentials(c *gc.C) {
	charm := s.Factory.MakeCharm(c, &factory.CharmParams{Name: "wordpress"})
	wordpress := s.Factory.MakeApplication(c, &factory.ApplicationParams{
		Charm: charm,
	})
	tests := []struct {
		about   string
		args    params.ApplicationMetricCredentials
		results params.ErrorResults
	}{
		{
			"test one argument and it passes",
			params.ApplicationMetricCredentials{[]params.ApplicationMetricCredential{{
				s.application.Name(),
				[]byte("creds 1234"),
			}}},
			params.ErrorResults{[]params.ErrorResult{{Error: nil}}},
		},
		{
			"test two arguments and both pass",
			params.ApplicationMetricCredentials{[]params.ApplicationMetricCredential{
				{
					s.application.Name(),
					[]byte("creds 1234"),
				},
				{
					wordpress.Name(),
					[]byte("creds 4567"),
				},
			}},
			params.ErrorResults{[]params.ErrorResult{
				{Error: nil},
				{Error: nil},
			}},
		},
		{
			"test two arguments and second one fails",
			params.ApplicationMetricCredentials{[]params.ApplicationMetricCredential{
				{
					s.application.Name(),
					[]byte("creds 1234"),
				},
				{
					"not-a-application",
					[]byte("creds 4567"),
				},
			}},
			params.ErrorResults{[]params.ErrorResult{
				{Error: nil},
				{Error: &params.Error{Message: `application "not-a-application" not found`, Code: "not found"}},
			}},
		},
	}
	for i, t := range tests {
		c.Logf("Running test %d %v", i, t.about)
		results, err := s.applicationAPI.SetMetricCredentials(t.args)
		c.Assert(err, jc.ErrorIsNil)
		c.Assert(results.Results, gc.HasLen, len(t.results.Results))
		c.Assert(results, gc.DeepEquals, t.results)

		for i, a := range t.args.Creds {
			if t.results.Results[i].Error == nil {
				app, err := s.State.Application(a.ApplicationName)
				c.Assert(err, jc.ErrorIsNil)
				creds := app.MetricCredentials()
				c.Assert(creds, gc.DeepEquals, a.MetricCredentials)
			}
		}
	}
}

func (s *applicationSuite) TestCompatibleSettingsParsing(c *gc.C) {
	// Test the exported settings parsing in a compatible way.
	s.AddTestingService(c, "dummy", s.AddTestingCharm(c, "dummy"))
	app, err := s.State.Application("dummy")
	c.Assert(err, jc.ErrorIsNil)
	ch, _, err := app.Charm()
	c.Assert(err, jc.ErrorIsNil)
	c.Assert(ch.URL().String(), gc.Equals, "local:quantal/dummy-1")

	// Empty string will be returned as nil.
	options := map[string]string{
		"title":    "foobar",
		"username": "",
	}
	settings, err := application.ParseSettingsCompatible(ch.Config(), options)
	c.Assert(err, jc.ErrorIsNil)
	c.Assert(settings, gc.DeepEquals, charm.Settings{
		"title":    "foobar",
		"username": nil,
	})

	// Illegal settings lead to an error.
	options = map[string]string{
		"yummy": "didgeridoo",
	}
	_, err = application.ParseSettingsCompatible(ch.Config(), options)
	c.Assert(err, gc.ErrorMatches, `unknown option "yummy"`)
}

func (s *applicationSuite) TestApplicationDeployWithStorage(c *gc.C) {
	curl, ch := s.UploadCharm(c, "utopic/storage-block-10", "storage-block")
	err := application.AddCharmWithAuthorization(s.State, params.AddCharmWithAuthorization{
		URL: curl.String(),
	})
	c.Assert(err, jc.ErrorIsNil)
	storageConstraints := map[string]storage.Constraints{
		"data": {
			Count: 1,
			Size:  1024,
			Pool:  "modelscoped-block",
		},
	}

	var cons constraints.Value
	args := params.ApplicationDeploy{
		ApplicationName: "application",
		CharmURL:        curl.String(),
		NumUnits:        1,
		Constraints:     cons,
		Storage:         storageConstraints,
	}
	results, err := s.applicationAPI.Deploy(params.ApplicationsDeploy{
		Applications: []params.ApplicationDeploy{args}},
	)
	c.Assert(err, jc.ErrorIsNil)
	c.Assert(results, gc.DeepEquals, params.ErrorResults{
		Results: []params.ErrorResult{{Error: nil}},
	})
	app := apiservertesting.AssertPrincipalServiceDeployed(c, s.State, "application", curl, false, ch, cons)
	storageConstraintsOut, err := app.StorageConstraints()
	c.Assert(err, jc.ErrorIsNil)
	c.Assert(storageConstraintsOut, gc.DeepEquals, map[string]state.StorageConstraints{
		"data": {
			Count: 1,
			Size:  1024,
			Pool:  "modelscoped-block",
		},
		"allecto": {
			Count: 0,
			Size:  1024,
			Pool:  "loop",
		},
	})
}

func (s *applicationSuite) TestMinJujuVersionTooHigh(c *gc.C) {
	curl, _ := s.UploadCharm(c, "quantal/minjujuversion-0", "minjujuversion")
	err := application.AddCharmWithAuthorization(s.State, params.AddCharmWithAuthorization{
		URL: curl.String(),
	})
	match := fmt.Sprintf(`charm's min version (999.999.999) is higher than this juju environment's version (%s)`, jujuversion.Current)
	c.Assert(err, gc.ErrorMatches, regexp.QuoteMeta(match))
}

func (s *applicationSuite) TestApplicationDeployWithInvalidStoragePool(c *gc.C) {
	curl, _ := s.UploadCharm(c, "utopic/storage-block-0", "storage-block")
	err := application.AddCharmWithAuthorization(s.State, params.AddCharmWithAuthorization{
		URL: curl.String(),
	})
	c.Assert(err, jc.ErrorIsNil)
	storageConstraints := map[string]storage.Constraints{
		"data": storage.Constraints{
			Pool:  "foo",
			Count: 1,
			Size:  1024,
		},
	}

	var cons constraints.Value
	args := params.ApplicationDeploy{
		ApplicationName: "application",
		CharmURL:        curl.String(),
		NumUnits:        1,
		Constraints:     cons,
		Storage:         storageConstraints,
	}
	results, err := s.applicationAPI.Deploy(params.ApplicationsDeploy{
		Applications: []params.ApplicationDeploy{args}},
	)
	c.Assert(err, jc.ErrorIsNil)
	c.Assert(results.Results, gc.HasLen, 1)
	c.Assert(results.Results[0].Error, gc.ErrorMatches, `.* pool "foo" not found`)
}

func (s *applicationSuite) TestApplicationDeployDefaultFilesystemStorage(c *gc.C) {
	curl, ch := s.UploadCharm(c, "trusty/storage-filesystem-1", "storage-filesystem")
	err := application.AddCharmWithAuthorization(s.State, params.AddCharmWithAuthorization{
		URL: curl.String(),
	})
	c.Assert(err, jc.ErrorIsNil)
	var cons constraints.Value
	args := params.ApplicationDeploy{
		ApplicationName: "application",
		CharmURL:        curl.String(),
		NumUnits:        1,
		Constraints:     cons,
	}
	results, err := s.applicationAPI.Deploy(params.ApplicationsDeploy{
		Applications: []params.ApplicationDeploy{args}},
	)
	c.Assert(err, jc.ErrorIsNil)
	c.Assert(results, gc.DeepEquals, params.ErrorResults{
		Results: []params.ErrorResult{{Error: nil}},
	})
	app := apiservertesting.AssertPrincipalServiceDeployed(c, s.State, "application", curl, false, ch, cons)
	storageConstraintsOut, err := app.StorageConstraints()
	c.Assert(err, jc.ErrorIsNil)
	c.Assert(storageConstraintsOut, gc.DeepEquals, map[string]state.StorageConstraints{
		"data": {
			Count: 1,
			Size:  1024,
			Pool:  "rootfs",
		},
	})
}

func (s *applicationSuite) TestApplicationDeploy(c *gc.C) {
	curl, ch := s.UploadCharm(c, "precise/dummy-42", "dummy")
	err := application.AddCharmWithAuthorization(s.State, params.AddCharmWithAuthorization{
		URL: curl.String(),
	})
	c.Assert(err, jc.ErrorIsNil)
	var cons constraints.Value
	args := params.ApplicationDeploy{
		ApplicationName: "application",
		CharmURL:        curl.String(),
		NumUnits:        1,
		Constraints:     cons,
		Placement: []*instance.Placement{
			{"deadbeef-0bad-400d-8000-4b1d0d06f00d", "valid"},
		},
	}
	results, err := s.applicationAPI.Deploy(params.ApplicationsDeploy{
		Applications: []params.ApplicationDeploy{args}},
	)
	c.Assert(err, jc.ErrorIsNil)
	c.Assert(results, gc.DeepEquals, params.ErrorResults{
		Results: []params.ErrorResult{{Error: nil}},
	})
	app := apiservertesting.AssertPrincipalServiceDeployed(c, s.State, "application", curl, false, ch, cons)
	units, err := app.AllUnits()
	c.Assert(err, jc.ErrorIsNil)
	c.Assert(units, gc.HasLen, 1)

	// Check that the charm cache dir is cleared out.
	files, err := ioutil.ReadDir(charmrepo.CacheDir)
	c.Assert(err, jc.ErrorIsNil)
	c.Assert(files, gc.HasLen, 0)
}

func (s *applicationSuite) TestApplicationDeployWithInvalidPlacement(c *gc.C) {
	curl, _ := s.UploadCharm(c, "precise/dummy-42", "dummy")
	err := application.AddCharmWithAuthorization(s.State, params.AddCharmWithAuthorization{
		URL: curl.String(),
	})
	c.Assert(err, jc.ErrorIsNil)
	var cons constraints.Value
	args := params.ApplicationDeploy{
		ApplicationName: "application",
		CharmURL:        curl.String(),
		NumUnits:        1,
		Constraints:     cons,
		Placement: []*instance.Placement{
			{"deadbeef-0bad-400d-8000-4b1d0d06f00d", "invalid"},
		},
	}
	results, err := s.applicationAPI.Deploy(params.ApplicationsDeploy{
		Applications: []params.ApplicationDeploy{args}},
	)
	c.Assert(err, jc.ErrorIsNil)
	c.Assert(results.Results, gc.HasLen, 1)
	c.Assert(results.Results[0].Error, gc.NotNil)
	c.Assert(results.Results[0].Error.Error(), gc.Matches, ".* invalid placement is invalid")
}

func (s *applicationSuite) testClientApplicationsDeployWithBindings(c *gc.C, endpointBindings, expected map[string]string) {
	curl, _ := s.UploadCharm(c, "utopic/riak-42", "riak")
	err := application.AddCharmWithAuthorization(s.State, params.AddCharmWithAuthorization{
		URL: curl.String(),
	})
	c.Assert(err, jc.ErrorIsNil)

	var cons constraints.Value
	args := params.ApplicationDeploy{
		ApplicationName:  "application",
		CharmURL:         curl.String(),
		NumUnits:         1,
		Constraints:      cons,
		EndpointBindings: endpointBindings,
	}

	results, err := s.applicationAPI.Deploy(params.ApplicationsDeploy{
		Applications: []params.ApplicationDeploy{args}},
	)
	c.Assert(err, jc.ErrorIsNil)
	c.Assert(results.Results, gc.HasLen, 1)
	c.Assert(results.Results[0].Error, gc.IsNil)

	application, err := s.State.Application(args.ApplicationName)
	c.Assert(err, jc.ErrorIsNil)

	retrievedBindings, err := application.EndpointBindings()
	c.Assert(err, jc.ErrorIsNil)
	c.Assert(retrievedBindings, jc.DeepEquals, expected)
}

func (s *applicationSuite) TestClientApplicationsDeployWithBindings(c *gc.C) {
	s.State.AddSpace("a-space", "", nil, true)
	expected := map[string]string{
		"endpoint": "a-space",
		"ring":     "",
		"admin":    "",
	}
	endpointBindings := map[string]string{"endpoint": "a-space"}
	s.testClientApplicationsDeployWithBindings(c, endpointBindings, expected)
}

func (s *applicationSuite) TestClientApplicationsDeployWithDefaultBindings(c *gc.C) {
	expected := map[string]string{
		"endpoint": "",
		"ring":     "",
		"admin":    "",
	}
	s.testClientApplicationsDeployWithBindings(c, nil, expected)
}

// TODO(wallyworld) - the following charm tests have been moved from the apiserver/client
// package in order to use the fake charm store testing infrastructure. They are legacy tests
// written to use the api client instead of the apiserver logic. They need to be rewritten and
// feature tests added.

func (s *applicationSuite) TestAddCharm(c *gc.C) {
	var blobs blobs
	s.PatchValue(application.NewStateStorage, func(uuid string, session *mgo.Session) statestorage.Storage {
		storage := statestorage.NewStorage(uuid, session)
		return &recordingStorage{Storage: storage, blobs: &blobs}
	})

	client := s.APIState.Client()
	// First test the sanity checks.
	err := client.AddCharm(&charm.URL{Name: "nonsense"}, csparams.StableChannel)
	c.Assert(err, gc.ErrorMatches, `cannot parse charm or bundle URL: ":nonsense-0"`)
	err = client.AddCharm(charm.MustParseURL("local:precise/dummy"), csparams.StableChannel)
	c.Assert(err, gc.ErrorMatches, "only charm store charm URLs are supported, with cs: schema")
	err = client.AddCharm(charm.MustParseURL("cs:precise/wordpress"), csparams.StableChannel)
	c.Assert(err, gc.ErrorMatches, "charm URL must include revision")

	// Add a charm, without uploading it to storage, to
	// check that AddCharm does not try to do it.
	charmDir := testcharms.Repo.CharmDir("dummy")
	ident := fmt.Sprintf("%s-%d", charmDir.Meta().Name, charmDir.Revision())
	curl := charm.MustParseURL("cs:quantal/" + ident)
	info := state.CharmInfo{
		Charm:       charmDir,
		ID:          curl,
		StoragePath: "",
		SHA256:      ident + "-sha256",
	}
	sch, err := s.State.AddCharm(info)
	c.Assert(err, jc.ErrorIsNil)

	// AddCharm should see the charm in state and not upload it.
	err = client.AddCharm(sch.URL(), csparams.StableChannel)
	c.Assert(err, jc.ErrorIsNil)

	c.Assert(blobs.m, gc.HasLen, 0)

	// Now try adding another charm completely.
	curl, _ = s.UploadCharm(c, "precise/wordpress-3", "wordpress")
	err = client.AddCharm(curl, csparams.StableChannel)
	c.Assert(err, jc.ErrorIsNil)

	// Verify it's in state and it got uploaded.
	storage := statestorage.NewStorage(s.State.ModelUUID(), s.State.MongoSession())
	sch, err = s.State.Charm(curl)
	c.Assert(err, jc.ErrorIsNil)
	s.assertUploaded(c, storage, sch.StoragePath(), sch.BundleSha256())
}

func (s *applicationSuite) TestAddCharmWithAuthorization(c *gc.C) {
	// Upload a new charm to the charm store.
	curl, _ := s.UploadCharm(c, "cs:~restricted/precise/wordpress-3", "wordpress")

	// Change permissions on the new charm such that only bob
	// can read from it.
	s.DischargeUser = "restricted"
	err := s.Client.Put("/"+curl.Path()+"/meta/perm/read", []string{"bob"})
	c.Assert(err, jc.ErrorIsNil)

	// Try to add a charm to the environment without authorization.
	s.DischargeUser = ""
	err = s.APIState.Client().AddCharm(curl, csparams.StableChannel)
	c.Assert(err, gc.ErrorMatches, `cannot retrieve charm "cs:~restricted/precise/wordpress-3": cannot get archive: cannot get discharge from "https://.*": third party refused discharge: cannot discharge: discharge denied \(unauthorized access\)`)

	tryAs := func(user string) error {
		client := csclient.New(csclient.Params{
			URL: s.Srv.URL,
		})
		s.DischargeUser = user
		var m *macaroon.Macaroon
		err = client.Get("/delegatable-macaroon", &m)
		c.Assert(err, gc.IsNil)

		return application.AddCharmWithAuthorization(s.State, params.AddCharmWithAuthorization{
			URL:     curl.String(),
			Channel: string(csparams.StableChannel),
		})
	}
	// Try again with authorization for the wrong user.
	err = tryAs("joe")
	c.Assert(err, gc.ErrorMatches, `cannot retrieve charm "cs:~restricted/precise/wordpress-3": cannot get archive: access denied for user "joe"`)

	// Try again with the correct authorization this time.
	err = tryAs("bob")
	c.Assert(err, gc.IsNil)

	// Verify that it has actually been uploaded.
	_, err = s.State.Charm(curl)
	c.Assert(err, gc.IsNil)
}

func (s *applicationSuite) TestAddCharmConcurrently(c *gc.C) {
	c.Skip("see lp:1596960 -- bad test for bad code")

	var putBarrier sync.WaitGroup
	var blobs blobs
	s.PatchValue(application.NewStateStorage, func(uuid string, session *mgo.Session) statestorage.Storage {
		storage := statestorage.NewStorage(uuid, session)
		return &recordingStorage{Storage: storage, blobs: &blobs, putBarrier: &putBarrier}
	})

	client := s.APIState.Client()
	curl, _ := s.UploadCharm(c, "trusty/wordpress-3", "wordpress")

	// Try adding the same charm concurrently from multiple goroutines
	// to test no "duplicate key errors" are reported (see lp bug
	// #1067979) and also at the end only one charm document is
	// created.

	var wg sync.WaitGroup
	// We don't add them 1-by-1 because that would allow each goroutine to
	// finish separately without actually synchronizing between them
	putBarrier.Add(10)
	for i := 0; i < 10; i++ {
		wg.Add(1)
		go func(index int) {
			defer wg.Done()

			c.Assert(client.AddCharm(curl, csparams.StableChannel), gc.IsNil, gc.Commentf("goroutine %d", index))
			sch, err := s.State.Charm(curl)
			c.Assert(err, gc.IsNil, gc.Commentf("goroutine %d", index))
			c.Assert(sch.URL(), jc.DeepEquals, curl, gc.Commentf("goroutine %d", index))
		}(i)
	}
	wg.Wait()

	blobs.Lock()

	c.Assert(blobs.m, gc.HasLen, 10)

	// Verify there is only a single uploaded charm remains and it
	// contains the correct data.
	sch, err := s.State.Charm(curl)
	c.Assert(err, jc.ErrorIsNil)
	storagePath := sch.StoragePath()
	c.Assert(blobs.m[storagePath], jc.IsTrue)
	for path, exists := range blobs.m {
		if path != storagePath {
			c.Assert(exists, jc.IsFalse)
		}
	}

	storage := statestorage.NewStorage(s.State.ModelUUID(), s.State.MongoSession())
	s.assertUploaded(c, storage, sch.StoragePath(), sch.BundleSha256())
}

func (s *applicationSuite) assertUploaded(c *gc.C, storage statestorage.Storage, storagePath, expectedSHA256 string) {
	reader, _, err := storage.Get(storagePath)
	c.Assert(err, jc.ErrorIsNil)
	defer reader.Close()
	downloadedSHA256, _, err := utils.ReadSHA256(reader)
	c.Assert(err, jc.ErrorIsNil)
	c.Assert(downloadedSHA256, gc.Equals, expectedSHA256)
}

func (s *applicationSuite) TestAddCharmOverwritesPlaceholders(c *gc.C) {
	client := s.APIState.Client()
	curl, _ := s.UploadCharm(c, "trusty/wordpress-42", "wordpress")

	// Add a placeholder with the same charm URL.
	err := s.State.AddStoreCharmPlaceholder(curl)
	c.Assert(err, jc.ErrorIsNil)
	_, err = s.State.Charm(curl)
	c.Assert(err, jc.Satisfies, errors.IsNotFound)

	// Now try to add the charm, which will convert the placeholder to
	// a pending charm.
	err = client.AddCharm(curl, csparams.StableChannel)
	c.Assert(err, jc.ErrorIsNil)

	// Make sure the document's flags were reset as expected.
	sch, err := s.State.Charm(curl)
	c.Assert(err, jc.ErrorIsNil)
	c.Assert(sch.URL(), jc.DeepEquals, curl)
	c.Assert(sch.IsPlaceholder(), jc.IsFalse)
	c.Assert(sch.IsUploaded(), jc.IsTrue)
}

func (s *applicationSuite) TestApplicationGetCharmURL(c *gc.C) {
	s.AddTestingService(c, "wordpress", s.AddTestingCharm(c, "wordpress"))
	result, err := s.applicationAPI.GetCharmURL(params.ApplicationGet{"wordpress"})
	c.Assert(err, jc.ErrorIsNil)
	c.Assert(result.Error, gc.IsNil)
	c.Assert(result.Result, gc.Equals, "local:quantal/wordpress-3")
}

func (s *applicationSuite) TestApplicationSetCharm(c *gc.C) {
	curl, _ := s.UploadCharm(c, "precise/dummy-0", "dummy")
	err := application.AddCharmWithAuthorization(s.State, params.AddCharmWithAuthorization{
		URL: curl.String(),
	})
	c.Assert(err, jc.ErrorIsNil)
	results, err := s.applicationAPI.Deploy(params.ApplicationsDeploy{
		Applications: []params.ApplicationDeploy{{
			CharmURL:        curl.String(),
			ApplicationName: "application",
			NumUnits:        3,
		}}})
	c.Assert(err, jc.ErrorIsNil)
	c.Assert(results.Results, gc.HasLen, 1)
	c.Assert(results.Results[0].Error, gc.IsNil)
	curl, _ = s.UploadCharm(c, "precise/wordpress-3", "wordpress")
	err = application.AddCharmWithAuthorization(s.State, params.AddCharmWithAuthorization{
		URL: curl.String(),
	})
	c.Assert(err, jc.ErrorIsNil)
	err = s.applicationAPI.SetCharm(params.ApplicationSetCharm{
		ApplicationName: "application",
		CharmURL:        curl.String(),
	})
	c.Assert(err, jc.ErrorIsNil)

	// Ensure that the charm is not marked as forced.
	application, err := s.State.Application("application")
	c.Assert(err, jc.ErrorIsNil)
	charm, force, err := application.Charm()
	c.Assert(err, jc.ErrorIsNil)
	c.Assert(charm.URL().String(), gc.Equals, curl.String())
	c.Assert(force, jc.IsFalse)
}

func (s *applicationSuite) setupApplicationSetCharm(c *gc.C) {
	curl, _ := s.UploadCharm(c, "precise/dummy-0", "dummy")
	err := application.AddCharmWithAuthorization(s.State, params.AddCharmWithAuthorization{
		URL: curl.String(),
	})
	c.Assert(err, jc.ErrorIsNil)
	results, err := s.applicationAPI.Deploy(params.ApplicationsDeploy{
		Applications: []params.ApplicationDeploy{{
			CharmURL:        curl.String(),
			ApplicationName: "application",
			NumUnits:        3,
		}}})
	c.Assert(err, jc.ErrorIsNil)
	c.Assert(results.Results, gc.HasLen, 1)
	c.Assert(results.Results[0].Error, gc.IsNil)
	curl, _ = s.UploadCharm(c, "precise/wordpress-3", "wordpress")
	err = application.AddCharmWithAuthorization(s.State, params.AddCharmWithAuthorization{
		URL: curl.String(),
	})
	c.Assert(err, jc.ErrorIsNil)
}

func (s *applicationSuite) assertApplicationSetCharm(c *gc.C, forceUnits bool) {
	err := s.applicationAPI.SetCharm(params.ApplicationSetCharm{
		ApplicationName: "application",
		CharmURL:        "cs:~who/precise/wordpress-3",
		ForceUnits:      forceUnits,
	})
	c.Assert(err, jc.ErrorIsNil)
	// Ensure that the charm is not marked as forced.
	application, err := s.State.Application("application")
	c.Assert(err, jc.ErrorIsNil)
	charm, _, err := application.Charm()
	c.Assert(err, jc.ErrorIsNil)
	c.Assert(charm.URL().String(), gc.Equals, "cs:~who/precise/wordpress-3")
}

func (s *applicationSuite) assertApplicationSetCharmBlocked(c *gc.C, msg string) {
	err := s.applicationAPI.SetCharm(params.ApplicationSetCharm{
		ApplicationName: "application",
		CharmURL:        "cs:~who/precise/wordpress-3",
	})
	s.AssertBlocked(c, err, msg)
}

func (s *applicationSuite) TestBlockDestroyApplicationSetCharm(c *gc.C) {
	s.setupApplicationSetCharm(c)
	s.BlockDestroyModel(c, "TestBlockDestroyApplicationSetCharm")
	s.assertApplicationSetCharm(c, false)
}

func (s *applicationSuite) TestBlockRemoveApplicationSetCharm(c *gc.C) {
	s.setupApplicationSetCharm(c)
	s.BlockRemoveObject(c, "TestBlockRemoveApplicationSetCharm")
	s.assertApplicationSetCharm(c, false)
}

func (s *applicationSuite) TestBlockChangesApplicationSetCharm(c *gc.C) {
	s.setupApplicationSetCharm(c)
	s.BlockAllChanges(c, "TestBlockChangesApplicationSetCharm")
	s.assertApplicationSetCharmBlocked(c, "TestBlockChangesApplicationSetCharm")
}

func (s *applicationSuite) TestApplicationSetCharmForceUnits(c *gc.C) {
	curl, _ := s.UploadCharm(c, "precise/dummy-0", "dummy")
	err := application.AddCharmWithAuthorization(s.State, params.AddCharmWithAuthorization{
		URL: curl.String(),
	})
	c.Assert(err, jc.ErrorIsNil)
	results, err := s.applicationAPI.Deploy(params.ApplicationsDeploy{
		Applications: []params.ApplicationDeploy{{
			CharmURL:        curl.String(),
			ApplicationName: "application",
			NumUnits:        3,
		}}})
	c.Assert(err, jc.ErrorIsNil)
	c.Assert(results.Results, gc.HasLen, 1)
	c.Assert(results.Results[0].Error, gc.IsNil)
	curl, _ = s.UploadCharm(c, "precise/wordpress-3", "wordpress")
	err = application.AddCharmWithAuthorization(s.State, params.AddCharmWithAuthorization{
		URL: curl.String(),
	})
	c.Assert(err, jc.ErrorIsNil)
	err = s.applicationAPI.SetCharm(params.ApplicationSetCharm{
		ApplicationName: "application",
		CharmURL:        curl.String(),
		ForceUnits:      true,
	})
	c.Assert(err, jc.ErrorIsNil)

	// Ensure that the charm is marked as forced.
	application, err := s.State.Application("application")
	c.Assert(err, jc.ErrorIsNil)
	charm, force, err := application.Charm()
	c.Assert(err, jc.ErrorIsNil)
	c.Assert(charm.URL().String(), gc.Equals, curl.String())
	c.Assert(force, jc.IsTrue)
}

func (s *applicationSuite) TestBlockApplicationSetCharmForce(c *gc.C) {
	s.setupApplicationSetCharm(c)

	// block all changes
	s.BlockAllChanges(c, "TestBlockApplicationSetCharmForce")
	s.BlockRemoveObject(c, "TestBlockApplicationSetCharmForce")
	s.BlockDestroyModel(c, "TestBlockApplicationSetCharmForce")

	s.assertApplicationSetCharm(c, true)
}

func (s *applicationSuite) TestApplicationSetCharmInvalidApplication(c *gc.C) {
	err := s.applicationAPI.SetCharm(params.ApplicationSetCharm{
		ApplicationName: "badapplication",
		CharmURL:        "cs:precise/wordpress-3",
		ForceSeries:     true,
		ForceUnits:      true,
	})
	c.Assert(err, gc.ErrorMatches, `application "badapplication" not found`)
}

func (s *applicationSuite) TestApplicationAddCharmErrors(c *gc.C) {
	for url, expect := range map[string]string{
		"wordpress":                   "charm URL must include revision",
		"cs:wordpress":                "charm URL must include revision",
		"cs:precise/wordpress":        "charm URL must include revision",
		"cs:precise/wordpress-999999": `cannot retrieve "cs:precise/wordpress-999999": charm not found`,
	} {
		c.Logf("test %s", url)
		err := application.AddCharmWithAuthorization(s.State, params.AddCharmWithAuthorization{
			URL: url,
		})
		c.Check(err, gc.ErrorMatches, expect)
	}
}

func (s *applicationSuite) TestApplicationSetCharmLegacy(c *gc.C) {
	curl, _ := s.UploadCharm(c, "precise/dummy-0", "dummy")
	err := application.AddCharmWithAuthorization(s.State, params.AddCharmWithAuthorization{
		URL: curl.String(),
	})
	c.Assert(err, jc.ErrorIsNil)
	results, err := s.applicationAPI.Deploy(params.ApplicationsDeploy{
		Applications: []params.ApplicationDeploy{{
			CharmURL:        curl.String(),
			ApplicationName: "application",
		}}})
	c.Assert(err, jc.ErrorIsNil)
	c.Assert(results.Results, gc.HasLen, 1)
	c.Assert(results.Results[0].Error, gc.IsNil)
	curl, _ = s.UploadCharm(c, "trusty/dummy-1", "dummy")
	err = application.AddCharmWithAuthorization(s.State, params.AddCharmWithAuthorization{
		URL: curl.String(),
	})
	c.Assert(err, jc.ErrorIsNil)

	// Even with forceSeries = true, we can't change a charm where
	// the series is sepcified in the URL.
	err = s.applicationAPI.SetCharm(params.ApplicationSetCharm{
		ApplicationName: "application",
		CharmURL:        curl.String(),
		ForceSeries:     true,
	})
	c.Assert(err, gc.ErrorMatches, `cannot upgrade application "application" to charm "cs:~who/trusty/dummy-1": cannot change an application's series`)
}

func (s *applicationSuite) TestApplicationSetCharmUnsupportedSeries(c *gc.C) {
	curl, _ := s.UploadCharmMultiSeries(c, "~who/multi-series", "multi-series")
	err := application.AddCharmWithAuthorization(s.State, params.AddCharmWithAuthorization{
		URL: curl.String(),
	})
	c.Assert(err, jc.ErrorIsNil)
	results, err := s.applicationAPI.Deploy(params.ApplicationsDeploy{
		Applications: []params.ApplicationDeploy{{
			CharmURL:        curl.String(),
			ApplicationName: "application",
			Series:          "precise",
		}}})
	c.Assert(err, jc.ErrorIsNil)
	c.Assert(results.Results, gc.HasLen, 1)
	c.Assert(results.Results[0].Error, gc.IsNil)
	curl, _ = s.UploadCharmMultiSeries(c, "~who/multi-series", "multi-series2")
	err = application.AddCharmWithAuthorization(s.State, params.AddCharmWithAuthorization{
		URL: curl.String(),
	})
	c.Assert(err, jc.ErrorIsNil)

	err = s.applicationAPI.SetCharm(params.ApplicationSetCharm{
		ApplicationName: "application",
		CharmURL:        curl.String(),
	})
	c.Assert(err, gc.ErrorMatches, `cannot upgrade application "application" to charm "cs:~who/multi-series-1": only these series are supported: trusty, wily`)
}

func (s *applicationSuite) assertApplicationSetCharmSeries(c *gc.C, upgradeCharm, series string) {
	curl, _ := s.UploadCharmMultiSeries(c, "~who/multi-series", "multi-series")
	err := application.AddCharmWithAuthorization(s.State, params.AddCharmWithAuthorization{
		URL: curl.String(),
	})
	c.Assert(err, jc.ErrorIsNil)
	results, err := s.applicationAPI.Deploy(params.ApplicationsDeploy{
		Applications: []params.ApplicationDeploy{{
			CharmURL:        curl.String(),
			ApplicationName: "application",
			Series:          "precise",
		}}})
	c.Assert(err, jc.ErrorIsNil)
	c.Assert(results.Results, gc.HasLen, 1)
	c.Assert(results.Results[0].Error, gc.IsNil)

	url := upgradeCharm
	if series != "" {
		url = series + "/" + upgradeCharm
	}
	curl, _ = s.UploadCharmMultiSeries(c, "~who/"+url, upgradeCharm)
	err = application.AddCharmWithAuthorization(s.State, params.AddCharmWithAuthorization{
		URL: curl.String(),
	})
	c.Assert(err, jc.ErrorIsNil)

	err = s.applicationAPI.SetCharm(params.ApplicationSetCharm{
		ApplicationName: "application",
		CharmURL:        curl.String(),
		ForceSeries:     true,
	})
	c.Assert(err, jc.ErrorIsNil)
	app, err := s.State.Application("application")
	c.Assert(err, jc.ErrorIsNil)
	ch, _, err := app.Charm()
	c.Assert(err, jc.ErrorIsNil)
	c.Assert(ch.URL().String(), gc.Equals, "cs:~who/"+url+"-0")
}

func (s *applicationSuite) TestApplicationSetCharmUnsupportedSeriesForce(c *gc.C) {
	s.assertApplicationSetCharmSeries(c, "multi-series2", "")
}

func (s *applicationSuite) TestApplicationSetCharmNoExplicitSupportedSeries(c *gc.C) {
	s.assertApplicationSetCharmSeries(c, "dummy", "precise")
}

func (s *applicationSuite) TestApplicationSetCharmWrongOS(c *gc.C) {
	curl, _ := s.UploadCharmMultiSeries(c, "~who/multi-series", "multi-series")
	err := application.AddCharmWithAuthorization(s.State, params.AddCharmWithAuthorization{
		URL: curl.String(),
	})
	c.Assert(err, jc.ErrorIsNil)
	results, err := s.applicationAPI.Deploy(params.ApplicationsDeploy{
		Applications: []params.ApplicationDeploy{{
			CharmURL:        curl.String(),
			ApplicationName: "application",
			Series:          "precise",
		}}})
	c.Assert(err, jc.ErrorIsNil)
	c.Assert(results.Results, gc.HasLen, 1)
	c.Assert(results.Results[0].Error, gc.IsNil)
	curl, _ = s.UploadCharmMultiSeries(c, "~who/multi-series-windows", "multi-series-windows")
	err = application.AddCharmWithAuthorization(s.State, params.AddCharmWithAuthorization{
		URL: curl.String(),
	})
	c.Assert(err, jc.ErrorIsNil)

	err = s.applicationAPI.SetCharm(params.ApplicationSetCharm{
		ApplicationName: "application",
		CharmURL:        curl.String(),
		ForceSeries:     true,
	})
	c.Assert(err, gc.ErrorMatches, `cannot upgrade application "application" to charm "cs:~who/multi-series-windows-0": OS "Ubuntu" not supported by charm`)
}

type testModeCharmRepo struct {
	*charmrepo.CharmStore
	testMode bool
}

// WithTestMode returns a repository Interface where test mode is enabled.
func (s *testModeCharmRepo) WithTestMode() charmrepo.Interface {
	s.testMode = true
	return s.CharmStore.WithTestMode()
}

func (s *applicationSuite) TestSpecializeStoreOnDeployApplicationSetCharmAndAddCharm(c *gc.C) {
	repo := &testModeCharmRepo{}
	s.PatchValue(&csclient.ServerURL, s.Srv.URL)
	newCharmStoreRepo := application.NewCharmStoreRepo
	s.PatchValue(&application.NewCharmStoreRepo, func(c *csclient.Client) charmrepo.Interface {
		repo.CharmStore = newCharmStoreRepo(c).(*charmrepo.CharmStore)
		return repo
	})
	attrs := map[string]interface{}{"test-mode": true}
	err := s.State.UpdateModelConfig(attrs, nil, nil)
	c.Assert(err, jc.ErrorIsNil)

	// Check that the store's test mode is enabled when calling application Deploy.
	curl, _ := s.UploadCharm(c, "trusty/dummy-1", "dummy")
	err = application.AddCharmWithAuthorization(s.State, params.AddCharmWithAuthorization{
		URL: curl.String(),
	})
	c.Assert(err, jc.ErrorIsNil)
	results, err := s.applicationAPI.Deploy(params.ApplicationsDeploy{
		Applications: []params.ApplicationDeploy{{
			CharmURL:        curl.String(),
			ApplicationName: "application",
			NumUnits:        3,
		}}})
	c.Assert(err, jc.ErrorIsNil)
	c.Assert(results.Results, gc.HasLen, 1)
	c.Assert(results.Results[0].Error, gc.IsNil)
	c.Assert(repo.testMode, jc.IsTrue)

	// Check that the store's test mode is enabled when calling SetCharm.
	curl, _ = s.UploadCharm(c, "trusty/wordpress-2", "wordpress")
	err = s.applicationAPI.SetCharm(params.ApplicationSetCharm{
		ApplicationName: "application",
		CharmURL:        curl.String(),
	})
	c.Assert(repo.testMode, jc.IsTrue)

	// Check that the store's test mode is enabled when calling AddCharm.
	curl, _ = s.UploadCharm(c, "utopic/riak-42", "riak")
	err = s.APIState.Client().AddCharm(curl, csparams.StableChannel)
	c.Assert(err, jc.ErrorIsNil)
	c.Assert(repo.testMode, jc.IsTrue)
}

func (s *applicationSuite) setupApplicationDeploy(c *gc.C, args string) (*charm.URL, charm.Charm, constraints.Value) {
	curl, ch := s.UploadCharm(c, "precise/dummy-42", "dummy")
	err := application.AddCharmWithAuthorization(s.State, params.AddCharmWithAuthorization{
		URL: curl.String(),
	})
	c.Assert(err, jc.ErrorIsNil)
	cons := constraints.MustParse(args)
	return curl, ch, cons
}

func (s *applicationSuite) assertApplicationDeployPrincipal(c *gc.C, curl *charm.URL, ch charm.Charm, mem4g constraints.Value) {
	results, err := s.applicationAPI.Deploy(params.ApplicationsDeploy{
		Applications: []params.ApplicationDeploy{{
			CharmURL:        curl.String(),
			ApplicationName: "application",
			NumUnits:        3,
			Constraints:     mem4g,
		}}})
	c.Assert(err, jc.ErrorIsNil)
	c.Assert(results.Results, gc.HasLen, 1)
	c.Assert(results.Results[0].Error, gc.IsNil)
	apiservertesting.AssertPrincipalServiceDeployed(c, s.State, "application", curl, false, ch, mem4g)
}

func (s *applicationSuite) assertApplicationDeployPrincipalBlocked(c *gc.C, msg string, curl *charm.URL, mem4g constraints.Value) {
	_, err := s.applicationAPI.Deploy(params.ApplicationsDeploy{
		Applications: []params.ApplicationDeploy{{
			CharmURL:        curl.String(),
			ApplicationName: "application",
			NumUnits:        3,
			Constraints:     mem4g,
		}}})
	s.AssertBlocked(c, err, msg)
}

func (s *applicationSuite) TestBlockDestroyApplicationDeployPrincipal(c *gc.C) {
	curl, bundle, cons := s.setupApplicationDeploy(c, "mem=4G")
	s.BlockDestroyModel(c, "TestBlockDestroyApplicationDeployPrincipal")
	s.assertApplicationDeployPrincipal(c, curl, bundle, cons)
}

func (s *applicationSuite) TestBlockRemoveApplicationDeployPrincipal(c *gc.C) {
	curl, bundle, cons := s.setupApplicationDeploy(c, "mem=4G")
	s.BlockRemoveObject(c, "TestBlockRemoveApplicationDeployPrincipal")
	s.assertApplicationDeployPrincipal(c, curl, bundle, cons)
}

func (s *applicationSuite) TestBlockChangesApplicationDeployPrincipal(c *gc.C) {
	curl, _, cons := s.setupApplicationDeploy(c, "mem=4G")
	s.BlockAllChanges(c, "TestBlockChangesApplicationDeployPrincipal")
	s.assertApplicationDeployPrincipalBlocked(c, "TestBlockChangesApplicationDeployPrincipal", curl, cons)
}

func (s *applicationSuite) TestApplicationDeploySubordinate(c *gc.C) {
	curl, ch := s.UploadCharm(c, "utopic/logging-47", "logging")
	err := application.AddCharmWithAuthorization(s.State, params.AddCharmWithAuthorization{
		URL: curl.String(),
	})
	c.Assert(err, jc.ErrorIsNil)
	results, err := s.applicationAPI.Deploy(params.ApplicationsDeploy{
		Applications: []params.ApplicationDeploy{{
			CharmURL:        curl.String(),
			ApplicationName: "application-name",
		}}})
	c.Assert(err, jc.ErrorIsNil)
	c.Assert(results.Results, gc.HasLen, 1)
	c.Assert(results.Results[0].Error, gc.IsNil)

	application, err := s.State.Application("application-name")
	c.Assert(err, jc.ErrorIsNil)
	charm, force, err := application.Charm()
	c.Assert(err, jc.ErrorIsNil)
	c.Assert(force, jc.IsFalse)
	c.Assert(charm.URL(), gc.DeepEquals, curl)
	c.Assert(charm.Meta(), gc.DeepEquals, ch.Meta())
	c.Assert(charm.Config(), gc.DeepEquals, ch.Config())

	units, err := application.AllUnits()
	c.Assert(err, jc.ErrorIsNil)
	c.Assert(units, gc.HasLen, 0)
}

func (s *applicationSuite) TestApplicationDeployConfig(c *gc.C) {
	curl, _ := s.UploadCharm(c, "precise/dummy-0", "dummy")
	err := application.AddCharmWithAuthorization(s.State, params.AddCharmWithAuthorization{
		URL: curl.String(),
	})
	c.Assert(err, jc.ErrorIsNil)
	results, err := s.applicationAPI.Deploy(params.ApplicationsDeploy{
		Applications: []params.ApplicationDeploy{{
			CharmURL:        curl.String(),
			ApplicationName: "application-name",
			NumUnits:        1,
			ConfigYAML:      "application-name:\n  username: fred",
		}}})
	c.Assert(err, jc.ErrorIsNil)
	c.Assert(results.Results, gc.HasLen, 1)
	c.Assert(results.Results[0].Error, gc.IsNil)

	application, err := s.State.Application("application-name")
	c.Assert(err, jc.ErrorIsNil)
	settings, err := application.ConfigSettings()
	c.Assert(err, jc.ErrorIsNil)
	c.Assert(settings, gc.DeepEquals, charm.Settings{"username": "fred"})
}

func (s *applicationSuite) TestApplicationDeployConfigError(c *gc.C) {
	// TODO(fwereade): test Config/ConfigYAML handling directly on srvClient.
	// Can't be done cleanly until it's extracted similarly to Machiner.
	curl, _ := s.UploadCharm(c, "precise/dummy-0", "dummy")
	err := application.AddCharmWithAuthorization(s.State, params.AddCharmWithAuthorization{
		URL: curl.String(),
	})
	c.Assert(err, jc.ErrorIsNil)
	results, err := s.applicationAPI.Deploy(params.ApplicationsDeploy{
		Applications: []params.ApplicationDeploy{{
			CharmURL:        curl.String(),
			ApplicationName: "application-name",
			NumUnits:        1,
			ConfigYAML:      "application-name:\n  skill-level: fred",
		}}})
	c.Assert(err, jc.ErrorIsNil)
	c.Assert(results.Results, gc.HasLen, 1)
	c.Assert(results.Results[0].Error, gc.ErrorMatches, `option "skill-level" expected int, got "fred"`)
	_, err = s.State.Application("application-name")
	c.Assert(err, jc.Satisfies, errors.IsNotFound)
}

func (s *applicationSuite) TestApplicationDeployToMachine(c *gc.C) {
	curl, ch := s.UploadCharm(c, "precise/dummy-0", "dummy")
	err := application.AddCharmWithAuthorization(s.State, params.AddCharmWithAuthorization{
		URL: curl.String(),
	})
	c.Assert(err, jc.ErrorIsNil)

	machine, err := s.State.AddMachine("precise", state.JobHostUnits)
	c.Assert(err, jc.ErrorIsNil)
	results, err := s.applicationAPI.Deploy(params.ApplicationsDeploy{
		Applications: []params.ApplicationDeploy{{
			CharmURL:        curl.String(),
			ApplicationName: "application-name",
			NumUnits:        1,
			ConfigYAML:      "application-name:\n  username: fred",
		}}})
	c.Assert(err, jc.ErrorIsNil)
	c.Assert(results.Results, gc.HasLen, 1)
	c.Assert(results.Results[0].Error, gc.IsNil)

	application, err := s.State.Application("application-name")
	c.Assert(err, jc.ErrorIsNil)
	charm, force, err := application.Charm()
	c.Assert(err, jc.ErrorIsNil)
	c.Assert(force, jc.IsFalse)
	c.Assert(charm.URL(), gc.DeepEquals, curl)
	c.Assert(charm.Meta(), gc.DeepEquals, ch.Meta())
	c.Assert(charm.Config(), gc.DeepEquals, ch.Config())

	errs, err := s.APIState.UnitAssigner().AssignUnits([]names.UnitTag{names.NewUnitTag("application-name/0")})
	c.Assert(errs, gc.DeepEquals, []error{nil})
	c.Assert(err, jc.ErrorIsNil)

	units, err := application.AllUnits()
	c.Assert(err, jc.ErrorIsNil)
	c.Assert(units, gc.HasLen, 1)

	mid, err := units[0].AssignedMachineId()
	c.Assert(err, jc.ErrorIsNil)
	c.Assert(mid, gc.Equals, machine.Id())
}

func (s *applicationSuite) TestApplicationDeployToMachineNotFound(c *gc.C) {
	results, err := s.applicationAPI.Deploy(params.ApplicationsDeploy{
		Applications: []params.ApplicationDeploy{{
			CharmURL:        "cs:precise/application-name-1",
			ApplicationName: "application-name",
			NumUnits:        1,
			Placement:       []*instance.Placement{instance.MustParsePlacement("42")},
		}}})
	c.Assert(err, jc.ErrorIsNil)
	c.Assert(results.Results, gc.HasLen, 1)
	c.Assert(results.Results[0].Error, gc.ErrorMatches, `cannot deploy "application-name" to machine 42: machine 42 not found`)

	_, err = s.State.Application("application-name")
	c.Assert(err, gc.ErrorMatches, `application "application-name" not found`)
}

func (s *applicationSuite) deployApplicationForUpdateTests(c *gc.C) {
	curl, _ := s.UploadCharm(c, "precise/dummy-1", "dummy")
	err := application.AddCharmWithAuthorization(s.State, params.AddCharmWithAuthorization{
		URL: curl.String(),
	})
	c.Assert(err, jc.ErrorIsNil)
	results, err := s.applicationAPI.Deploy(params.ApplicationsDeploy{
		Applications: []params.ApplicationDeploy{{
			CharmURL:        curl.String(),
			ApplicationName: "application",
			NumUnits:        1,
		}}})
	c.Assert(err, jc.ErrorIsNil)
	c.Assert(results.Results, gc.HasLen, 1)
	c.Assert(results.Results[0].Error, gc.IsNil)
}

func (s *applicationSuite) checkClientApplicationUpdateSetCharm(c *gc.C, forceCharmURL bool) {
	s.deployApplicationForUpdateTests(c)
	curl, _ := s.UploadCharm(c, "precise/wordpress-3", "wordpress")
	err := application.AddCharmWithAuthorization(s.State, params.AddCharmWithAuthorization{
		URL: curl.String(),
	})
	c.Assert(err, jc.ErrorIsNil)

	// Update the charm for the application.
	args := params.ApplicationUpdate{
		ApplicationName: "application",
		CharmURL:        curl.String(),
		ForceCharmURL:   forceCharmURL,
	}
	err = s.applicationAPI.Update(args)
	c.Assert(err, jc.ErrorIsNil)

	// Ensure the charm has been updated and and the force flag correctly set.
	application, err := s.State.Application("application")
	c.Assert(err, jc.ErrorIsNil)
	ch, force, err := application.Charm()
	c.Assert(err, jc.ErrorIsNil)
	c.Assert(ch.URL().String(), gc.Equals, curl.String())
	c.Assert(force, gc.Equals, forceCharmURL)
}

func (s *applicationSuite) TestApplicationUpdateSetCharm(c *gc.C) {
	s.checkClientApplicationUpdateSetCharm(c, false)
}

func (s *applicationSuite) TestBlockDestroyApplicationUpdate(c *gc.C) {
	s.BlockDestroyModel(c, "TestBlockDestroyApplicationUpdate")
	s.checkClientApplicationUpdateSetCharm(c, false)
}

func (s *applicationSuite) TestBlockRemoveApplicationUpdate(c *gc.C) {
	s.BlockRemoveObject(c, "TestBlockRemoveApplicationUpdate")
	s.checkClientApplicationUpdateSetCharm(c, false)
}

func (s *applicationSuite) setupApplicationUpdate(c *gc.C) string {
	s.deployApplicationForUpdateTests(c)
	curl, _ := s.UploadCharm(c, "precise/wordpress-3", "wordpress")
	err := application.AddCharmWithAuthorization(s.State, params.AddCharmWithAuthorization{
		URL: curl.String(),
	})
	c.Assert(err, jc.ErrorIsNil)
	return curl.String()
}

func (s *applicationSuite) TestBlockChangeApplicationUpdate(c *gc.C) {
	curl := s.setupApplicationUpdate(c)
	s.BlockAllChanges(c, "TestBlockChangeApplicationUpdate")
	// Update the charm for the application.
	args := params.ApplicationUpdate{
		ApplicationName: "application",
		CharmURL:        curl,
		ForceCharmURL:   false,
	}
	err := s.applicationAPI.Update(args)
	s.AssertBlocked(c, err, "TestBlockChangeApplicationUpdate")
}

func (s *applicationSuite) TestApplicationUpdateForceSetCharm(c *gc.C) {
	s.checkClientApplicationUpdateSetCharm(c, true)
}

func (s *applicationSuite) TestBlockApplicationUpdateForced(c *gc.C) {
	curl := s.setupApplicationUpdate(c)

	// block all changes. Force should ignore block :)
	s.BlockAllChanges(c, "TestBlockApplicationUpdateForced")
	s.BlockDestroyModel(c, "TestBlockApplicationUpdateForced")
	s.BlockRemoveObject(c, "TestBlockApplicationUpdateForced")

	// Update the charm for the application.
	args := params.ApplicationUpdate{
		ApplicationName: "application",
		CharmURL:        curl,
		ForceCharmURL:   true,
	}
	err := s.applicationAPI.Update(args)
	c.Assert(err, jc.ErrorIsNil)

	// Ensure the charm has been updated and and the force flag correctly set.
	application, err := s.State.Application("application")
	c.Assert(err, jc.ErrorIsNil)
	ch, force, err := application.Charm()
	c.Assert(err, jc.ErrorIsNil)
	c.Assert(ch.URL().String(), gc.Equals, curl)
	c.Assert(force, jc.IsTrue)
}

func (s *applicationSuite) TestApplicationUpdateSetCharmNotFound(c *gc.C) {
	s.AddTestingService(c, "wordpress", s.AddTestingCharm(c, "wordpress"))
	args := params.ApplicationUpdate{
		ApplicationName: "wordpress",
		CharmURL:        "cs:precise/wordpress-999999",
	}
	err := s.applicationAPI.Update(args)
	c.Check(err, gc.ErrorMatches, `charm "cs:precise/wordpress-999999" not found`)
}

func (s *applicationSuite) TestApplicationUpdateSetMinUnits(c *gc.C) {
	application := s.AddTestingService(c, "dummy", s.AddTestingCharm(c, "dummy"))

	// Set minimum units for the application.
	minUnits := 2
	args := params.ApplicationUpdate{
		ApplicationName: "dummy",
		MinUnits:        &minUnits,
	}
	err := s.applicationAPI.Update(args)
	c.Assert(err, jc.ErrorIsNil)

	// Ensure the minimum number of units has been set.
	c.Assert(application.Refresh(), gc.IsNil)
	c.Assert(application.MinUnits(), gc.Equals, minUnits)
}

func (s *applicationSuite) TestApplicationUpdateSetMinUnitsError(c *gc.C) {
	application := s.AddTestingService(c, "dummy", s.AddTestingCharm(c, "dummy"))

	// Set a negative minimum number of units for the application.
	minUnits := -1
	args := params.ApplicationUpdate{
		ApplicationName: "dummy",
		MinUnits:        &minUnits,
	}
	err := s.applicationAPI.Update(args)
	c.Assert(err, gc.ErrorMatches,
		`cannot set minimum units for application "dummy": cannot set a negative minimum number of units`)

	// Ensure the minimum number of units has not been set.
	c.Assert(application.Refresh(), gc.IsNil)
	c.Assert(application.MinUnits(), gc.Equals, 0)
}

func (s *applicationSuite) TestApplicationUpdateSetSettingsStrings(c *gc.C) {
	application := s.AddTestingService(c, "dummy", s.AddTestingCharm(c, "dummy"))

	// Update settings for the application.
	args := params.ApplicationUpdate{
		ApplicationName: "dummy",
		SettingsStrings: map[string]string{"title": "s-title", "username": "s-user"},
	}
	err := s.applicationAPI.Update(args)
	c.Assert(err, jc.ErrorIsNil)

	// Ensure the settings have been correctly updated.
	expected := charm.Settings{"title": "s-title", "username": "s-user"}
	obtained, err := application.ConfigSettings()
	c.Assert(err, jc.ErrorIsNil)
	c.Assert(obtained, gc.DeepEquals, expected)
}

func (s *applicationSuite) TestApplicationUpdateSetSettingsYAML(c *gc.C) {
	application := s.AddTestingService(c, "dummy", s.AddTestingCharm(c, "dummy"))

	// Update settings for the application.
	args := params.ApplicationUpdate{
		ApplicationName: "dummy",
		SettingsYAML:    "dummy:\n  title: y-title\n  username: y-user",
	}
	err := s.applicationAPI.Update(args)
	c.Assert(err, jc.ErrorIsNil)

	// Ensure the settings have been correctly updated.
	expected := charm.Settings{"title": "y-title", "username": "y-user"}
	obtained, err := application.ConfigSettings()
	c.Assert(err, jc.ErrorIsNil)
	c.Assert(obtained, gc.DeepEquals, expected)
}

func (s *applicationSuite) TestClientApplicationUpdateSetSettingsGetYAML(c *gc.C) {
	application := s.AddTestingService(c, "dummy", s.AddTestingCharm(c, "dummy"))

	// Update settings for the application.
	args := params.ApplicationUpdate{
		ApplicationName: "dummy",
		SettingsYAML:    "charm: dummy\napplication: dummy\nsettings:\n  title:\n    value: y-title\n    type: string\n  username:\n    value: y-user\n  ignore:\n    blah: true",
	}
	err := s.applicationAPI.Update(args)
	c.Assert(err, jc.ErrorIsNil)

	// Ensure the settings have been correctly updated.
	expected := charm.Settings{"title": "y-title", "username": "y-user"}
	obtained, err := application.ConfigSettings()
	c.Assert(err, jc.ErrorIsNil)
	c.Assert(obtained, gc.DeepEquals, expected)
}

func (s *applicationSuite) TestApplicationUpdateSetConstraints(c *gc.C) {
	application := s.AddTestingService(c, "dummy", s.AddTestingCharm(c, "dummy"))

	// Update constraints for the application.
	cons, err := constraints.Parse("mem=4096", "cores=2")
	c.Assert(err, jc.ErrorIsNil)
	args := params.ApplicationUpdate{
		ApplicationName: "dummy",
		Constraints:     &cons,
	}
	err = s.applicationAPI.Update(args)
	c.Assert(err, jc.ErrorIsNil)

	// Ensure the constraints have been correctly updated.
	obtained, err := application.Constraints()
	c.Assert(err, jc.ErrorIsNil)
	c.Assert(obtained, gc.DeepEquals, cons)
}

func (s *applicationSuite) TestApplicationUpdateAllParams(c *gc.C) {
	s.deployApplicationForUpdateTests(c)
	curl, _ := s.UploadCharm(c, "precise/wordpress-3", "wordpress")
	err := application.AddCharmWithAuthorization(s.State, params.AddCharmWithAuthorization{
		URL: curl.String(),
	})
	c.Assert(err, jc.ErrorIsNil)

	// Update all the application attributes.
	minUnits := 3
	cons, err := constraints.Parse("mem=4096", "cores=2")
	c.Assert(err, jc.ErrorIsNil)
	args := params.ApplicationUpdate{
		ApplicationName: "application",
		CharmURL:        curl.String(),
		ForceCharmURL:   true,
		MinUnits:        &minUnits,
		SettingsStrings: map[string]string{"blog-title": "string-title"},
		SettingsYAML:    "application:\n  blog-title: yaml-title\n",
		Constraints:     &cons,
	}
	err = s.applicationAPI.Update(args)
	c.Assert(err, jc.ErrorIsNil)

	// Ensure the application has been correctly updated.
	application, err := s.State.Application("application")
	c.Assert(err, jc.ErrorIsNil)

	// Check the charm.
	ch, force, err := application.Charm()
	c.Assert(err, jc.ErrorIsNil)
	c.Assert(ch.URL().String(), gc.Equals, curl.String())
	c.Assert(force, jc.IsTrue)

	// Check the minimum number of units.
	c.Assert(application.MinUnits(), gc.Equals, minUnits)

	// Check the settings: also ensure the YAML settings take precedence
	// over strings ones.
	expectedSettings := charm.Settings{"blog-title": "yaml-title"}
	obtainedSettings, err := application.ConfigSettings()
	c.Assert(err, jc.ErrorIsNil)
	c.Assert(obtainedSettings, gc.DeepEquals, expectedSettings)

	// Check the constraints.
	obtainedConstraints, err := application.Constraints()
	c.Assert(err, jc.ErrorIsNil)
	c.Assert(obtainedConstraints, gc.DeepEquals, cons)
}

func (s *applicationSuite) TestApplicationUpdateNoParams(c *gc.C) {
	s.AddTestingService(c, "wordpress", s.AddTestingCharm(c, "wordpress"))

	// Calling Update with no parameters set is a no-op.
	args := params.ApplicationUpdate{ApplicationName: "wordpress"}
	err := s.applicationAPI.Update(args)
	c.Assert(err, jc.ErrorIsNil)
}

func (s *applicationSuite) TestApplicationUpdateNoApplication(c *gc.C) {
	err := s.applicationAPI.Update(params.ApplicationUpdate{})
	c.Assert(err, gc.ErrorMatches, `"" is not a valid application name`)
}

func (s *applicationSuite) TestApplicationUpdateInvalidApplication(c *gc.C) {
	args := params.ApplicationUpdate{ApplicationName: "no-such-application"}
	err := s.applicationAPI.Update(args)
	c.Assert(err, gc.ErrorMatches, `application "no-such-application" not found`)
}

var (
	validSetTestValue = "a value with spaces\nand newline\nand UTF-8 characters: \U0001F604 / \U0001F44D"
)

func (s *applicationSuite) TestApplicationSet(c *gc.C) {
	dummy := s.AddTestingService(c, "dummy", s.AddTestingCharm(c, "dummy"))

	err := s.applicationAPI.Set(params.ApplicationSet{ApplicationName: "dummy", Options: map[string]string{
		"title":    "foobar",
		"username": validSetTestValue,
	}})
	c.Assert(err, jc.ErrorIsNil)
	settings, err := dummy.ConfigSettings()
	c.Assert(err, jc.ErrorIsNil)
	c.Assert(settings, gc.DeepEquals, charm.Settings{
		"title":    "foobar",
		"username": validSetTestValue,
	})

	err = s.applicationAPI.Set(params.ApplicationSet{ApplicationName: "dummy", Options: map[string]string{
		"title":    "barfoo",
		"username": "",
	}})
	c.Assert(err, jc.ErrorIsNil)
	settings, err = dummy.ConfigSettings()
	c.Assert(err, jc.ErrorIsNil)
	c.Assert(settings, gc.DeepEquals, charm.Settings{
		"title":    "barfoo",
		"username": "",
	})
}

func (s *applicationSuite) assertApplicationSetBlocked(c *gc.C, dummy *state.Application, msg string) {
	err := s.applicationAPI.Set(params.ApplicationSet{
		ApplicationName: "dummy",
		Options: map[string]string{
			"title":    "foobar",
			"username": validSetTestValue}})
	s.AssertBlocked(c, err, msg)
}

func (s *applicationSuite) assertApplicationSet(c *gc.C, dummy *state.Application) {
	err := s.applicationAPI.Set(params.ApplicationSet{
		ApplicationName: "dummy",
		Options: map[string]string{
			"title":    "foobar",
			"username": validSetTestValue}})
	c.Assert(err, jc.ErrorIsNil)
	settings, err := dummy.ConfigSettings()
	c.Assert(err, jc.ErrorIsNil)
	c.Assert(settings, gc.DeepEquals, charm.Settings{
		"title":    "foobar",
		"username": validSetTestValue,
	})
}

func (s *applicationSuite) TestBlockDestroyApplicationSet(c *gc.C) {
	dummy := s.AddTestingService(c, "dummy", s.AddTestingCharm(c, "dummy"))
	s.BlockDestroyModel(c, "TestBlockDestroyApplicationSet")
	s.assertApplicationSet(c, dummy)
}

func (s *applicationSuite) TestBlockRemoveApplicationSet(c *gc.C) {
	dummy := s.AddTestingService(c, "dummy", s.AddTestingCharm(c, "dummy"))
	s.BlockRemoveObject(c, "TestBlockRemoveApplicationSet")
	s.assertApplicationSet(c, dummy)
}

func (s *applicationSuite) TestBlockChangesApplicationSet(c *gc.C) {
	dummy := s.AddTestingService(c, "dummy", s.AddTestingCharm(c, "dummy"))
	s.BlockAllChanges(c, "TestBlockChangesApplicationSet")
	s.assertApplicationSetBlocked(c, dummy, "TestBlockChangesApplicationSet")
}

func (s *applicationSuite) TestServerUnset(c *gc.C) {
	dummy := s.AddTestingService(c, "dummy", s.AddTestingCharm(c, "dummy"))

	err := s.applicationAPI.Set(params.ApplicationSet{ApplicationName: "dummy", Options: map[string]string{
		"title":    "foobar",
		"username": "user name",
	}})
	c.Assert(err, jc.ErrorIsNil)
	settings, err := dummy.ConfigSettings()
	c.Assert(err, jc.ErrorIsNil)
	c.Assert(settings, gc.DeepEquals, charm.Settings{
		"title":    "foobar",
		"username": "user name",
	})

	err = s.applicationAPI.Unset(params.ApplicationUnset{ApplicationName: "dummy", Options: []string{"username"}})
	c.Assert(err, jc.ErrorIsNil)
	settings, err = dummy.ConfigSettings()
	c.Assert(err, jc.ErrorIsNil)
	c.Assert(settings, gc.DeepEquals, charm.Settings{
		"title": "foobar",
	})
}

func (s *applicationSuite) setupServerUnsetBlocked(c *gc.C) *state.Application {
	dummy := s.AddTestingService(c, "dummy", s.AddTestingCharm(c, "dummy"))

	err := s.applicationAPI.Set(params.ApplicationSet{
		ApplicationName: "dummy",
		Options: map[string]string{
			"title":    "foobar",
			"username": "user name",
		}})
	c.Assert(err, jc.ErrorIsNil)
	settings, err := dummy.ConfigSettings()
	c.Assert(err, jc.ErrorIsNil)
	c.Assert(settings, gc.DeepEquals, charm.Settings{
		"title":    "foobar",
		"username": "user name",
	})
	return dummy
}

func (s *applicationSuite) assertServerUnset(c *gc.C, dummy *state.Application) {
	err := s.applicationAPI.Unset(params.ApplicationUnset{
		ApplicationName: "dummy",
		Options:         []string{"username"},
	})
	c.Assert(err, jc.ErrorIsNil)
	settings, err := dummy.ConfigSettings()
	c.Assert(err, jc.ErrorIsNil)
	c.Assert(settings, gc.DeepEquals, charm.Settings{
		"title": "foobar",
	})
}

func (s *applicationSuite) assertServerUnsetBlocked(c *gc.C, dummy *state.Application, msg string) {
	err := s.applicationAPI.Unset(params.ApplicationUnset{
		ApplicationName: "dummy",
		Options:         []string{"username"},
	})
	s.AssertBlocked(c, err, msg)
}

func (s *applicationSuite) TestBlockDestroyServerUnset(c *gc.C) {
	dummy := s.setupServerUnsetBlocked(c)
	s.BlockDestroyModel(c, "TestBlockDestroyServerUnset")
	s.assertServerUnset(c, dummy)
}

func (s *applicationSuite) TestBlockRemoveServerUnset(c *gc.C) {
	dummy := s.setupServerUnsetBlocked(c)
	s.BlockRemoveObject(c, "TestBlockRemoveServerUnset")
	s.assertServerUnset(c, dummy)
}

func (s *applicationSuite) TestBlockChangesServerUnset(c *gc.C) {
	dummy := s.setupServerUnsetBlocked(c)
	s.BlockAllChanges(c, "TestBlockChangesServerUnset")
	s.assertServerUnsetBlocked(c, dummy, "TestBlockChangesServerUnset")
}

var clientAddApplicationUnitsTests = []struct {
	about       string
	application string // if not set, defaults to 'dummy'
	expected    []string
	to          string
	err         string
}{
	{
		about:    "returns unit names",
		expected: []string{"dummy/0", "dummy/1", "dummy/2"},
	},
	{
		about: "fails trying to add zero units",
		err:   "must add at least one unit",
	},
	{
		// Note: chained-state, we add 1 unit here, but the 3 units
		// from the first condition still exist
		about:    "force the unit onto bootstrap machine",
		expected: []string{"dummy/3"},
		to:       "0",
	},
	{
		about:       "unknown application name",
		application: "unknown-application",
		err:         `application "unknown-application" not found`,
	},
}

func (s *applicationSuite) TestClientAddApplicationUnits(c *gc.C) {
	s.AddTestingService(c, "dummy", s.AddTestingCharm(c, "dummy"))
	for i, t := range clientAddApplicationUnitsTests {
		c.Logf("test %d. %s", i, t.about)
		applicationName := t.application
		if applicationName == "" {
			applicationName = "dummy"
		}
		args := params.AddApplicationUnits{
			ApplicationName: applicationName,
			NumUnits:        len(t.expected),
		}
		if t.to != "" {
			args.Placement = []*instance.Placement{instance.MustParsePlacement(t.to)}
		}
		result, err := s.applicationAPI.AddUnits(args)
		if t.err != "" {
			c.Assert(err, gc.ErrorMatches, t.err)
			continue
		}
		c.Assert(err, jc.ErrorIsNil)
		c.Assert(result.Units, gc.DeepEquals, t.expected)
	}
	// Test that we actually assigned the unit to machine 0
	forcedUnit, err := s.BackingState.Unit("dummy/3")
	c.Assert(err, jc.ErrorIsNil)
	assignedMachine, err := forcedUnit.AssignedMachineId()
	c.Assert(err, jc.ErrorIsNil)
	c.Assert(assignedMachine, gc.Equals, "0")
}

func (s *applicationSuite) TestAddApplicationUnitsToNewContainer(c *gc.C) {
<<<<<<< HEAD
	app := s.AddTestingService(c, "dummy", s.AddTestingCharm(c, "dummy"))
=======
	svc := s.AddTestingService(c, "dummy", s.AddTestingCharm(c, "dummy"))
>>>>>>> dd86e50e
	machine, err := s.State.AddMachine("quantal", state.JobHostUnits)
	c.Assert(err, jc.ErrorIsNil)

	_, err = s.applicationAPI.AddUnits(params.AddApplicationUnits{
		ApplicationName: "dummy",
		NumUnits:        1,
		Placement:       []*instance.Placement{instance.MustParsePlacement("lxd:" + machine.Id())},
	})
	c.Assert(err, jc.ErrorIsNil)

	units, err := app.AllUnits()
	c.Assert(err, jc.ErrorIsNil)
	mid, err := units[0].AssignedMachineId()
	c.Assert(err, jc.ErrorIsNil)
	c.Assert(mid, gc.Equals, machine.Id()+"/lxd/0")
}

var addApplicationUnitTests = []struct {
	about       string
	application string // if not set, defaults to 'dummy'
	expected    []string
	machineIds  []string
	placement   []*instance.Placement
	err         string
}{
	{
		about:      "valid placement directives",
		expected:   []string{"dummy/0"},
		placement:  []*instance.Placement{{"deadbeef-0bad-400d-8000-4b1d0d06f00d", "valid"}},
		machineIds: []string{"1"},
	}, {
		about:      "direct machine assignment placement directive",
		expected:   []string{"dummy/1", "dummy/2"},
		placement:  []*instance.Placement{{"#", "1"}, {"lxd", "1"}},
		machineIds: []string{"1", "1/lxd/0"},
	}, {
		about:     "invalid placement directive",
		err:       ".* invalid placement is invalid",
		expected:  []string{"dummy/3"},
		placement: []*instance.Placement{{"deadbeef-0bad-400d-8000-4b1d0d06f00d", "invalid"}},
	},
}

func (s *applicationSuite) TestAddApplicationUnits(c *gc.C) {
	s.AddTestingService(c, "dummy", s.AddTestingCharm(c, "dummy"))
	// Add a machine for the units to be placed on.
	_, err := s.State.AddMachine("quantal", state.JobHostUnits)
	c.Assert(err, jc.ErrorIsNil)
	for i, t := range addApplicationUnitTests {
		c.Logf("test %d. %s", i, t.about)
		applicationName := t.application
		if applicationName == "" {
			applicationName = "dummy"
		}
		result, err := s.applicationAPI.AddUnits(params.AddApplicationUnits{
			ApplicationName: applicationName,
			NumUnits:        len(t.expected),
			Placement:       t.placement,
		})
		if t.err != "" {
			c.Assert(err, gc.ErrorMatches, t.err)
			continue
		}
		c.Assert(err, jc.ErrorIsNil)
		c.Assert(result.Units, gc.DeepEquals, t.expected)
		for i, unitName := range result.Units {
			u, err := s.BackingState.Unit(unitName)
			c.Assert(err, jc.ErrorIsNil)
			assignedMachine, err := u.AssignedMachineId()
			c.Assert(err, jc.ErrorIsNil)
			c.Assert(assignedMachine, gc.Equals, t.machineIds[i])
		}
	}
}

func (s *applicationSuite) assertAddApplicationUnits(c *gc.C) {
	result, err := s.applicationAPI.AddUnits(params.AddApplicationUnits{
		ApplicationName: "dummy",
		NumUnits:        3,
	})
	c.Assert(err, jc.ErrorIsNil)
	c.Assert(result.Units, gc.DeepEquals, []string{"dummy/0", "dummy/1", "dummy/2"})

	// Test that we actually assigned the unit to machine 0
	forcedUnit, err := s.BackingState.Unit("dummy/0")
	c.Assert(err, jc.ErrorIsNil)
	assignedMachine, err := forcedUnit.AssignedMachineId()
	c.Assert(err, jc.ErrorIsNil)
	c.Assert(assignedMachine, gc.Equals, "0")
}

func (s *applicationSuite) TestApplicationCharmRelations(c *gc.C) {
	s.AddTestingService(c, "wordpress", s.AddTestingCharm(c, "wordpress"))
	s.AddTestingService(c, "logging", s.AddTestingCharm(c, "logging"))
	eps, err := s.State.InferEndpoints("logging", "wordpress")
	c.Assert(err, jc.ErrorIsNil)
	_, err = s.State.AddRelation(eps...)
	c.Assert(err, jc.ErrorIsNil)

	_, err = s.applicationAPI.CharmRelations(params.ApplicationCharmRelations{"blah"})
	c.Assert(err, gc.ErrorMatches, `application "blah" not found`)

	result, err := s.applicationAPI.CharmRelations(params.ApplicationCharmRelations{"wordpress"})
	c.Assert(err, jc.ErrorIsNil)
	c.Assert(result.CharmRelations, gc.DeepEquals, []string{
		"cache", "db", "juju-info", "logging-dir", "monitoring-port", "url",
	})
}

func (s *applicationSuite) assertAddApplicationUnitsBlocked(c *gc.C, msg string) {
	_, err := s.applicationAPI.AddUnits(params.AddApplicationUnits{
		ApplicationName: "dummy",
		NumUnits:        3,
	})
	s.AssertBlocked(c, err, msg)
}

func (s *applicationSuite) TestBlockDestroyAddApplicationUnits(c *gc.C) {
	s.AddTestingService(c, "dummy", s.AddTestingCharm(c, "dummy"))
	s.BlockDestroyModel(c, "TestBlockDestroyAddApplicationUnits")
	s.assertAddApplicationUnits(c)
}

func (s *applicationSuite) TestBlockRemoveAddApplicationUnits(c *gc.C) {
	s.AddTestingService(c, "dummy", s.AddTestingCharm(c, "dummy"))
	s.BlockRemoveObject(c, "TestBlockRemoveAddApplicationUnits")
	s.assertAddApplicationUnits(c)
}

func (s *applicationSuite) TestBlockChangeAddApplicationUnits(c *gc.C) {
	s.AddTestingService(c, "dummy", s.AddTestingCharm(c, "dummy"))
	s.BlockAllChanges(c, "TestBlockChangeAddApplicationUnits")
	s.assertAddApplicationUnitsBlocked(c, "TestBlockChangeAddApplicationUnits")
}

func (s *applicationSuite) TestAddUnitToMachineNotFound(c *gc.C) {
	s.AddTestingService(c, "dummy", s.AddTestingCharm(c, "dummy"))
	_, err := s.applicationAPI.AddUnits(params.AddApplicationUnits{
		ApplicationName: "dummy",
		NumUnits:        3,
		Placement:       []*instance.Placement{instance.MustParsePlacement("42")},
	})
	c.Assert(err, gc.ErrorMatches, `adding new machine to host unit "dummy/0": machine 42 not found`)
}

func (s *applicationSuite) TestApplicationExpose(c *gc.C) {
	charm := s.AddTestingCharm(c, "dummy")
	applicationNames := []string{"dummy-application", "exposed-application"}
<<<<<<< HEAD
	apps := make([]*state.Application, len(applicationNames))
	var err error
	for i, name := range applicationNames {
		apps[i] = s.AddTestingService(c, name, charm)
		c.Assert(apps[i].IsExposed(), jc.IsFalse)
=======
	svcs := make([]*state.Application, len(applicationNames))
	var err error
	for i, name := range applicationNames {
		svcs[i] = s.AddTestingService(c, name, charm)
		c.Assert(svcs[i].IsExposed(), jc.IsFalse)
>>>>>>> dd86e50e
	}
	err = apps[1].SetExposed()
	c.Assert(err, jc.ErrorIsNil)
<<<<<<< HEAD
	c.Assert(apps[1].IsExposed(), jc.IsTrue)
=======
	c.Assert(svcs[1].IsExposed(), jc.IsTrue)
>>>>>>> dd86e50e
	for i, t := range applicationExposeTests {
		c.Logf("test %d. %s", i, t.about)
		err = s.applicationAPI.Expose(params.ApplicationExpose{t.application})
		if t.err != "" {
			c.Assert(err, gc.ErrorMatches, t.err)
		} else {
			c.Assert(err, jc.ErrorIsNil)
			application, err := s.State.Application(t.application)
			c.Assert(err, jc.ErrorIsNil)
			c.Assert(application.IsExposed(), gc.Equals, t.exposed)
		}
	}
}

func (s *applicationSuite) setupApplicationExpose(c *gc.C) {
	charm := s.AddTestingCharm(c, "dummy")
	applicationNames := []string{"dummy-application", "exposed-application"}
<<<<<<< HEAD
	apps := make([]*state.Application, len(applicationNames))
	var err error
	for i, name := range applicationNames {
		apps[i] = s.AddTestingService(c, name, charm)
		c.Assert(apps[i].IsExposed(), jc.IsFalse)
=======
	svcs := make([]*state.Application, len(applicationNames))
	var err error
	for i, name := range applicationNames {
		svcs[i] = s.AddTestingService(c, name, charm)
		c.Assert(svcs[i].IsExposed(), jc.IsFalse)
>>>>>>> dd86e50e
	}
	err = apps[1].SetExposed()
	c.Assert(err, jc.ErrorIsNil)
	c.Assert(apps[1].IsExposed(), jc.IsTrue)
}

var applicationExposeTests = []struct {
	about       string
	application string
	err         string
	exposed     bool
}{
	{
		about:       "unknown application name",
		application: "unknown-application",
		err:         `application "unknown-application" not found`,
	},
	{
		about:       "expose a application",
		application: "dummy-application",
		exposed:     true,
	},
	{
		about:       "expose an already exposed application",
		application: "exposed-application",
		exposed:     true,
	},
}

func (s *applicationSuite) assertApplicationExpose(c *gc.C) {
	for i, t := range applicationExposeTests {
		c.Logf("test %d. %s", i, t.about)
		err := s.applicationAPI.Expose(params.ApplicationExpose{t.application})
		if t.err != "" {
			c.Assert(err, gc.ErrorMatches, t.err)
		} else {
			c.Assert(err, jc.ErrorIsNil)
			application, err := s.State.Application(t.application)
			c.Assert(err, jc.ErrorIsNil)
			c.Assert(application.IsExposed(), gc.Equals, t.exposed)
		}
	}
}

func (s *applicationSuite) assertApplicationExposeBlocked(c *gc.C, msg string) {
	for i, t := range applicationExposeTests {
		c.Logf("test %d. %s", i, t.about)
		err := s.applicationAPI.Expose(params.ApplicationExpose{t.application})
		s.AssertBlocked(c, err, msg)
	}
}

func (s *applicationSuite) TestBlockDestroyApplicationExpose(c *gc.C) {
	s.setupApplicationExpose(c)
	s.BlockDestroyModel(c, "TestBlockDestroyApplicationExpose")
	s.assertApplicationExpose(c)
}

func (s *applicationSuite) TestBlockRemoveApplicationExpose(c *gc.C) {
	s.setupApplicationExpose(c)
	s.BlockRemoveObject(c, "TestBlockRemoveApplicationExpose")
	s.assertApplicationExpose(c)
}

func (s *applicationSuite) TestBlockChangesApplicationExpose(c *gc.C) {
	s.setupApplicationExpose(c)
	s.BlockAllChanges(c, "TestBlockChangesApplicationExpose")
	s.assertApplicationExposeBlocked(c, "TestBlockChangesApplicationExpose")
}

var applicationUnexposeTests = []struct {
	about       string
	application string
	err         string
	initial     bool
	expected    bool
}{
	{
		about:       "unknown application name",
		application: "unknown-application",
		err:         `application "unknown-application" not found`,
	},
	{
		about:       "unexpose a application",
		application: "dummy-application",
		initial:     true,
		expected:    false,
	},
	{
		about:       "unexpose an already unexposed application",
		application: "dummy-application",
		initial:     false,
		expected:    false,
	},
}

func (s *applicationSuite) TestApplicationUnexpose(c *gc.C) {
	charm := s.AddTestingCharm(c, "dummy")
	for i, t := range applicationUnexposeTests {
		c.Logf("test %d. %s", i, t.about)
<<<<<<< HEAD
		app := s.AddTestingService(c, "dummy-application", charm)
=======
		svc := s.AddTestingService(c, "dummy-application", charm)
>>>>>>> dd86e50e
		if t.initial {
			app.SetExposed()
		}
<<<<<<< HEAD
		c.Assert(app.IsExposed(), gc.Equals, t.initial)
=======
		c.Assert(svc.IsExposed(), gc.Equals, t.initial)
>>>>>>> dd86e50e
		err := s.applicationAPI.Unexpose(params.ApplicationUnexpose{t.application})
		if t.err == "" {
			c.Assert(err, jc.ErrorIsNil)
			app.Refresh()
			c.Assert(app.IsExposed(), gc.Equals, t.expected)
		} else {
			c.Assert(err, gc.ErrorMatches, t.err)
		}
		err = app.Destroy()
		c.Assert(err, jc.ErrorIsNil)
	}
}

func (s *applicationSuite) setupApplicationUnexpose(c *gc.C) *state.Application {
	charm := s.AddTestingCharm(c, "dummy")
<<<<<<< HEAD
	app := s.AddTestingService(c, "dummy-application", charm)
	app.SetExposed()
	c.Assert(app.IsExposed(), gc.Equals, true)
	return app
}

func (s *applicationSuite) assertApplicationUnexpose(c *gc.C, app *state.Application) {
=======
	svc := s.AddTestingService(c, "dummy-application", charm)
	svc.SetExposed()
	c.Assert(svc.IsExposed(), gc.Equals, true)
	return svc
}

func (s *applicationSuite) assertApplicationUnexpose(c *gc.C, svc *state.Application) {
>>>>>>> dd86e50e
	err := s.applicationAPI.Unexpose(params.ApplicationUnexpose{"dummy-application"})
	c.Assert(err, jc.ErrorIsNil)
	app.Refresh()
	c.Assert(app.IsExposed(), gc.Equals, false)
	err = app.Destroy()
	c.Assert(err, jc.ErrorIsNil)
}

<<<<<<< HEAD
func (s *applicationSuite) assertApplicationUnexposeBlocked(c *gc.C, app *state.Application, msg string) {
=======
func (s *applicationSuite) assertApplicationUnexposeBlocked(c *gc.C, svc *state.Application, msg string) {
>>>>>>> dd86e50e
	err := s.applicationAPI.Unexpose(params.ApplicationUnexpose{"dummy-application"})
	s.AssertBlocked(c, err, msg)
	err = app.Destroy()
	c.Assert(err, jc.ErrorIsNil)
}

func (s *applicationSuite) TestBlockDestroyApplicationUnexpose(c *gc.C) {
<<<<<<< HEAD
	app := s.setupApplicationUnexpose(c)
	s.BlockDestroyModel(c, "TestBlockDestroyApplicationUnexpose")
	s.assertApplicationUnexpose(c, app)
}

func (s *applicationSuite) TestBlockRemoveApplicationUnexpose(c *gc.C) {
	app := s.setupApplicationUnexpose(c)
	s.BlockRemoveObject(c, "TestBlockRemoveApplicationUnexpose")
	s.assertApplicationUnexpose(c, app)
}

func (s *applicationSuite) TestBlockChangesApplicationUnexpose(c *gc.C) {
	app := s.setupApplicationUnexpose(c)
	s.BlockAllChanges(c, "TestBlockChangesApplicationUnexpose")
	s.assertApplicationUnexposeBlocked(c, app, "TestBlockChangesApplicationUnexpose")
=======
	svc := s.setupApplicationUnexpose(c)
	s.BlockDestroyModel(c, "TestBlockDestroyApplicationUnexpose")
	s.assertApplicationUnexpose(c, svc)
}

func (s *applicationSuite) TestBlockRemoveApplicationUnexpose(c *gc.C) {
	svc := s.setupApplicationUnexpose(c)
	s.BlockRemoveObject(c, "TestBlockRemoveApplicationUnexpose")
	s.assertApplicationUnexpose(c, svc)
}

func (s *applicationSuite) TestBlockChangesApplicationUnexpose(c *gc.C) {
	svc := s.setupApplicationUnexpose(c)
	s.BlockAllChanges(c, "TestBlockChangesApplicationUnexpose")
	s.assertApplicationUnexposeBlocked(c, svc, "TestBlockChangesApplicationUnexpose")
>>>>>>> dd86e50e
}

var applicationDestroyTests = []struct {
	about       string
	application string
	err         string
}{
	{
		about:       "unknown application name",
		application: "unknown-application",
		err:         `application "unknown-application" not found`,
<<<<<<< HEAD
	},
	{
		about:       "destroy an application",
		application: "dummy-application",
	},
	{
		about:       "destroy an already destroyed application",
		application: "dummy-application",
		err:         `application "dummy-application" not found`,
	},
	{
		about:       "destroy a remote application",
		application: "remote-application",
	},
	{
		about:       "destroy an already destroyed remote application",
		application: "remote-application",
		err:         `application "remote-application" not found`,
=======
	},
	{
		about:       "destroy a application",
		application: "dummy-application",
	},
	{
		about:       "destroy an already destroyed application",
		application: "dummy-application",
		err:         `application "dummy-application" not found`,
>>>>>>> dd86e50e
	},
}

func (s *applicationSuite) TestApplicationDestroy(c *gc.C) {
	s.AddTestingService(c, "dummy-application", s.AddTestingCharm(c, "dummy"))
<<<<<<< HEAD
	_, err := s.State.AddRemoteApplication(state.AddRemoteApplicationParams{
		Name:        "remote-application",
		SourceModel: s.State.ModelTag(),
		Token:       "t0",
	})
	c.Assert(err, jc.ErrorIsNil)

=======
>>>>>>> dd86e50e
	for i, t := range applicationDestroyTests {
		c.Logf("test %d. %s", i, t.about)
		err := s.applicationAPI.Destroy(params.ApplicationDestroy{t.application})
		if t.err != "" {
			c.Assert(err, gc.ErrorMatches, t.err)
		} else {
			c.Assert(err, jc.ErrorIsNil)
		}
	}

	// Now do Destroy on an application with units. Destroy will
	// cause the application to be not-Alive, but will not remove its
	// document.
	s.AddTestingService(c, "wordpress", s.AddTestingCharm(c, "wordpress"))
	applicationName := "wordpress"
	application, err := s.State.Application(applicationName)
	c.Assert(err, jc.ErrorIsNil)
	err = s.applicationAPI.Destroy(params.ApplicationDestroy{applicationName})
	c.Assert(err, jc.ErrorIsNil)
	err = application.Refresh()
	c.Assert(err, jc.Satisfies, errors.IsNotFound)
}

func assertLife(c *gc.C, entity state.Living, life state.Life) {
	err := entity.Refresh()
	c.Assert(err, jc.ErrorIsNil)
	c.Assert(entity.Life(), gc.Equals, life)
}

func (s *applicationSuite) TestBlockApplicationDestroy(c *gc.C) {
	s.AddTestingService(c, "dummy-application", s.AddTestingCharm(c, "dummy"))

	// block remove-objects
	s.BlockRemoveObject(c, "TestBlockApplicationDestroy")
	err := s.applicationAPI.Destroy(params.ApplicationDestroy{"dummy-application"})
	s.AssertBlocked(c, err, "TestBlockApplicationDestroy")
	// Tests may have invalid application names.
	application, err := s.State.Application("dummy-application")
	if err == nil {
		// For valid application names, check that application is alive :-)
		assertLife(c, application, state.Alive)
	}
}

func (s *applicationSuite) TestDestroyPrincipalUnits(c *gc.C) {
	wordpress := s.AddTestingService(c, "wordpress", s.AddTestingCharm(c, "wordpress"))
	units := make([]*state.Unit, 5)
	for i := range units {
		unit, err := wordpress.AddUnit()
		c.Assert(err, jc.ErrorIsNil)
		unit.AssignToNewMachine()
		c.Assert(err, jc.ErrorIsNil)
		now := time.Now()
		sInfo := status.StatusInfo{
			Status:  status.Idle,
			Message: "",
			Since:   &now,
		}
		err = unit.SetAgentStatus(sInfo)
		c.Assert(err, jc.ErrorIsNil)
		units[i] = unit
	}
	s.assertDestroyPrincipalUnits(c, units)
}

func (s *applicationSuite) TestDestroySubordinateUnits(c *gc.C) {
	wordpress := s.AddTestingService(c, "wordpress", s.AddTestingCharm(c, "wordpress"))
	wordpress0, err := wordpress.AddUnit()
	c.Assert(err, jc.ErrorIsNil)
	s.AddTestingService(c, "logging", s.AddTestingCharm(c, "logging"))
	eps, err := s.State.InferEndpoints("logging", "wordpress")
	c.Assert(err, jc.ErrorIsNil)
	rel, err := s.State.AddRelation(eps...)
	c.Assert(err, jc.ErrorIsNil)
	ru, err := rel.Unit(wordpress0)
	c.Assert(err, jc.ErrorIsNil)
	err = ru.EnterScope(nil)
	c.Assert(err, jc.ErrorIsNil)
	logging0, err := s.State.Unit("logging/0")
	c.Assert(err, jc.ErrorIsNil)

	// Try to destroy the subordinate alone; check it fails.
	err = s.applicationAPI.DestroyUnits(params.DestroyApplicationUnits{
		UnitNames: []string{"logging/0"},
	})
	c.Assert(err, gc.ErrorMatches, `no units were destroyed: unit "logging/0" is a subordinate`)
	assertLife(c, logging0, state.Alive)

	s.assertDestroySubordinateUnits(c, wordpress0, logging0)
}

func (s *applicationSuite) assertDestroyPrincipalUnits(c *gc.C, units []*state.Unit) {
	// Destroy 2 of them; check they become Dying.
	err := s.applicationAPI.DestroyUnits(params.DestroyApplicationUnits{
		UnitNames: []string{"wordpress/0", "wordpress/1"},
	})
	c.Assert(err, jc.ErrorIsNil)
	assertLife(c, units[0], state.Dying)
	assertLife(c, units[1], state.Dying)

	// Try to destroy an Alive one and a Dying one; check
	// it destroys the Alive one and ignores the Dying one.
	err = s.applicationAPI.DestroyUnits(params.DestroyApplicationUnits{
		UnitNames: []string{"wordpress/2", "wordpress/0"},
	})
	c.Assert(err, jc.ErrorIsNil)
	assertLife(c, units[2], state.Dying)

	// Try to destroy an Alive one along with a nonexistent one; check that
	// the valid instruction is followed but the invalid one is warned about.
	err = s.applicationAPI.DestroyUnits(params.DestroyApplicationUnits{
		UnitNames: []string{"boojum/123", "wordpress/3"},
	})
	c.Assert(err, gc.ErrorMatches, `some units were not destroyed: unit "boojum/123" does not exist`)
	assertLife(c, units[3], state.Dying)

	// Make one Dead, and destroy an Alive one alongside it; check no errors.
	wp0, err := s.State.Unit("wordpress/0")
	c.Assert(err, jc.ErrorIsNil)
	err = wp0.EnsureDead()
	c.Assert(err, jc.ErrorIsNil)
	err = s.applicationAPI.DestroyUnits(params.DestroyApplicationUnits{
		UnitNames: []string{"wordpress/0", "wordpress/4"},
	})
	c.Assert(err, jc.ErrorIsNil)
	assertLife(c, units[0], state.Dead)
	assertLife(c, units[4], state.Dying)
}

func (s *applicationSuite) setupDestroyPrincipalUnits(c *gc.C) []*state.Unit {
	units := make([]*state.Unit, 5)
	wordpress := s.AddTestingService(c, "wordpress", s.AddTestingCharm(c, "wordpress"))
	for i := range units {
		unit, err := wordpress.AddUnit()
		c.Assert(err, jc.ErrorIsNil)
		err = unit.AssignToNewMachine()
		c.Assert(err, jc.ErrorIsNil)
		now := time.Now()
		sInfo := status.StatusInfo{
			Status:  status.Idle,
			Message: "",
			Since:   &now,
		}
		err = unit.SetAgentStatus(sInfo)
		c.Assert(err, jc.ErrorIsNil)
		units[i] = unit
	}
	return units
}

func (s *applicationSuite) assertBlockedErrorAndLiveliness(
	c *gc.C,
	err error,
	msg string,
	living1 state.Living,
	living2 state.Living,
	living3 state.Living,
	living4 state.Living,
) {
	s.AssertBlocked(c, err, msg)
	assertLife(c, living1, state.Alive)
	assertLife(c, living2, state.Alive)
	assertLife(c, living3, state.Alive)
	assertLife(c, living4, state.Alive)
}

func (s *applicationSuite) TestBlockChangesDestroyPrincipalUnits(c *gc.C) {
	units := s.setupDestroyPrincipalUnits(c)
	s.BlockAllChanges(c, "TestBlockChangesDestroyPrincipalUnits")
	err := s.applicationAPI.DestroyUnits(params.DestroyApplicationUnits{
		UnitNames: []string{"wordpress/0", "wordpress/1"},
	})
	s.assertBlockedErrorAndLiveliness(c, err, "TestBlockChangesDestroyPrincipalUnits", units[0], units[1], units[2], units[3])
}

func (s *applicationSuite) TestBlockRemoveDestroyPrincipalUnits(c *gc.C) {
	units := s.setupDestroyPrincipalUnits(c)
	s.BlockRemoveObject(c, "TestBlockRemoveDestroyPrincipalUnits")
	err := s.applicationAPI.DestroyUnits(params.DestroyApplicationUnits{
		UnitNames: []string{"wordpress/0", "wordpress/1"},
	})
	s.assertBlockedErrorAndLiveliness(c, err, "TestBlockRemoveDestroyPrincipalUnits", units[0], units[1], units[2], units[3])
}

func (s *applicationSuite) TestBlockDestroyDestroyPrincipalUnits(c *gc.C) {
	units := s.setupDestroyPrincipalUnits(c)
	s.BlockDestroyModel(c, "TestBlockDestroyDestroyPrincipalUnits")
	err := s.applicationAPI.DestroyUnits(params.DestroyApplicationUnits{
		UnitNames: []string{"wordpress/0", "wordpress/1"},
	})
	c.Assert(err, jc.ErrorIsNil)
	assertLife(c, units[0], state.Dying)
	assertLife(c, units[1], state.Dying)
}

func (s *applicationSuite) assertDestroySubordinateUnits(c *gc.C, wordpress0, logging0 *state.Unit) {
	// Try to destroy the principal and the subordinate together; check it warns
	// about the subordinate, but destroys the one it can. (The principal unit
	// agent will be responsible for destroying the subordinate.)
	err := s.applicationAPI.DestroyUnits(params.DestroyApplicationUnits{
		UnitNames: []string{"wordpress/0", "logging/0"},
	})
	c.Assert(err, gc.ErrorMatches, `some units were not destroyed: unit "logging/0" is a subordinate`)
	assertLife(c, wordpress0, state.Dying)
	assertLife(c, logging0, state.Alive)
}

func (s *applicationSuite) TestBlockRemoveDestroySubordinateUnits(c *gc.C) {
	wordpress := s.AddTestingService(c, "wordpress", s.AddTestingCharm(c, "wordpress"))
	wordpress0, err := wordpress.AddUnit()
	c.Assert(err, jc.ErrorIsNil)
	s.AddTestingService(c, "logging", s.AddTestingCharm(c, "logging"))
	eps, err := s.State.InferEndpoints("logging", "wordpress")
	c.Assert(err, jc.ErrorIsNil)
	rel, err := s.State.AddRelation(eps...)
	c.Assert(err, jc.ErrorIsNil)
	ru, err := rel.Unit(wordpress0)
	c.Assert(err, jc.ErrorIsNil)
	err = ru.EnterScope(nil)
	c.Assert(err, jc.ErrorIsNil)
	logging0, err := s.State.Unit("logging/0")
	c.Assert(err, jc.ErrorIsNil)

	s.BlockRemoveObject(c, "TestBlockRemoveDestroySubordinateUnits")
	// Try to destroy the subordinate alone; check it fails.
	err = s.applicationAPI.DestroyUnits(params.DestroyApplicationUnits{
		UnitNames: []string{"logging/0"},
	})
	s.AssertBlocked(c, err, "TestBlockRemoveDestroySubordinateUnits")
	assertLife(c, rel, state.Alive)
	assertLife(c, wordpress0, state.Alive)
	assertLife(c, logging0, state.Alive)

	err = s.applicationAPI.DestroyUnits(params.DestroyApplicationUnits{
		UnitNames: []string{"wordpress/0", "logging/0"},
	})
	s.AssertBlocked(c, err, "TestBlockRemoveDestroySubordinateUnits")
	assertLife(c, wordpress0, state.Alive)
	assertLife(c, logging0, state.Alive)
	assertLife(c, rel, state.Alive)
}

func (s *applicationSuite) TestBlockChangesDestroySubordinateUnits(c *gc.C) {
	wordpress := s.AddTestingService(c, "wordpress", s.AddTestingCharm(c, "wordpress"))
	wordpress0, err := wordpress.AddUnit()
	c.Assert(err, jc.ErrorIsNil)
	s.AddTestingService(c, "logging", s.AddTestingCharm(c, "logging"))
	eps, err := s.State.InferEndpoints("logging", "wordpress")
	c.Assert(err, jc.ErrorIsNil)
	rel, err := s.State.AddRelation(eps...)
	c.Assert(err, jc.ErrorIsNil)
	ru, err := rel.Unit(wordpress0)
	c.Assert(err, jc.ErrorIsNil)
	err = ru.EnterScope(nil)
	c.Assert(err, jc.ErrorIsNil)
	logging0, err := s.State.Unit("logging/0")
	c.Assert(err, jc.ErrorIsNil)

	s.BlockAllChanges(c, "TestBlockChangesDestroySubordinateUnits")
	// Try to destroy the subordinate alone; check it fails.
	err = s.applicationAPI.DestroyUnits(params.DestroyApplicationUnits{
		UnitNames: []string{"logging/0"},
	})
	s.AssertBlocked(c, err, "TestBlockChangesDestroySubordinateUnits")
	assertLife(c, rel, state.Alive)
	assertLife(c, wordpress0, state.Alive)
	assertLife(c, logging0, state.Alive)

	err = s.applicationAPI.DestroyUnits(params.DestroyApplicationUnits{
		UnitNames: []string{"wordpress/0", "logging/0"},
	})
	s.AssertBlocked(c, err, "TestBlockChangesDestroySubordinateUnits")
	assertLife(c, wordpress0, state.Alive)
	assertLife(c, logging0, state.Alive)
	assertLife(c, rel, state.Alive)
}

func (s *applicationSuite) TestBlockDestroyDestroySubordinateUnits(c *gc.C) {
	wordpress := s.AddTestingService(c, "wordpress", s.AddTestingCharm(c, "wordpress"))
	wordpress0, err := wordpress.AddUnit()
	c.Assert(err, jc.ErrorIsNil)
	s.AddTestingService(c, "logging", s.AddTestingCharm(c, "logging"))
	eps, err := s.State.InferEndpoints("logging", "wordpress")
	c.Assert(err, jc.ErrorIsNil)
	rel, err := s.State.AddRelation(eps...)
	c.Assert(err, jc.ErrorIsNil)
	ru, err := rel.Unit(wordpress0)
	c.Assert(err, jc.ErrorIsNil)
	err = ru.EnterScope(nil)
	c.Assert(err, jc.ErrorIsNil)
	logging0, err := s.State.Unit("logging/0")
	c.Assert(err, jc.ErrorIsNil)

	s.BlockDestroyModel(c, "TestBlockDestroyDestroySubordinateUnits")
	// Try to destroy the subordinate alone; check it fails.
	err = s.applicationAPI.DestroyUnits(params.DestroyApplicationUnits{
		UnitNames: []string{"logging/0"},
	})
	c.Assert(err, gc.ErrorMatches, `no units were destroyed: unit "logging/0" is a subordinate`)
	assertLife(c, logging0, state.Alive)

	s.assertDestroySubordinateUnits(c, wordpress0, logging0)
}

func (s *applicationSuite) TestClientSetApplicationConstraints(c *gc.C) {
	application := s.AddTestingService(c, "dummy", s.AddTestingCharm(c, "dummy"))

	// Update constraints for the application.
	cons, err := constraints.Parse("mem=4096", "cores=2")
	c.Assert(err, jc.ErrorIsNil)
	err = s.applicationAPI.SetConstraints(params.SetConstraints{ApplicationName: "dummy", Constraints: cons})
	c.Assert(err, jc.ErrorIsNil)

	// Ensure the constraints have been correctly updated.
	obtained, err := application.Constraints()
	c.Assert(err, jc.ErrorIsNil)
	c.Assert(obtained, gc.DeepEquals, cons)
}

func (s *applicationSuite) setupSetApplicationConstraints(c *gc.C) (*state.Application, constraints.Value) {
	application := s.AddTestingService(c, "dummy", s.AddTestingCharm(c, "dummy"))
	// Update constraints for the application.
	cons, err := constraints.Parse("mem=4096", "cores=2")
	c.Assert(err, jc.ErrorIsNil)
	return application, cons
}

func (s *applicationSuite) assertSetApplicationConstraints(c *gc.C, application *state.Application, cons constraints.Value) {
	err := s.applicationAPI.SetConstraints(params.SetConstraints{ApplicationName: "dummy", Constraints: cons})
	c.Assert(err, jc.ErrorIsNil)
	// Ensure the constraints have been correctly updated.
	obtained, err := application.Constraints()
	c.Assert(err, jc.ErrorIsNil)
	c.Assert(obtained, gc.DeepEquals, cons)
}

func (s *applicationSuite) assertSetApplicationConstraintsBlocked(c *gc.C, msg string, application *state.Application, cons constraints.Value) {
	err := s.applicationAPI.SetConstraints(params.SetConstraints{ApplicationName: "dummy", Constraints: cons})
	s.AssertBlocked(c, err, msg)
}

func (s *applicationSuite) TestBlockDestroySetApplicationConstraints(c *gc.C) {
<<<<<<< HEAD
	app, cons := s.setupSetApplicationConstraints(c)
	s.BlockDestroyModel(c, "TestBlockDestroySetApplicationConstraints")
	s.assertSetApplicationConstraints(c, app, cons)
}

func (s *applicationSuite) TestBlockRemoveSetApplicationConstraints(c *gc.C) {
	app, cons := s.setupSetApplicationConstraints(c)
	s.BlockRemoveObject(c, "TestBlockRemoveSetApplicationConstraints")
	s.assertSetApplicationConstraints(c, app, cons)
}

func (s *applicationSuite) TestBlockChangesSetApplicationConstraints(c *gc.C) {
	app, cons := s.setupSetApplicationConstraints(c)
	s.BlockAllChanges(c, "TestBlockChangesSetApplicationConstraints")
	s.assertSetApplicationConstraintsBlocked(c, "TestBlockChangesSetApplicationConstraints", app, cons)
=======
	svc, cons := s.setupSetApplicationConstraints(c)
	s.BlockDestroyModel(c, "TestBlockDestroySetApplicationConstraints")
	s.assertSetApplicationConstraints(c, svc, cons)
}

func (s *applicationSuite) TestBlockRemoveSetApplicationConstraints(c *gc.C) {
	svc, cons := s.setupSetApplicationConstraints(c)
	s.BlockRemoveObject(c, "TestBlockRemoveSetApplicationConstraints")
	s.assertSetApplicationConstraints(c, svc, cons)
}

func (s *applicationSuite) TestBlockChangesSetApplicationConstraints(c *gc.C) {
	svc, cons := s.setupSetApplicationConstraints(c)
	s.BlockAllChanges(c, "TestBlockChangesSetApplicationConstraints")
	s.assertSetApplicationConstraintsBlocked(c, "TestBlockChangesSetApplicationConstraints", svc, cons)
>>>>>>> dd86e50e
}

func (s *applicationSuite) TestClientGetApplicationConstraints(c *gc.C) {
	application := s.AddTestingService(c, "dummy", s.AddTestingCharm(c, "dummy"))

	// Set constraints for the application.
	cons, err := constraints.Parse("mem=4096", "cores=2")
	c.Assert(err, jc.ErrorIsNil)
	err = application.SetConstraints(cons)
	c.Assert(err, jc.ErrorIsNil)

	// Check we can get the constraints.
	result, err := s.applicationAPI.GetConstraints(params.GetApplicationConstraints{"dummy"})
	c.Assert(err, jc.ErrorIsNil)
	c.Assert(result.Constraints, gc.DeepEquals, cons)
}

func (s *applicationSuite) checkEndpoints(c *gc.C, mysqlAppName string, endpoints map[string]params.CharmRelation) {
	c.Assert(endpoints["wordpress"], gc.DeepEquals, params.CharmRelation{
		Name:      "db",
		Role:      "requirer",
		Interface: "mysql",
		Optional:  false,
		Limit:     1,
		Scope:     "global",
	})
	c.Assert(endpoints[mysqlAppName], gc.DeepEquals, params.CharmRelation{
		Name:      "server",
		Role:      "provider",
		Interface: "mysql",
		Optional:  false,
		Limit:     0,
		Scope:     "global",
	})
}

func (s *applicationSuite) setupRelationScenario(c *gc.C) {
	s.AddTestingService(c, "wordpress", s.AddTestingCharm(c, "wordpress"))
	s.AddTestingService(c, "logging", s.AddTestingCharm(c, "logging"))
	eps, err := s.State.InferEndpoints("logging", "wordpress")
	c.Assert(err, jc.ErrorIsNil)
	_, err = s.State.AddRelation(eps...)
	c.Assert(err, jc.ErrorIsNil)
}

func (s *applicationSuite) assertAddRelation(c *gc.C, endpoints []string) {
	s.setupRelationScenario(c)
	res, err := s.applicationAPI.AddRelation(params.AddRelation{Endpoints: endpoints})
	c.Assert(err, jc.ErrorIsNil)
	// Show that the relation was added.
	wpSvc, err := s.State.Application("wordpress")
	c.Assert(err, jc.ErrorIsNil)
	rels, err := wpSvc.Relations()
	// There are 2 relations - the logging-wordpress one set up in the
	// scenario and the one created in this test.
	c.Assert(len(rels), gc.Equals, 2)

	// We may be related to a local application or a remote offer
	// or an application in another model.
	var mySqlApplication state.ApplicationEntity
	mySqlApplication, err = s.State.RemoteApplication("hosted-mysql")
	if errors.IsNotFound(err) {
		mySqlApplication, err = s.State.RemoteApplication("othermysql")
		if errors.IsNotFound(err) {
			mySqlApplication, err = s.State.Application("mysql")
			c.Assert(err, jc.ErrorIsNil)
			s.checkEndpoints(c, "mysql", res.Endpoints)
		} else {
			c.Assert(err, jc.ErrorIsNil)
			s.checkEndpoints(c, "othermysql", res.Endpoints)
		}
	} else {
		c.Assert(err, jc.ErrorIsNil)
		s.checkEndpoints(c, "hosted-mysql", res.Endpoints)
	}
	c.Assert(err, jc.ErrorIsNil)
	rels, err = mySqlApplication.Relations()
	c.Assert(err, jc.ErrorIsNil)
	c.Assert(len(rels), gc.Equals, 1)
}

func (s *applicationSuite) TestSuccessfullyAddRelation(c *gc.C) {
	endpoints := []string{"wordpress", "mysql"}
	s.assertAddRelation(c, endpoints)
}

func (s *applicationSuite) TestBlockDestroyAddRelation(c *gc.C) {
	s.BlockDestroyModel(c, "TestBlockDestroyAddRelation")
	s.assertAddRelation(c, []string{"wordpress", "mysql"})
}
func (s *applicationSuite) TestBlockRemoveAddRelation(c *gc.C) {
	s.BlockRemoveObject(c, "TestBlockRemoveAddRelation")
	s.assertAddRelation(c, []string{"wordpress", "mysql"})
}

func (s *applicationSuite) TestBlockChangesAddRelation(c *gc.C) {
	s.AddTestingService(c, "wordpress", s.AddTestingCharm(c, "wordpress"))
	s.BlockAllChanges(c, "TestBlockChangesAddRelation")
	_, err := s.applicationAPI.AddRelation(params.AddRelation{Endpoints: []string{"wordpress", "mysql"}})
	s.AssertBlocked(c, err, "TestBlockChangesAddRelation")
}

func (s *applicationSuite) TestSuccessfullyAddRelationSwapped(c *gc.C) {
	// Show that the order of the applications listed in the AddRelation call
	// does not matter.  This is a repeat of the previous test with the application
	// names swapped.
	endpoints := []string{"mysql", "wordpress"}
	s.assertAddRelation(c, endpoints)
}

func (s *applicationSuite) TestCallWithOnlyOneEndpoint(c *gc.C) {
	s.AddTestingService(c, "wordpress", s.AddTestingCharm(c, "wordpress"))
	endpoints := []string{"wordpress"}
	_, err := s.applicationAPI.AddRelation(params.AddRelation{Endpoints: endpoints})
	c.Assert(err, gc.ErrorMatches, "no relations found")
}

func (s *applicationSuite) TestCallWithOneEndpointTooMany(c *gc.C) {
	s.AddTestingService(c, "wordpress", s.AddTestingCharm(c, "wordpress"))
	s.AddTestingService(c, "logging", s.AddTestingCharm(c, "logging"))
	endpoints := []string{"wordpress", "mysql", "logging"}
	_, err := s.applicationAPI.AddRelation(params.AddRelation{Endpoints: endpoints})
	c.Assert(err, gc.ErrorMatches, "cannot relate 3 endpoints")
}

func (s *applicationSuite) TestAddAlreadyAddedRelation(c *gc.C) {
	s.AddTestingService(c, "wordpress", s.AddTestingCharm(c, "wordpress"))
	// Add a relation between wordpress and mysql.
	endpoints := []string{"wordpress", "mysql"}
	eps, err := s.State.InferEndpoints(endpoints...)
	c.Assert(err, jc.ErrorIsNil)
	_, err = s.State.AddRelation(eps...)
	c.Assert(err, jc.ErrorIsNil)
	// And try to add it again.
	_, err = s.applicationAPI.AddRelation(params.AddRelation{Endpoints: endpoints})
	c.Assert(err, gc.ErrorMatches, `cannot add relation "wordpress:db mysql:server": relation wordpress:db mysql:server already exists`)
}

func (s *applicationSuite) addTestingCharmOtherModel(c *gc.C, name string) *state.Charm {
	ch := testcharms.Repo.CharmDir(name)
	ident := fmt.Sprintf("%s-%d", ch.Meta().Name, ch.Revision())
	curl := charm.MustParseURL("local:quantal/" + ident)
	repo, err := charmrepo.InferRepository(
		curl,
		charmrepo.NewCharmStoreParams{},
		testcharms.Repo.Path())
	c.Assert(err, jc.ErrorIsNil)
	sch, err := jujutesting.PutCharm(s.otherModel, curl, repo, false)
	c.Assert(err, jc.ErrorIsNil)
	return sch
}

func (s *applicationSuite) setupOtherModelOffer(c *gc.C) {
	_, err := s.otherModel.AddApplication(state.AddApplicationArgs{
		Name:  "othermysql",
		Charm: s.addTestingCharmOtherModel(c, "mysql"),
	})
	c.Assert(err, jc.ErrorIsNil)
	offersAPi := state.NewApplicationOffers(s.otherModel)
	_, err = offersAPi.AddOffer(crossmodel.AddApplicationOfferArgs{
		OfferName:       "hosted-mysql",
		ApplicationName: "othermysql",
		Endpoints:       map[string]string{"database": "server"},
	})
	c.Assert(err, jc.ErrorIsNil)
}

func (s *applicationSuite) TestSuccessfullyAddRemoteRelation(c *gc.C) {
	s.setupOtherModelOffer(c)
	endpoints := []string{"wordpress", "othermodel.hosted-mysql"}
	s.assertAddRelation(c, endpoints)
}

func (s *applicationSuite) TestAddRemoteRelationRemoteAppExists(c *gc.C) {
	_, err := s.State.AddRemoteApplication(state.AddRemoteApplicationParams{
		Name:        "othermysql",
		SourceModel: s.otherModel.ModelTag(),
	})
	c.Assert(err, jc.ErrorIsNil)

	s.setupOtherModelOffer(c)
	endpoints := []string{"wordpress", "othermodel.hosted-mysql"}
	s.assertAddRelation(c, endpoints)
}

<<<<<<< HEAD
func (s *applicationSuite) TestAddRemoteRelationRemoteAppExistsDifferentSourceModel(c *gc.C) {
	_, err := s.State.AddRemoteApplication(state.AddRemoteApplicationParams{
		Name:        "hosted-mysql",
		SourceModel: names.NewModelTag(utils.MustNewUUID().String()),
	})
	c.Assert(err, jc.ErrorIsNil)

	s.setupOtherModelOffer(c)
	endpoints := []string{"wordpress", "othermodel.hosted-mysql"}
	_, err = s.applicationAPI.AddRelation(params.AddRelation{endpoints})
	c.Assert(err, gc.ErrorMatches, `remote application called "hosted-mysql" from a different model already exists`)
}

func (s *applicationSuite) TestSuccessfullyAddRemoteRelationWithRelName(c *gc.C) {
	s.setupOtherModelOffer(c)
	endpoints := []string{"wordpress", "othermodel.hosted-mysql:server"}
=======
func (s *applicationSuite) TestSuccessfullyAddRemoteRelation(c *gc.C) {
	s.offersApiFactory.offers = remoteOffers()
	endpoints := []string{"wordpress", "local:/u/me/prod/hosted-mysql"}
	s.assertAddRelation(c, endpoints)
}

func (s *applicationSuite) TestSuccessfullyAddRemoteRelationWithRelName(c *gc.C) {
	s.offersApiFactory.offers = remoteOffers()
	endpoints := []string{"wordpress", "local:/u/me/prod/hosted-mysql:server"}
>>>>>>> dd86e50e
	s.assertAddRelation(c, endpoints)
}

func (s *applicationSuite) TestAddRemoteRelationOnlyOneEndpoint(c *gc.C) {
<<<<<<< HEAD
	s.setupOtherModelOffer(c)
	endpoints := []string{"othermodel.hosted-mysql"}
=======
	s.offersApiFactory.offers = remoteOffers()
	endpoints := []string{"local:/u/me/prod/hosted-mysql"}
>>>>>>> dd86e50e
	_, err := s.applicationAPI.AddRelation(params.AddRelation{endpoints})
	c.Assert(err, gc.ErrorMatches, "no relations found")

	otherMySql, err := s.otherModel.Application("othermysql")
	c.Assert(err, jc.ErrorIsNil)
	err = otherMySql.Refresh()
	c.Assert(err, jc.ErrorIsNil)
	c.Assert(otherMySql.IsExposed(), jc.IsFalse)
}

func (s *applicationSuite) TestAlreadyAddedRemoteRelation(c *gc.C) {
<<<<<<< HEAD
	s.setupOtherModelOffer(c)
	endpoints := []string{"wordpress", "othermodel.hosted-mysql"}
=======
	s.offersApiFactory.offers = remoteOffers()
	// Add a relation between wordpress and mysql.
	endpoints := []string{"wordpress", "local:/u/me/prod/hosted-mysql"}
>>>>>>> dd86e50e
	s.assertAddRelation(c, endpoints)

	// And try to add it again.
	_, err := s.applicationAPI.AddRelation(params.AddRelation{endpoints})
	c.Assert(err, gc.ErrorMatches, regexp.QuoteMeta(`cannot add relation "wordpress:db hosted-mysql:server": relation wordpress:db hosted-mysql:server already exists`))
}

func (s *applicationSuite) TestRemoteRelationInvalidEndpoint(c *gc.C) {
<<<<<<< HEAD
	s.setupOtherModelOffer(c)
=======
	s.offersApiFactory.offers = remoteOffers()
>>>>>>> dd86e50e
	s.AddTestingService(c, "wordpress", s.AddTestingCharm(c, "wordpress"))

	endpoints := []string{"wordpress", "othermodel.hosted-mysql:nope"}
	_, err := s.applicationAPI.AddRelation(params.AddRelation{endpoints})
	c.Assert(err, gc.ErrorMatches, `remote application "hosted-mysql" has no "nope" relation`)
}

func (s *applicationSuite) TestRemoteRelationNoMatchingEndpoint(c *gc.C) {
<<<<<<< HEAD
	_, err := s.otherModel.AddApplication(state.AddApplicationArgs{
		Name:  "riak",
		Charm: s.addTestingCharmOtherModel(c, "riak"),
	})
	c.Assert(err, jc.ErrorIsNil)
	offersAPi := state.NewApplicationOffers(s.otherModel)
	_, err = offersAPi.AddOffer(crossmodel.AddApplicationOfferArgs{
		OfferName:       "hosted-riak",
		ApplicationName: "riak",
		Endpoints:       map[string]string{"endpoint": "endpoint"},
	})
	c.Assert(err, jc.ErrorIsNil)

=======
	s.offersApiFactory.offers = []params.ApplicationOffer{
		{
			ApplicationURL:  "local:/u/me/prod/hosted-mysql",
			ApplicationName: "mysqlremote",
			SourceModelTag:  coretesting.ModelTag.String(),
			Endpoints: []params.RemoteEndpoint{
				{
					Name:      "admin",
					Role:      "provider",
					Interface: "admin",
					Scope:     "global",
				},
			},
		},
	}
>>>>>>> dd86e50e
	s.AddTestingService(c, "wordpress", s.AddTestingCharm(c, "wordpress"))
	endpoints := []string{"wordpress", "othermodel.hosted-riak"}
	_, err = s.applicationAPI.AddRelation(params.AddRelation{endpoints})
	c.Assert(err, gc.ErrorMatches, "no relations found")
}

<<<<<<< HEAD
func (s *applicationSuite) TestRemoteRelationApplicationOfferNotFound(c *gc.C) {
=======
func (s *applicationSuite) TestRemoteRelationApplicationNotFound(c *gc.C) {
>>>>>>> dd86e50e
	s.AddTestingService(c, "wordpress", s.AddTestingCharm(c, "wordpress"))
	endpoints := []string{"wordpress", "othermodel.unknown"}
	_, err := s.applicationAPI.AddRelation(params.AddRelation{endpoints})
	c.Assert(err, gc.ErrorMatches, `application offer "unknown" not found`)
}

<<<<<<< HEAD
func (s *applicationSuite) TestRemoteRelationApplicationOfferWithEndpointNotFound(c *gc.C) {
	s.AddTestingService(c, "wordpress", s.AddTestingCharm(c, "wordpress"))
	endpoints := []string{"wordpress", "othermodel.unknown:db"}
	_, err := s.applicationAPI.AddRelation(params.AddRelation{endpoints})
	c.Assert(err, gc.ErrorMatches, `application offer "unknown" not found`)
}

func (s *applicationSuite) TestRemoteRelationNotFound(c *gc.C) {
=======
func (s *applicationSuite) setupDestroyRelationScenario(c *gc.C, endpoints []string) *state.Relation {
	s.AddTestingService(c, "wordpress", s.AddTestingCharm(c, "wordpress"))
	// Add a relation between the endpoints.
	eps, err := s.State.InferEndpoints(endpoints...)
	c.Assert(err, jc.ErrorIsNil)
	relation, err := s.State.AddRelation(eps...)
	c.Assert(err, jc.ErrorIsNil)
	return relation
}

func (s *applicationSuite) assertDestroyRelation(c *gc.C, endpoints []string) {
	s.assertDestroyRelationSuccess(
		c,
		s.setupDestroyRelationScenario(c, endpoints),
		endpoints)
}

func (s *applicationSuite) assertDestroyRelationSuccess(c *gc.C, relation *state.Relation, endpoints []string) {
	err := s.applicationAPI.DestroyRelation(params.DestroyRelation{Endpoints: endpoints})
	c.Assert(err, jc.ErrorIsNil)
	// Show that the relation was removed.
	c.Assert(relation.Refresh(), jc.Satisfies, errors.IsNotFound)
}

func (s *applicationSuite) TestSuccessfulDestroyRelation(c *gc.C) {
	endpoints := []string{"wordpress", "mysql"}
	s.assertDestroyRelation(c, endpoints)
}

func (s *applicationSuite) TestSuccessfullyDestroyRelationSwapped(c *gc.C) {
	// Show that the order of the applications listed in the DestroyRelation call
	// does not matter.  This is a repeat of the previous test with the application
	// names swapped.
	endpoints := []string{"mysql", "wordpress"}
	s.assertDestroyRelation(c, endpoints)
}

func (s *applicationSuite) TestNoRelation(c *gc.C) {
>>>>>>> dd86e50e
	s.AddTestingService(c, "wordpress", s.AddTestingCharm(c, "wordpress"))
	endpoints := []string{"wordpress", "unknownmodel.unknown"}
	_, err := s.applicationAPI.AddRelation(params.AddRelation{endpoints})
	c.Assert(err, gc.ErrorMatches, `model "admin/unknownmodel" not found`)
}

<<<<<<< HEAD
func (s *applicationSuite) TestConsumeRejectsEndpoints(c *gc.C) {
	results, err := s.applicationAPI.Consume(params.ConsumeApplicationArgs{
		Args: []params.ConsumeApplicationArg{{ApplicationURL: "othermodel.application:db"}},
	})
	c.Assert(err, jc.ErrorIsNil)
	c.Assert(results.Results, gc.HasLen, 1)
	c.Assert(results.Results[0].Error != nil, jc.IsTrue)
	c.Assert(results.Results[0].Error.Message, gc.Equals, `remote application "othermodel.application:db" shouldn't include endpoint`)
}

func (s *applicationSuite) TestConsumeRequiresFeatureFlag(c *gc.C) {
	s.SetFeatureFlags()
	_, err := s.applicationAPI.Consume(params.ConsumeApplicationArgs{
		Args: []params.ConsumeApplicationArg{{ApplicationURL: "othermodel.application:db"}},
	})
	c.Assert(err, gc.ErrorMatches, `set "cross-model" feature flag to enable consuming remote applications`)
}

func (s *applicationSuite) TestConsumeIdempotent(c *gc.C) {
	s.setupOtherModelOffer(c)
=======
func (s *applicationSuite) TestAttemptDestroyingNonExistentRelation(c *gc.C) {
	s.AddTestingService(c, "wordpress", s.AddTestingCharm(c, "wordpress"))
	s.AddTestingService(c, "riak", s.AddTestingCharm(c, "riak"))
	endpoints := []string{"riak", "wordpress"}
	err := s.applicationAPI.DestroyRelation(params.DestroyRelation{Endpoints: endpoints})
	c.Assert(err, gc.ErrorMatches, "no relations found")
}

func (s *applicationSuite) TestAttemptDestroyingWithOnlyOneEndpoint(c *gc.C) {
	s.AddTestingService(c, "wordpress", s.AddTestingCharm(c, "wordpress"))
	endpoints := []string{"wordpress"}
	err := s.applicationAPI.DestroyRelation(params.DestroyRelation{Endpoints: endpoints})
	c.Assert(err, gc.ErrorMatches, "no relations found")
}

func (s *applicationSuite) TestAttemptDestroyingPeerRelation(c *gc.C) {
	s.AddTestingService(c, "wordpress", s.AddTestingCharm(c, "wordpress"))
	s.AddTestingService(c, "riak", s.AddTestingCharm(c, "riak"))
>>>>>>> dd86e50e

	for i := 0; i < 2; i++ {
		results, err := s.applicationAPI.Consume(params.ConsumeApplicationArgs{
			Args: []params.ConsumeApplicationArg{
				{ApplicationURL: "othermodel.hosted-mysql"},
			},
		})
		c.Assert(err, jc.ErrorIsNil)
		c.Assert(results.Results, gc.HasLen, 1)
		c.Assert(results.Results[0].Error, gc.IsNil)
	}
}

<<<<<<< HEAD
func (s *applicationSuite) TestConsumeLocalAlreadyExists(c *gc.C) {
	s.setupOtherModelOffer(c)
=======
func (s *applicationSuite) TestAttemptDestroyingAlreadyDestroyedRelation(c *gc.C) {
	s.AddTestingService(c, "wordpress", s.AddTestingCharm(c, "wordpress"))
>>>>>>> dd86e50e

	results, err := s.applicationAPI.Consume(params.ConsumeApplicationArgs{
		Args: []params.ConsumeApplicationArg{
			{ApplicationURL: "othermodel.hosted-mysql", ApplicationAlias: "mysql"},
		},
	})
	c.Assert(err, jc.ErrorIsNil)
<<<<<<< HEAD
	c.Assert(results.Results, gc.HasLen, 1)
	c.Assert(results.Results[0].Error, gc.DeepEquals, &params.Error{
		Message: `cannot add remote application "mysql": local application with same name already exists`,
		Code:    "already exists",
	})
}

func (s *applicationSuite) TestConsumingAndAddingRelation(c *gc.C) {
	s.setupOtherModelOffer(c)
	_, err := s.applicationAPI.Consume(params.ConsumeApplicationArgs{
		Args: []params.ConsumeApplicationArg{
			{ApplicationURL: "othermodel.hosted-mysql"},
		},
	})
	c.Assert(err, jc.ErrorIsNil)

	// There's already a wordpress in the scenario this assertion sets up.
	s.assertAddRelation(c, []string{"wordpress", "hosted-mysql"})
=======

	endpoints := []string{"wordpress", "mysql"}
	err = s.applicationAPI.DestroyRelation(params.DestroyRelation{Endpoints: endpoints})
	// Show that the relation was removed.
	c.Assert(rel.Refresh(), jc.Satisfies, errors.IsNotFound)

	// And try to destroy it again.
	err = s.applicationAPI.DestroyRelation(params.DestroyRelation{Endpoints: endpoints})
	c.Assert(err, gc.ErrorMatches, `relation "wordpress:db mysql:server" not found`)
}

func (s *applicationSuite) TestBlockRemoveDestroyRelation(c *gc.C) {
	endpoints := []string{"wordpress", "mysql"}
	relation := s.setupDestroyRelationScenario(c, endpoints)
	// block remove-objects
	s.BlockRemoveObject(c, "TestBlockRemoveDestroyRelation")
	err := s.applicationAPI.DestroyRelation(params.DestroyRelation{Endpoints: endpoints})
	s.AssertBlocked(c, err, "TestBlockRemoveDestroyRelation")
	assertLife(c, relation, state.Alive)
}

func (s *applicationSuite) TestBlockChangeDestroyRelation(c *gc.C) {
	endpoints := []string{"wordpress", "mysql"}
	relation := s.setupDestroyRelationScenario(c, endpoints)
	s.BlockAllChanges(c, "TestBlockChangeDestroyRelation")
	err := s.applicationAPI.DestroyRelation(params.DestroyRelation{Endpoints: endpoints})
	s.AssertBlocked(c, err, "TestBlockChangeDestroyRelation")
	assertLife(c, relation, state.Alive)
}

func (s *applicationSuite) TestBlockDestroyDestroyRelation(c *gc.C) {
	s.BlockDestroyModel(c, "TestBlockDestroyDestroyRelation")
	endpoints := []string{"wordpress", "mysql"}
	s.assertDestroyRelation(c, endpoints)
>>>>>>> dd86e50e
}

type mockStorageProvider struct {
	storage.Provider
	kind storage.StorageKind
}

func (m *mockStorageProvider) Scope() storage.Scope {
	return storage.ScopeMachine
}

func (m *mockStorageProvider) Supports(k storage.StorageKind) bool {
	return k == m.kind
}

func (m *mockStorageProvider) ValidateConfig(*storage.Config) error {
	return nil
}

type blobs struct {
	sync.Mutex
	m map[string]bool // maps path to added (true), or deleted (false)
}

// Add adds a path to the list of known paths.
func (b *blobs) Add(path string) {
	b.Lock()
	defer b.Unlock()
	b.check()
	b.m[path] = true
}

// Remove marks a path as deleted, even if it was not previously Added.
func (b *blobs) Remove(path string) {
	b.Lock()
	defer b.Unlock()
	b.check()
	b.m[path] = false
}

func (b *blobs) check() {
	if b.m == nil {
		b.m = make(map[string]bool)
	}
}

type recordingStorage struct {
	statestorage.Storage
	putBarrier *sync.WaitGroup
	blobs      *blobs
}

func (s *recordingStorage) Put(path string, r io.Reader, size int64) error {
	if s.putBarrier != nil {
		// This goroutine has gotten to Put() so mark it Done() and
		// wait for the other goroutines to get to this point.
		s.putBarrier.Done()
		s.putBarrier.Wait()
	}
	if err := s.Storage.Put(path, r, size); err != nil {
		return errors.Trace(err)
	}
	s.blobs.Add(path)
	return nil
}

func (s *recordingStorage) Remove(path string) error {
	if err := s.Storage.Remove(path); err != nil {
		return errors.Trace(err)
	}
	s.blobs.Remove(path)
	return nil
}

func (s *applicationSuite) TestRemoteApplicationInfo(c *gc.C) {
	s.setupOtherModelOffer(c)
	results, err := s.applicationAPI.RemoteApplicationInfo(params.ApplicationURLs{
		ApplicationURLs: []string{"othermodel.hosted-mysql", "othermodel.unknown"},
	})
	c.Assert(err, jc.ErrorIsNil)
	c.Assert(results.Results, gc.HasLen, 2)
	c.Assert(results.Results, jc.DeepEquals, []params.RemoteApplicationInfoResult{
		{Result: &params.RemoteApplicationInfo{
			ModelTag:         s.otherModel.ModelTag().String(),
			Name:             "hosted-mysql",
			Description:      "A pretty popular database",
			ApplicationURL:   "othermodel.hosted-mysql",
			SourceModelLabel: "othermodel",
			IconURLPath:      "rest/1.0/remote-application/hosted-mysql/icon",
			Endpoints: []params.RemoteEndpoint{
				{Name: "juju-info", Role: "provider", Interface: "juju-info", Limit: 0, Scope: "global"},
				{Name: "server", Role: "provider", Interface: "mysql", Limit: 0, Scope: "global"},
				{Name: "server-admin", Role: "provider", Interface: "mysql-root", Limit: 0, Scope: "global"}},
		}},
		{
			Error: &params.Error{Message: `application offer "unknown" not found`, Code: "not found"},
		},
	})
}<|MERGE_RESOLUTION|>--- conflicted
+++ resolved
@@ -1674,11 +1674,7 @@
 }
 
 func (s *applicationSuite) TestAddApplicationUnitsToNewContainer(c *gc.C) {
-<<<<<<< HEAD
 	app := s.AddTestingService(c, "dummy", s.AddTestingCharm(c, "dummy"))
-=======
-	svc := s.AddTestingService(c, "dummy", s.AddTestingCharm(c, "dummy"))
->>>>>>> dd86e50e
 	machine, err := s.State.AddMachine("quantal", state.JobHostUnits)
 	c.Assert(err, jc.ErrorIsNil)
 
@@ -1827,27 +1823,15 @@
 func (s *applicationSuite) TestApplicationExpose(c *gc.C) {
 	charm := s.AddTestingCharm(c, "dummy")
 	applicationNames := []string{"dummy-application", "exposed-application"}
-<<<<<<< HEAD
 	apps := make([]*state.Application, len(applicationNames))
 	var err error
 	for i, name := range applicationNames {
 		apps[i] = s.AddTestingService(c, name, charm)
 		c.Assert(apps[i].IsExposed(), jc.IsFalse)
-=======
-	svcs := make([]*state.Application, len(applicationNames))
-	var err error
-	for i, name := range applicationNames {
-		svcs[i] = s.AddTestingService(c, name, charm)
-		c.Assert(svcs[i].IsExposed(), jc.IsFalse)
->>>>>>> dd86e50e
 	}
 	err = apps[1].SetExposed()
 	c.Assert(err, jc.ErrorIsNil)
-<<<<<<< HEAD
 	c.Assert(apps[1].IsExposed(), jc.IsTrue)
-=======
-	c.Assert(svcs[1].IsExposed(), jc.IsTrue)
->>>>>>> dd86e50e
 	for i, t := range applicationExposeTests {
 		c.Logf("test %d. %s", i, t.about)
 		err = s.applicationAPI.Expose(params.ApplicationExpose{t.application})
@@ -1865,19 +1849,11 @@
 func (s *applicationSuite) setupApplicationExpose(c *gc.C) {
 	charm := s.AddTestingCharm(c, "dummy")
 	applicationNames := []string{"dummy-application", "exposed-application"}
-<<<<<<< HEAD
 	apps := make([]*state.Application, len(applicationNames))
 	var err error
 	for i, name := range applicationNames {
 		apps[i] = s.AddTestingService(c, name, charm)
 		c.Assert(apps[i].IsExposed(), jc.IsFalse)
-=======
-	svcs := make([]*state.Application, len(applicationNames))
-	var err error
-	for i, name := range applicationNames {
-		svcs[i] = s.AddTestingService(c, name, charm)
-		c.Assert(svcs[i].IsExposed(), jc.IsFalse)
->>>>>>> dd86e50e
 	}
 	err = apps[1].SetExposed()
 	c.Assert(err, jc.ErrorIsNil)
@@ -1978,19 +1954,11 @@
 	charm := s.AddTestingCharm(c, "dummy")
 	for i, t := range applicationUnexposeTests {
 		c.Logf("test %d. %s", i, t.about)
-<<<<<<< HEAD
 		app := s.AddTestingService(c, "dummy-application", charm)
-=======
-		svc := s.AddTestingService(c, "dummy-application", charm)
->>>>>>> dd86e50e
 		if t.initial {
 			app.SetExposed()
 		}
-<<<<<<< HEAD
 		c.Assert(app.IsExposed(), gc.Equals, t.initial)
-=======
-		c.Assert(svc.IsExposed(), gc.Equals, t.initial)
->>>>>>> dd86e50e
 		err := s.applicationAPI.Unexpose(params.ApplicationUnexpose{t.application})
 		if t.err == "" {
 			c.Assert(err, jc.ErrorIsNil)
@@ -2006,7 +1974,6 @@
 
 func (s *applicationSuite) setupApplicationUnexpose(c *gc.C) *state.Application {
 	charm := s.AddTestingCharm(c, "dummy")
-<<<<<<< HEAD
 	app := s.AddTestingService(c, "dummy-application", charm)
 	app.SetExposed()
 	c.Assert(app.IsExposed(), gc.Equals, true)
@@ -2014,15 +1981,6 @@
 }
 
 func (s *applicationSuite) assertApplicationUnexpose(c *gc.C, app *state.Application) {
-=======
-	svc := s.AddTestingService(c, "dummy-application", charm)
-	svc.SetExposed()
-	c.Assert(svc.IsExposed(), gc.Equals, true)
-	return svc
-}
-
-func (s *applicationSuite) assertApplicationUnexpose(c *gc.C, svc *state.Application) {
->>>>>>> dd86e50e
 	err := s.applicationAPI.Unexpose(params.ApplicationUnexpose{"dummy-application"})
 	c.Assert(err, jc.ErrorIsNil)
 	app.Refresh()
@@ -2031,11 +1989,7 @@
 	c.Assert(err, jc.ErrorIsNil)
 }
 
-<<<<<<< HEAD
 func (s *applicationSuite) assertApplicationUnexposeBlocked(c *gc.C, app *state.Application, msg string) {
-=======
-func (s *applicationSuite) assertApplicationUnexposeBlocked(c *gc.C, svc *state.Application, msg string) {
->>>>>>> dd86e50e
 	err := s.applicationAPI.Unexpose(params.ApplicationUnexpose{"dummy-application"})
 	s.AssertBlocked(c, err, msg)
 	err = app.Destroy()
@@ -2043,7 +1997,6 @@
 }
 
 func (s *applicationSuite) TestBlockDestroyApplicationUnexpose(c *gc.C) {
-<<<<<<< HEAD
 	app := s.setupApplicationUnexpose(c)
 	s.BlockDestroyModel(c, "TestBlockDestroyApplicationUnexpose")
 	s.assertApplicationUnexpose(c, app)
@@ -2059,23 +2012,6 @@
 	app := s.setupApplicationUnexpose(c)
 	s.BlockAllChanges(c, "TestBlockChangesApplicationUnexpose")
 	s.assertApplicationUnexposeBlocked(c, app, "TestBlockChangesApplicationUnexpose")
-=======
-	svc := s.setupApplicationUnexpose(c)
-	s.BlockDestroyModel(c, "TestBlockDestroyApplicationUnexpose")
-	s.assertApplicationUnexpose(c, svc)
-}
-
-func (s *applicationSuite) TestBlockRemoveApplicationUnexpose(c *gc.C) {
-	svc := s.setupApplicationUnexpose(c)
-	s.BlockRemoveObject(c, "TestBlockRemoveApplicationUnexpose")
-	s.assertApplicationUnexpose(c, svc)
-}
-
-func (s *applicationSuite) TestBlockChangesApplicationUnexpose(c *gc.C) {
-	svc := s.setupApplicationUnexpose(c)
-	s.BlockAllChanges(c, "TestBlockChangesApplicationUnexpose")
-	s.assertApplicationUnexposeBlocked(c, svc, "TestBlockChangesApplicationUnexpose")
->>>>>>> dd86e50e
 }
 
 var applicationDestroyTests = []struct {
@@ -2087,7 +2023,6 @@
 		about:       "unknown application name",
 		application: "unknown-application",
 		err:         `application "unknown-application" not found`,
-<<<<<<< HEAD
 	},
 	{
 		about:       "destroy an application",
@@ -2106,23 +2041,11 @@
 		about:       "destroy an already destroyed remote application",
 		application: "remote-application",
 		err:         `application "remote-application" not found`,
-=======
-	},
-	{
-		about:       "destroy a application",
-		application: "dummy-application",
-	},
-	{
-		about:       "destroy an already destroyed application",
-		application: "dummy-application",
-		err:         `application "dummy-application" not found`,
->>>>>>> dd86e50e
 	},
 }
 
 func (s *applicationSuite) TestApplicationDestroy(c *gc.C) {
 	s.AddTestingService(c, "dummy-application", s.AddTestingCharm(c, "dummy"))
-<<<<<<< HEAD
 	_, err := s.State.AddRemoteApplication(state.AddRemoteApplicationParams{
 		Name:        "remote-application",
 		SourceModel: s.State.ModelTag(),
@@ -2130,8 +2053,6 @@
 	})
 	c.Assert(err, jc.ErrorIsNil)
 
-=======
->>>>>>> dd86e50e
 	for i, t := range applicationDestroyTests {
 		c.Logf("test %d. %s", i, t.about)
 		err := s.applicationAPI.Destroy(params.ApplicationDestroy{t.application})
@@ -2474,7 +2395,6 @@
 }
 
 func (s *applicationSuite) TestBlockDestroySetApplicationConstraints(c *gc.C) {
-<<<<<<< HEAD
 	app, cons := s.setupSetApplicationConstraints(c)
 	s.BlockDestroyModel(c, "TestBlockDestroySetApplicationConstraints")
 	s.assertSetApplicationConstraints(c, app, cons)
@@ -2490,23 +2410,6 @@
 	app, cons := s.setupSetApplicationConstraints(c)
 	s.BlockAllChanges(c, "TestBlockChangesSetApplicationConstraints")
 	s.assertSetApplicationConstraintsBlocked(c, "TestBlockChangesSetApplicationConstraints", app, cons)
-=======
-	svc, cons := s.setupSetApplicationConstraints(c)
-	s.BlockDestroyModel(c, "TestBlockDestroySetApplicationConstraints")
-	s.assertSetApplicationConstraints(c, svc, cons)
-}
-
-func (s *applicationSuite) TestBlockRemoveSetApplicationConstraints(c *gc.C) {
-	svc, cons := s.setupSetApplicationConstraints(c)
-	s.BlockRemoveObject(c, "TestBlockRemoveSetApplicationConstraints")
-	s.assertSetApplicationConstraints(c, svc, cons)
-}
-
-func (s *applicationSuite) TestBlockChangesSetApplicationConstraints(c *gc.C) {
-	svc, cons := s.setupSetApplicationConstraints(c)
-	s.BlockAllChanges(c, "TestBlockChangesSetApplicationConstraints")
-	s.assertSetApplicationConstraintsBlocked(c, "TestBlockChangesSetApplicationConstraints", svc, cons)
->>>>>>> dd86e50e
 }
 
 func (s *applicationSuite) TestClientGetApplicationConstraints(c *gc.C) {
@@ -2692,7 +2595,6 @@
 	s.assertAddRelation(c, endpoints)
 }
 
-<<<<<<< HEAD
 func (s *applicationSuite) TestAddRemoteRelationRemoteAppExistsDifferentSourceModel(c *gc.C) {
 	_, err := s.State.AddRemoteApplication(state.AddRemoteApplicationParams{
 		Name:        "hosted-mysql",
@@ -2709,28 +2611,12 @@
 func (s *applicationSuite) TestSuccessfullyAddRemoteRelationWithRelName(c *gc.C) {
 	s.setupOtherModelOffer(c)
 	endpoints := []string{"wordpress", "othermodel.hosted-mysql:server"}
-=======
-func (s *applicationSuite) TestSuccessfullyAddRemoteRelation(c *gc.C) {
-	s.offersApiFactory.offers = remoteOffers()
-	endpoints := []string{"wordpress", "local:/u/me/prod/hosted-mysql"}
 	s.assertAddRelation(c, endpoints)
 }
 
-func (s *applicationSuite) TestSuccessfullyAddRemoteRelationWithRelName(c *gc.C) {
-	s.offersApiFactory.offers = remoteOffers()
-	endpoints := []string{"wordpress", "local:/u/me/prod/hosted-mysql:server"}
->>>>>>> dd86e50e
-	s.assertAddRelation(c, endpoints)
-}
-
 func (s *applicationSuite) TestAddRemoteRelationOnlyOneEndpoint(c *gc.C) {
-<<<<<<< HEAD
 	s.setupOtherModelOffer(c)
 	endpoints := []string{"othermodel.hosted-mysql"}
-=======
-	s.offersApiFactory.offers = remoteOffers()
-	endpoints := []string{"local:/u/me/prod/hosted-mysql"}
->>>>>>> dd86e50e
 	_, err := s.applicationAPI.AddRelation(params.AddRelation{endpoints})
 	c.Assert(err, gc.ErrorMatches, "no relations found")
 
@@ -2742,14 +2628,8 @@
 }
 
 func (s *applicationSuite) TestAlreadyAddedRemoteRelation(c *gc.C) {
-<<<<<<< HEAD
 	s.setupOtherModelOffer(c)
 	endpoints := []string{"wordpress", "othermodel.hosted-mysql"}
-=======
-	s.offersApiFactory.offers = remoteOffers()
-	// Add a relation between wordpress and mysql.
-	endpoints := []string{"wordpress", "local:/u/me/prod/hosted-mysql"}
->>>>>>> dd86e50e
 	s.assertAddRelation(c, endpoints)
 
 	// And try to add it again.
@@ -2758,11 +2638,7 @@
 }
 
 func (s *applicationSuite) TestRemoteRelationInvalidEndpoint(c *gc.C) {
-<<<<<<< HEAD
 	s.setupOtherModelOffer(c)
-=======
-	s.offersApiFactory.offers = remoteOffers()
->>>>>>> dd86e50e
 	s.AddTestingService(c, "wordpress", s.AddTestingCharm(c, "wordpress"))
 
 	endpoints := []string{"wordpress", "othermodel.hosted-mysql:nope"}
@@ -2771,7 +2647,6 @@
 }
 
 func (s *applicationSuite) TestRemoteRelationNoMatchingEndpoint(c *gc.C) {
-<<<<<<< HEAD
 	_, err := s.otherModel.AddApplication(state.AddApplicationArgs{
 		Name:  "riak",
 		Charm: s.addTestingCharmOtherModel(c, "riak"),
@@ -2785,41 +2660,19 @@
 	})
 	c.Assert(err, jc.ErrorIsNil)
 
-=======
-	s.offersApiFactory.offers = []params.ApplicationOffer{
-		{
-			ApplicationURL:  "local:/u/me/prod/hosted-mysql",
-			ApplicationName: "mysqlremote",
-			SourceModelTag:  coretesting.ModelTag.String(),
-			Endpoints: []params.RemoteEndpoint{
-				{
-					Name:      "admin",
-					Role:      "provider",
-					Interface: "admin",
-					Scope:     "global",
-				},
-			},
-		},
-	}
->>>>>>> dd86e50e
 	s.AddTestingService(c, "wordpress", s.AddTestingCharm(c, "wordpress"))
 	endpoints := []string{"wordpress", "othermodel.hosted-riak"}
 	_, err = s.applicationAPI.AddRelation(params.AddRelation{endpoints})
 	c.Assert(err, gc.ErrorMatches, "no relations found")
 }
 
-<<<<<<< HEAD
 func (s *applicationSuite) TestRemoteRelationApplicationOfferNotFound(c *gc.C) {
-=======
-func (s *applicationSuite) TestRemoteRelationApplicationNotFound(c *gc.C) {
->>>>>>> dd86e50e
 	s.AddTestingService(c, "wordpress", s.AddTestingCharm(c, "wordpress"))
 	endpoints := []string{"wordpress", "othermodel.unknown"}
 	_, err := s.applicationAPI.AddRelation(params.AddRelation{endpoints})
 	c.Assert(err, gc.ErrorMatches, `application offer "unknown" not found`)
 }
 
-<<<<<<< HEAD
 func (s *applicationSuite) TestRemoteRelationApplicationOfferWithEndpointNotFound(c *gc.C) {
 	s.AddTestingService(c, "wordpress", s.AddTestingCharm(c, "wordpress"))
 	endpoints := []string{"wordpress", "othermodel.unknown:db"}
@@ -2828,53 +2681,12 @@
 }
 
 func (s *applicationSuite) TestRemoteRelationNotFound(c *gc.C) {
-=======
-func (s *applicationSuite) setupDestroyRelationScenario(c *gc.C, endpoints []string) *state.Relation {
-	s.AddTestingService(c, "wordpress", s.AddTestingCharm(c, "wordpress"))
-	// Add a relation between the endpoints.
-	eps, err := s.State.InferEndpoints(endpoints...)
-	c.Assert(err, jc.ErrorIsNil)
-	relation, err := s.State.AddRelation(eps...)
-	c.Assert(err, jc.ErrorIsNil)
-	return relation
-}
-
-func (s *applicationSuite) assertDestroyRelation(c *gc.C, endpoints []string) {
-	s.assertDestroyRelationSuccess(
-		c,
-		s.setupDestroyRelationScenario(c, endpoints),
-		endpoints)
-}
-
-func (s *applicationSuite) assertDestroyRelationSuccess(c *gc.C, relation *state.Relation, endpoints []string) {
-	err := s.applicationAPI.DestroyRelation(params.DestroyRelation{Endpoints: endpoints})
-	c.Assert(err, jc.ErrorIsNil)
-	// Show that the relation was removed.
-	c.Assert(relation.Refresh(), jc.Satisfies, errors.IsNotFound)
-}
-
-func (s *applicationSuite) TestSuccessfulDestroyRelation(c *gc.C) {
-	endpoints := []string{"wordpress", "mysql"}
-	s.assertDestroyRelation(c, endpoints)
-}
-
-func (s *applicationSuite) TestSuccessfullyDestroyRelationSwapped(c *gc.C) {
-	// Show that the order of the applications listed in the DestroyRelation call
-	// does not matter.  This is a repeat of the previous test with the application
-	// names swapped.
-	endpoints := []string{"mysql", "wordpress"}
-	s.assertDestroyRelation(c, endpoints)
-}
-
-func (s *applicationSuite) TestNoRelation(c *gc.C) {
->>>>>>> dd86e50e
 	s.AddTestingService(c, "wordpress", s.AddTestingCharm(c, "wordpress"))
 	endpoints := []string{"wordpress", "unknownmodel.unknown"}
 	_, err := s.applicationAPI.AddRelation(params.AddRelation{endpoints})
 	c.Assert(err, gc.ErrorMatches, `model "admin/unknownmodel" not found`)
 }
 
-<<<<<<< HEAD
 func (s *applicationSuite) TestConsumeRejectsEndpoints(c *gc.C) {
 	results, err := s.applicationAPI.Consume(params.ConsumeApplicationArgs{
 		Args: []params.ConsumeApplicationArg{{ApplicationURL: "othermodel.application:db"}},
@@ -2895,26 +2707,6 @@
 
 func (s *applicationSuite) TestConsumeIdempotent(c *gc.C) {
 	s.setupOtherModelOffer(c)
-=======
-func (s *applicationSuite) TestAttemptDestroyingNonExistentRelation(c *gc.C) {
-	s.AddTestingService(c, "wordpress", s.AddTestingCharm(c, "wordpress"))
-	s.AddTestingService(c, "riak", s.AddTestingCharm(c, "riak"))
-	endpoints := []string{"riak", "wordpress"}
-	err := s.applicationAPI.DestroyRelation(params.DestroyRelation{Endpoints: endpoints})
-	c.Assert(err, gc.ErrorMatches, "no relations found")
-}
-
-func (s *applicationSuite) TestAttemptDestroyingWithOnlyOneEndpoint(c *gc.C) {
-	s.AddTestingService(c, "wordpress", s.AddTestingCharm(c, "wordpress"))
-	endpoints := []string{"wordpress"}
-	err := s.applicationAPI.DestroyRelation(params.DestroyRelation{Endpoints: endpoints})
-	c.Assert(err, gc.ErrorMatches, "no relations found")
-}
-
-func (s *applicationSuite) TestAttemptDestroyingPeerRelation(c *gc.C) {
-	s.AddTestingService(c, "wordpress", s.AddTestingCharm(c, "wordpress"))
-	s.AddTestingService(c, "riak", s.AddTestingCharm(c, "riak"))
->>>>>>> dd86e50e
 
 	for i := 0; i < 2; i++ {
 		results, err := s.applicationAPI.Consume(params.ConsumeApplicationArgs{
@@ -2928,13 +2720,8 @@
 	}
 }
 
-<<<<<<< HEAD
 func (s *applicationSuite) TestConsumeLocalAlreadyExists(c *gc.C) {
 	s.setupOtherModelOffer(c)
-=======
-func (s *applicationSuite) TestAttemptDestroyingAlreadyDestroyedRelation(c *gc.C) {
-	s.AddTestingService(c, "wordpress", s.AddTestingCharm(c, "wordpress"))
->>>>>>> dd86e50e
 
 	results, err := s.applicationAPI.Consume(params.ConsumeApplicationArgs{
 		Args: []params.ConsumeApplicationArg{
@@ -2942,7 +2729,6 @@
 		},
 	})
 	c.Assert(err, jc.ErrorIsNil)
-<<<<<<< HEAD
 	c.Assert(results.Results, gc.HasLen, 1)
 	c.Assert(results.Results[0].Error, gc.DeepEquals, &params.Error{
 		Message: `cannot add remote application "mysql": local application with same name already exists`,
@@ -2961,42 +2747,6 @@
 
 	// There's already a wordpress in the scenario this assertion sets up.
 	s.assertAddRelation(c, []string{"wordpress", "hosted-mysql"})
-=======
-
-	endpoints := []string{"wordpress", "mysql"}
-	err = s.applicationAPI.DestroyRelation(params.DestroyRelation{Endpoints: endpoints})
-	// Show that the relation was removed.
-	c.Assert(rel.Refresh(), jc.Satisfies, errors.IsNotFound)
-
-	// And try to destroy it again.
-	err = s.applicationAPI.DestroyRelation(params.DestroyRelation{Endpoints: endpoints})
-	c.Assert(err, gc.ErrorMatches, `relation "wordpress:db mysql:server" not found`)
-}
-
-func (s *applicationSuite) TestBlockRemoveDestroyRelation(c *gc.C) {
-	endpoints := []string{"wordpress", "mysql"}
-	relation := s.setupDestroyRelationScenario(c, endpoints)
-	// block remove-objects
-	s.BlockRemoveObject(c, "TestBlockRemoveDestroyRelation")
-	err := s.applicationAPI.DestroyRelation(params.DestroyRelation{Endpoints: endpoints})
-	s.AssertBlocked(c, err, "TestBlockRemoveDestroyRelation")
-	assertLife(c, relation, state.Alive)
-}
-
-func (s *applicationSuite) TestBlockChangeDestroyRelation(c *gc.C) {
-	endpoints := []string{"wordpress", "mysql"}
-	relation := s.setupDestroyRelationScenario(c, endpoints)
-	s.BlockAllChanges(c, "TestBlockChangeDestroyRelation")
-	err := s.applicationAPI.DestroyRelation(params.DestroyRelation{Endpoints: endpoints})
-	s.AssertBlocked(c, err, "TestBlockChangeDestroyRelation")
-	assertLife(c, relation, state.Alive)
-}
-
-func (s *applicationSuite) TestBlockDestroyDestroyRelation(c *gc.C) {
-	s.BlockDestroyModel(c, "TestBlockDestroyDestroyRelation")
-	endpoints := []string{"wordpress", "mysql"}
-	s.assertDestroyRelation(c, endpoints)
->>>>>>> dd86e50e
 }
 
 type mockStorageProvider struct {
