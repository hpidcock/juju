--- conflicted
+++ resolved
@@ -297,9 +297,8 @@
 }
 
 func (s *toolsSuite) TestDownloadModelUUIDPath(c *gc.C) {
-<<<<<<< HEAD
 	v := version.Binary{
-		Number: version.Current,
+		Number: jujuversion.Current,
 		Arch:   arch.HostArch(),
 		Series: series.HostSeries(),
 	}
@@ -307,25 +306,14 @@
 		Version: v.String(),
 		Size:    3,
 		SHA256:  "ba7816bf8f01cfea414140de5dae2223b00361a396177a9cb410ff61f20015ad",
-=======
-	tools := s.storeFakeTools(c, s.State, "abc", toolstorage.Metadata{
-		Version: version.Binary{
-			Number: jujuversion.Current,
-			Arch:   arch.HostArch(),
-			Series: series.HostSeries(),
-		},
-		Size:   3,
-		SHA256: "ba7816bf8f01cfea414140de5dae2223b00361a396177a9cb410ff61f20015ad",
->>>>>>> f6d3e8b2
 	})
 	s.testDownload(c, tools, s.State.ModelUUID())
 }
 
 func (s *toolsSuite) TestDownloadOtherModelUUIDPath(c *gc.C) {
 	envState := s.setupOtherModel(c)
-<<<<<<< HEAD
 	v := version.Binary{
-		Number: version.Current,
+		Number: jujuversion.Current,
 		Arch:   arch.HostArch(),
 		Series: series.HostSeries(),
 	}
@@ -333,24 +321,13 @@
 		Version: v.String(),
 		Size:    3,
 		SHA256:  "ba7816bf8f01cfea414140de5dae2223b00361a396177a9cb410ff61f20015ad",
-=======
-	tools := s.storeFakeTools(c, envState, "abc", toolstorage.Metadata{
-		Version: version.Binary{
-			Number: jujuversion.Current,
-			Arch:   arch.HostArch(),
-			Series: series.HostSeries(),
-		},
-		Size:   3,
-		SHA256: "ba7816bf8f01cfea414140de5dae2223b00361a396177a9cb410ff61f20015ad",
->>>>>>> f6d3e8b2
 	})
 	s.testDownload(c, tools, envState.ModelUUID())
 }
 
 func (s *toolsSuite) TestDownloadTopLevelPath(c *gc.C) {
-<<<<<<< HEAD
 	v := version.Binary{
-		Number: version.Current,
+		Number: jujuversion.Current,
 		Arch:   arch.HostArch(),
 		Series: series.HostSeries(),
 	}
@@ -358,16 +335,6 @@
 		Version: v.String(),
 		Size:    3,
 		SHA256:  "ba7816bf8f01cfea414140de5dae2223b00361a396177a9cb410ff61f20015ad",
-=======
-	tools := s.storeFakeTools(c, s.State, "abc", toolstorage.Metadata{
-		Version: version.Binary{
-			Number: jujuversion.Current,
-			Arch:   arch.HostArch(),
-			Series: series.HostSeries(),
-		},
-		Size:   3,
-		SHA256: "ba7816bf8f01cfea414140de5dae2223b00361a396177a9cb410ff61f20015ad",
->>>>>>> f6d3e8b2
 	})
 	s.testDownload(c, tools, "")
 }
