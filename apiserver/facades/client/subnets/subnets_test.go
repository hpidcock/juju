--- conflicted
+++ resolved
@@ -19,7 +19,6 @@
 	"github.com/juju/juju/apiserver/facades/client/subnets"
 	"github.com/juju/juju/apiserver/facades/client/subnets/mocks"
 	apiservertesting "github.com/juju/juju/apiserver/testing"
-	"github.com/juju/juju/core/instance"
 	"github.com/juju/juju/core/life"
 	"github.com/juju/juju/core/network"
 	"github.com/juju/juju/environs/context"
@@ -376,258 +375,6 @@
 	)
 }
 
-<<<<<<< HEAD
-=======
-func (s *SubnetsSuite) TestAllSpacesWithExistingSuccess(c *gc.C) {
-	s.testAllSpacesSuccess(c, apiservertesting.WithSpaces)
-}
-
-func (s *SubnetsSuite) TestAllSpacesNoExistingSuccess(c *gc.C) {
-	s.testAllSpacesSuccess(c, apiservertesting.WithoutSpaces)
-}
-
-func (s *SubnetsSuite) testAllSpacesSuccess(c *gc.C, withBackingSpaces apiservertesting.SetUpFlag) {
-	apiservertesting.BackingInstance.SetUp(c,
-		apiservertesting.StubZonedEnvironName,
-		apiservertesting.WithZones,
-		withBackingSpaces,
-		apiservertesting.WithSubnets,
-	)
-
-	api := &subnets.APIv3{APIv4: &subnets.APIv4{API: s.facade}}
-	results, err := api.AllSpaces()
-	c.Assert(err, jc.ErrorIsNil)
-	s.AssertAllSpacesResult(c, results, apiservertesting.BackingInstance.Spaces)
-
-	apiservertesting.CheckMethodCalls(c, apiservertesting.SharedStub,
-		apiservertesting.BackingCall("AllSpaces"),
-	)
-}
-
-func (s *SubnetsSuite) TestAllSpacesFailure(c *gc.C) {
-	apiservertesting.SharedStub.SetErrors(errors.NotFoundf("boom"))
-
-	api := &subnets.APIv3{APIv4: &subnets.APIv4{API: s.facade}}
-	results, err := api.AllSpaces()
-	c.Assert(err, gc.ErrorMatches, "boom not found")
-	// Verify the cause is not obscured.
-	c.Assert(err, jc.Satisfies, errors.IsNotFound)
-	c.Assert(results, jc.DeepEquals, params.SpaceResults{})
-
-	apiservertesting.CheckMethodCalls(c, apiservertesting.SharedStub,
-		apiservertesting.BackingCall("AllSpaces"),
-	)
-}
-
->>>>>>> f8be5168
-func (s *SubnetsSuite) CheckAddSubnetsFails(
-	c *gc.C, envName string,
-	withZones, withSpaces, withSubnets apiservertesting.SetUpFlag,
-	expectedError string,
-	expectedSatisfies func(error) bool,
-) {
-	apiservertesting.BackingInstance.SetUp(c, envName, withZones, withSpaces, withSubnets)
-
-	// These calls always happen.
-	expectedCalls := []apiservertesting.StubMethodCall{
-		apiservertesting.BackingCall("ModelConfig"),
-		apiservertesting.BackingCall("CloudSpec"),
-		apiservertesting.ProviderCall("Open", apiservertesting.BackingInstance.EnvConfig),
-	}
-
-	// Subnets is also always called. but the receiver is different.
-	switch envName {
-	case apiservertesting.StubNetworkingEnvironName:
-		expectedCalls = append(
-			expectedCalls,
-			apiservertesting.NetworkingEnvironCall("Subnets", s.callContext, instance.UnknownId, []network.Id(nil)),
-		)
-	case apiservertesting.StubZonedNetworkingEnvironName:
-		expectedCalls = append(
-			expectedCalls,
-			apiservertesting.ZonedNetworkingEnvironCall("Subnets", s.callContext, instance.UnknownId, []network.Id(nil)),
-		)
-	}
-
-	if !withSubnets {
-		// Set provider subnets to empty for this test.
-		originalSubnets := make([]network.SubnetInfo, len(apiservertesting.ProviderInstance.Subnets))
-		copy(originalSubnets, apiservertesting.ProviderInstance.Subnets)
-		apiservertesting.ProviderInstance.Subnets = []network.SubnetInfo{}
-
-		defer func() {
-			apiservertesting.ProviderInstance.Subnets = make([]network.SubnetInfo, len(originalSubnets))
-			copy(apiservertesting.ProviderInstance.Subnets, originalSubnets)
-		}()
-
-		if envName == apiservertesting.StubEnvironName || envName == apiservertesting.StubNetworkingEnvironName {
-			// networking is either not supported or no subnets are
-			// defined, so expected the same calls for each of the two
-			// arguments to AddSubnets() below.
-			expectedCalls = append(expectedCalls, expectedCalls...)
-		}
-	} else {
-		// Having subnets implies spaces will be cached as well.
-		expectedCalls = append(expectedCalls, apiservertesting.BackingCall("AllSpaces"))
-	}
-
-	if withSpaces && withSubnets {
-		// Having both subnets and spaces means we'll also cache zones.
-		expectedCalls = append(expectedCalls, apiservertesting.BackingCall("AvailabilityZones"))
-	}
-
-	if !withZones && withSpaces {
-		// Set provider zones to empty for this test.
-		originalZones := make(network.AvailabilityZones, len(apiservertesting.ProviderInstance.Zones))
-		copy(originalZones, apiservertesting.ProviderInstance.Zones)
-		apiservertesting.ProviderInstance.Zones = network.AvailabilityZones{}
-
-		defer func() {
-			apiservertesting.ProviderInstance.Zones = make(network.AvailabilityZones, len(originalZones))
-			copy(apiservertesting.ProviderInstance.Zones, originalZones)
-		}()
-
-		// updateZones tries to construct a ZonedEnviron with these calls.
-		zoneCalls := append([]apiservertesting.StubMethodCall{},
-			apiservertesting.BackingCall("ModelConfig"),
-			apiservertesting.BackingCall("CloudSpec"),
-			apiservertesting.ProviderCall("Open", apiservertesting.BackingInstance.EnvConfig),
-		)
-		// Receiver can differ according to envName, but
-		// AvailabilityZones() will be called on either receiver.
-		switch envName {
-		case apiservertesting.StubZonedEnvironName:
-			zoneCalls = append(
-				zoneCalls,
-				apiservertesting.ZonedEnvironCall("AvailabilityZones", s.callContext),
-			)
-		case apiservertesting.StubZonedNetworkingEnvironName:
-			zoneCalls = append(
-				zoneCalls,
-				apiservertesting.ZonedNetworkingEnvironCall("AvailabilityZones", s.callContext),
-			)
-		}
-		// Finally after caching provider zones backing zones are
-		// updated.
-		zoneCalls = append(
-			zoneCalls,
-			apiservertesting.BackingCall("SetAvailabilityZones", apiservertesting.ProviderInstance.Zones),
-		)
-
-		// Now, because we have 2 arguments to AddSubnets() below, we
-		// need to expect the same zoneCalls twice, with a
-		// AvailabilityZones backing lookup between them.
-		expectedCalls = append(expectedCalls, zoneCalls...)
-		expectedCalls = append(expectedCalls, apiservertesting.BackingCall("AvailabilityZones"))
-		expectedCalls = append(expectedCalls, zoneCalls...)
-	}
-
-	// Pass 2 arguments covering all cases we need.
-	args := params.AddSubnetsParams{
-		Subnets: []params.AddSubnetParams{{
-			CIDR:     "10.42.0.0/16",
-			SpaceTag: "space-dmz",
-			Zones:    []string{"zone1"},
-		}, {
-			SubnetProviderId: "vlan-42",
-			SpaceTag:         "space-private",
-			Zones:            []string{"zone3"},
-		}},
-	}
-	api := &subnets.APIv4{API: s.facade}
-	results, err := api.AddSubnets(args)
-	c.Assert(err, jc.ErrorIsNil)
-	c.Assert(results.Results, gc.HasLen, len(args.Subnets))
-	for _, result := range results.Results {
-		if !c.Check(result.Error, gc.NotNil) {
-			continue
-		}
-		c.Check(result.Error, gc.ErrorMatches, expectedError)
-		if expectedSatisfies != nil {
-			c.Check(result.Error, jc.Satisfies, expectedSatisfies)
-		} else {
-			c.Check(result.Error.Code, gc.Equals, "")
-		}
-	}
-
-	apiservertesting.CheckMethodCalls(c, apiservertesting.SharedStub, expectedCalls...)
-}
-
-func (s *SubnetsSuite) TestAddSubnetsWithNoProviderSubnetsFails(c *gc.C) {
-	s.CheckAddSubnetsFails(
-		c, apiservertesting.StubNetworkingEnvironName,
-		apiservertesting.WithoutZones, apiservertesting.WithoutSpaces, apiservertesting.WithoutSubnets,
-		"no subnets defined",
-		nil,
-	)
-}
-
-func (s *SubnetsSuite) TestAddSubnetsWithNoBackingSpacesFails(c *gc.C) {
-	s.CheckAddSubnetsFails(
-		c, apiservertesting.StubNetworkingEnvironName,
-		apiservertesting.WithoutZones, apiservertesting.WithoutSpaces, apiservertesting.WithSubnets,
-		"no spaces defined",
-		nil,
-	)
-}
-
-func (s *SubnetsSuite) TestAddSubnetsWithNoProviderZonesFails(c *gc.C) {
-	s.CheckAddSubnetsFails(
-		c, apiservertesting.StubZonedNetworkingEnvironName,
-		apiservertesting.WithoutZones, apiservertesting.WithSpaces, apiservertesting.WithSubnets,
-		"no zones defined",
-		nil,
-	)
-}
-
-func (s *SubnetsSuite) TestAddSubnetsWhenNetworkingEnvironNotSupported(c *gc.C) {
-	s.CheckAddSubnetsFails(
-		c, apiservertesting.StubEnvironName,
-		apiservertesting.WithoutZones, apiservertesting.WithoutSpaces, apiservertesting.WithoutSubnets,
-		"model networking features not supported",
-		params.IsCodeNotSupported,
-	)
-}
-
-func (s *SubnetsSuite) TestAddSubnetAPI(c *gc.C) {
-	apiservertesting.BackingInstance.SetUp(c, apiservertesting.StubNetworkingEnvironName,
-		apiservertesting.WithZones, apiservertesting.WithSpaces, apiservertesting.WithSubnets)
-	api := &subnets.APIv4{API: s.facade}
-	results, err := api.AddSubnets(params.AddSubnetsParams{
-		Subnets: []params.AddSubnetParams{
-			{
-				SpaceTag: "space-dmz",
-				CIDR:     "10.42.0.0/16",
-				Zones:    []string{"zone1"},
-			},
-		},
-	})
-	c.Assert(err, gc.IsNil)
-	c.Assert(len(results.Results), gc.Equals, 1)
-	c.Assert(results.Results[0].Error, gc.IsNil)
-}
-
-<<<<<<< HEAD
-=======
-func (s *SubnetsSuite) TestAddSubnetAPIv2(c *gc.C) {
-	apiservertesting.BackingInstance.SetUp(c, apiservertesting.StubNetworkingEnvironName,
-		apiservertesting.WithZones, apiservertesting.WithSpaces, apiservertesting.WithSubnets)
-	apiV2 := &subnets.APIv2{APIv3: &subnets.APIv3{APIv4: &subnets.APIv4{API: s.facade}}}
-	results, err := apiV2.AddSubnets(params.AddSubnetsParamsV2{
-		Subnets: []params.AddSubnetParamsV2{
-			{
-				SpaceTag:  "space-dmz",
-				SubnetTag: "subnet-10.42.0.0/16",
-				Zones:     []string{"zone1"},
-			},
-		},
-	})
-	c.Assert(err, gc.IsNil)
-	c.Assert(len(results.Results), gc.Equals, 1)
-	c.Assert(results.Results[0].Error, gc.IsNil)
-}
-
->>>>>>> f8be5168
 func (s *SubnetsSuite) TestListSubnetsAndFiltering(c *gc.C) {
 	expected := []params.Subnet{{
 		CIDR:              "10.10.0.0/24",
@@ -684,322 +431,4 @@
 	apiservertesting.BackingInstance.SetErrors(boom)
 	_, err := s.facade.ListSubnets(params.SubnetsFilters{})
 	c.Assert(err, gc.ErrorMatches, "no subnets for you")
-}
-
-func (s *SubnetsSuite) TestAddSubnetsParamsCombinations(c *gc.C) {
-	apiservertesting.BackingInstance.SetUp(
-		c,
-		apiservertesting.StubNetworkingEnvironName,
-		apiservertesting.WithZones,
-		apiservertesting.WithSpaces,
-		apiservertesting.WithSubnets)
-
-	args := params.AddSubnetsParams{Subnets: []params.AddSubnetParams{{
-		// nothing set; early exit: no calls
-	}, {
-		// neither tag nor id set: the rest is ignored; same as above
-		SpaceTag: "any",
-		Zones:    []string{"any", "ignored"},
-	}, {
-		// both tag and id set; same as above
-		CIDR:             "any",
-		SubnetProviderId: "any",
-	}, {
-		// lookup by id needed, no cached subnets; ModelConfig(): error
-		SubnetProviderId: "any",
-	}, {
-		// same as above, need to cache subnets; ModelConfig(): ok; Open(): error
-		SubnetProviderId: "ignored",
-	}, {
-		// as above, caching again; ModelConfig(), Open(): ok; Subnets(): error
-		SubnetProviderId: "unimportant",
-	}, {
-		// exactly as above, except all 3 calls ok; cached lookup: id not found
-		SubnetProviderId: "missing",
-	}, {
-		// cached lookup by id (no calls): not found error
-		SubnetProviderId: "void",
-	}, {
-		// cached lookup by id: ok; parsing space tag: invalid tag error
-		SubnetProviderId: "sn-deadbeef",
-		SpaceTag:         "invalid",
-	}, {
-		// as above, but slightly different error: invalid space tag error
-		SubnetProviderId: "sn-zadf00d",
-		SpaceTag:         "unit-foo",
-	}, {
-		// as above; yet another similar error (valid tag with another kind)
-		SubnetProviderId: "vlan-42",
-		SpaceTag:         "unit-foo-0",
-	}, {
-		// invalid tag (no kind): error (no calls)
-		CIDR: "invalid",
-	}, {
-		// cached lookup by missing CIDR: not found error
-		CIDR: "1.2.3.0/24",
-	}, {
-		// cached lookup by duplicate CIDR: multiple choices error
-		CIDR: "10.10.0.0/24",
-	}, {
-		// cached lookup by CIDR with empty provider id: ok; space tag is required error
-		CIDR: "10.20.0.0/16",
-	}, {
-		// cached lookup by id with invalid CIDR: cannot be added error
-		SubnetProviderId: "sn-invalid",
-	}, {
-		// cached lookup by id with empty CIDR: cannot be added error
-		SubnetProviderId: "sn-empty",
-	}, {
-		// cached lookup by id with incorrectly specified CIDR: cannot be added error
-		SubnetProviderId: "sn-awesome",
-	}, {
-		// cached lookup by CIDR: ok; valid tag; caching spaces: AllSpaces(): error
-		CIDR:     "10.30.1.0/24",
-		SpaceTag: "space-unverified",
-	}, {
-		// exactly as above, except AllSpaces(): ok; cached lookup: space not found
-		CIDR:     "2001:db8::/32",
-		SpaceTag: "space-missing",
-	}, {
-		// both cached lookups (CIDR, space): ok; no provider or given zones: error
-		CIDR:     "10.42.0.0/16",
-		SpaceTag: "space-dmz",
-	}, {
-		// like above; with provider zones, extra given: error
-		SubnetProviderId: "vlan-42",
-		SpaceTag:         "space-private",
-		Zones: []string{
-			"zone2",   // not allowed, existing, unavailable
-			"zone3",   // allowed, existing, available
-			"missing", // not allowed, non-existing
-			"zone3",   // duplicates are ignored (should they ?)
-			"zone1",   // not allowed, existing, available
-		},
-	}, {
-		// like above; no provider, only given zones; caching: AllZones(): error
-		CIDR:     "10.42.0.0/16",
-		SpaceTag: "space-dmz",
-		Zones:    []string{"any", "ignored"},
-	}, {
-		// as above, but unknown zones given: cached: AllZones(): ok; unknown zones error
-		CIDR:     "10.42.0.0/16",
-		SpaceTag: "space-dmz",
-		Zones:    []string{"missing", "gone"},
-	}, {
-		// as above, but unknown and unavailable zones given: same error (no calls)
-		CIDR:     "10.42.0.0/16",
-		SpaceTag: "space-dmz",
-		Zones:    []string{"zone4", "missing", "zone2"},
-	}, {
-		// as above, but unavailable zones given: Zones contains unavailable error
-		CIDR:     "10.42.0.0/16",
-		SpaceTag: "space-dmz",
-		Zones:    []string{"zone2", "zone4"},
-	}, {
-		// as above, but available and unavailable zones given: same error as above
-		CIDR:     "10.42.0.0/16",
-		SpaceTag: "space-dmz",
-		Zones:    []string{"zone4", "zone3"},
-	}, {
-		// everything succeeds, using caches as needed, until: AddSubnet(): error
-		SubnetProviderId: "sn-ipv6",
-		SpaceTag:         "space-dmz",
-		Zones:            []string{"zone1"},
-		// restriction of provider zones [zone1, zone3]
-	}, {
-		// cached lookups by CIDR, space: ok; duplicated provider id: unavailable zone2
-		CIDR:     "10.99.88.0/24",
-		SpaceTag: "space-dmz",
-		Zones:    []string{"zone2"},
-		// due to the duplicate ProviderId provider zones from subnet
-		// with the last ProviderId=sn-deadbeef are used
-		// (10.10.0.0/24); [zone2], not the 10.99.88.0/24 provider
-		// zones: [zone1, zone2].
-	}, {
-		// same as above, but AddSubnet(): ok; success (backing verified later)
-		SubnetProviderId: "sn-ipv6",
-		SpaceTag:         "space-dmz",
-		Zones:            []string{"zone1"},
-		// restriction of provider zones [zone1, zone3]
-	}, {
-		// success (CIDR lookup; with provider (no given) zones): AddSubnet(): ok
-		CIDR:     "10.30.1.0/24",
-		SpaceTag: "space-private",
-		// Zones not given, so provider zones are used instead: [zone3]
-	}, {
-		// success (id lookup; given zones match provider zones) AddSubnet(): ok
-		SubnetProviderId: "sn-zadf00d",
-		SpaceTag:         "space-private",
-		Zones:            []string{"zone1"},
-	}}}
-	apiservertesting.SharedStub.SetErrors(
-		// caching subnets (1st attempt): fails
-		errors.NotFoundf("config"), // BackingInstance.ModelConfig (1st call)
-
-		// caching subnets (2nd attepmt): fails
-		nil,                          // BackingInstance.ModelConfig (2nd call)
-		nil,                          // BackingInstance.CloudSpec (1st call)
-		errors.NotFoundf("provider"), // ProviderInstance.Open (1st call)
-
-		// caching subnets (3rd attempt): fails
-		nil,                         // BackingInstance.ModelConfig (3rd call)
-		nil,                         // BackingInstance.CloudSpec (2nd call)
-		nil,                         // ProviderInstance.Open (2nd call)
-		errors.NotFoundf("subnets"), // NetworkingEnvironInstance.Subnets (1st call)
-
-		// caching subnets (4th attempt): succeeds
-		nil, // BackingInstance.ModelConfig (4th call)
-		nil, // BackingInstance.CloudSpec (3rd call)
-		nil, // ProviderInstance.Open (3rd call)
-		nil, // NetworkingEnvironInstance.Subnets (2nd call)
-
-		// caching spaces (1st and 2nd attempts)
-		errors.NotFoundf("spaces"), // BackingInstance.AllSpaces (1st call)
-		nil,                        // BackingInstance.AllSpaces (2nd call)
-
-		// cacing zones (1st and 2nd attempts)
-		errors.NotFoundf("zones"), // BackingInstance.AvailabilityZones (1st call)
-		nil,                       // BackingInstance.AvailabilityZones (2nd call)
-
-		// validation done; adding subnets to backing store
-		errors.NotFoundf("state"), // BackingInstance.AddSubnet (1st call)
-		// the next 3 BackingInstance.AddSubnet calls succeed(2nd call)
-	)
-
-	expectedErrors := []struct {
-		message   string
-		satisfier func(error) bool
-	}{
-		{"either CIDR or SubnetProviderId is required", nil},
-		{"either CIDR or SubnetProviderId is required", nil},
-		{"CIDR and SubnetProviderId cannot be both set", nil},
-		{"opening environment: retrieving model config: config not found", params.IsCodeNotFound},
-		{`opening environment: creating environ for model \"stub-networking-environ\" \(.*\): provider not found`, params.IsCodeNotFound},
-		{"cannot get provider subnets: subnets not found", params.IsCodeNotFound},
-		{`subnet with CIDR "" and ProviderId "missing" not found`, params.IsCodeNotFound},
-		{`subnet with CIDR "" and ProviderId "void" not found`, params.IsCodeNotFound},
-		{`given SpaceTag is invalid: "invalid" is not a valid tag`, nil},
-		{`given SpaceTag is invalid: "unit-foo" is not a valid unit tag`, nil},
-		{`given SpaceTag is invalid: "unit-foo-0" is not a valid space tag`, nil},
-		{`"invalid" is not a valid CIDR`, nil},
-		{`subnet with CIDR "1.2.3.0/24" not found`, params.IsCodeNotFound},
-		{
-			`multiple subnets with CIDR "10.10.0.0/24": ` +
-				`retry using ProviderId from: "sn-deadbeef", "sn-zadf00d"`, nil,
-		},
-		{"SpaceTag is required", nil},
-		{`subnet with CIDR "invalid" and ProviderId "sn-invalid": invalid CIDR`, nil},
-		{`subnet with ProviderId "sn-empty": empty CIDR`, nil},
-		{
-			`subnet with ProviderId "sn-awesome": ` +
-				`incorrect CIDR format "0.1.2.3/4", expected "0.0.0.0/4"`, nil,
-		},
-		{"cannot validate given SpaceTag: spaces not found", params.IsCodeNotFound},
-		{`space "missing" not found`, params.IsCodeNotFound},
-		{"Zones cannot be discovered from the provider and must be set", nil},
-		{`Zones contain zones not allowed by the provider: "missing", "zone1", "zone2"`, nil},
-		{"given Zones cannot be validated: zones not found", params.IsCodeNotFound},
-		{`Zones contain unknown zones: "gone", "missing"`, nil},
-		{`Zones contain unknown zones: "missing"`, nil},
-		{`Zones contain unavailable zones: "zone2", "zone4"`, nil},
-		{`Zones contain unavailable zones: "zone4"`, nil},
-		{"state not found", params.IsCodeNotFound},
-		{`Zones contain unavailable zones: "zone2"`, nil},
-		{"", nil},
-		{"", nil},
-		{"", nil},
-	}
-	expectedBackingInfos := []networkingcommon.BackingSubnetInfo{{
-		ProviderId:        "sn-ipv6",
-		ProviderNetworkId: "",
-		CIDR:              "2001:db8::/32",
-		VLANTag:           0,
-		AvailabilityZones: []string{"zone1"},
-		SpaceID:           "2",
-	}, {
-		ProviderId:        "vlan-42",
-		ProviderNetworkId: "",
-		CIDR:              "10.30.1.0/24",
-		VLANTag:           42,
-		AvailabilityZones: []string{"zone3"},
-		SpaceID:           "3",
-	}, {
-		ProviderId:        "sn-zadf00d",
-		ProviderNetworkId: "godspeed",
-		CIDR:              "10.10.0.0/24",
-		VLANTag:           0,
-		AvailabilityZones: []string{"zone1"},
-		SpaceID:           "3",
-	}}
-	c.Check(expectedErrors, gc.HasLen, len(args.Subnets))
-
-	api := &subnets.APIv4{API: s.facade}
-	results, err := api.AddSubnets(args)
-	c.Assert(err, jc.ErrorIsNil)
-	c.Assert(len(results.Results), gc.Equals, len(args.Subnets))
-	for i, result := range results.Results {
-		c.Logf("result #%d: expected: %q", i, expectedErrors[i].message)
-		if expectedErrors[i].message == "" {
-			if !c.Check(result.Error, gc.IsNil) {
-				c.Logf("unexpected error: %v; args: %#v", result.Error, args.Subnets[i])
-			}
-			continue
-		}
-		if !c.Check(result.Error, gc.NotNil) {
-			c.Logf("unexpected success; args: %#v", args.Subnets[i])
-			continue
-		}
-		c.Check(result.Error, gc.ErrorMatches, expectedErrors[i].message)
-		if expectedErrors[i].satisfier != nil {
-			c.Check(result.Error, jc.Satisfies, expectedErrors[i].satisfier)
-		} else {
-			c.Check(result.Error.Code, gc.Equals, "")
-		}
-	}
-
-	apiservertesting.CheckMethodCalls(c, apiservertesting.SharedStub,
-		// caching subnets (1st attempt): fails
-		apiservertesting.BackingCall("ModelConfig"),
-
-		// caching subnets (2nd attempt): fails
-		apiservertesting.BackingCall("ModelConfig"),
-		apiservertesting.BackingCall("CloudSpec"),
-		apiservertesting.ProviderCall("Open", apiservertesting.BackingInstance.EnvConfig),
-
-		// caching subnets (3rd attempt): fails
-		apiservertesting.BackingCall("ModelConfig"),
-		apiservertesting.BackingCall("CloudSpec"),
-		apiservertesting.ProviderCall("Open", apiservertesting.BackingInstance.EnvConfig),
-		apiservertesting.NetworkingEnvironCall("Subnets", s.callContext, instance.UnknownId, []network.Id(nil)),
-
-		// caching subnets (4th attempt): succeeds
-		apiservertesting.BackingCall("ModelConfig"),
-		apiservertesting.BackingCall("CloudSpec"),
-		apiservertesting.ProviderCall("Open", apiservertesting.BackingInstance.EnvConfig),
-		apiservertesting.NetworkingEnvironCall("Subnets", s.callContext, instance.UnknownId, []network.Id(nil)),
-
-		// caching spaces (1st and 2nd attempts)
-		apiservertesting.BackingCall("AllSpaces"),
-		apiservertesting.BackingCall("AllSpaces"),
-
-		// caching zones (1st and 2nd attempts)
-		apiservertesting.BackingCall("AvailabilityZones"),
-		apiservertesting.BackingCall("AvailabilityZones"),
-
-		// validation done; adding subnets to backing store
-		apiservertesting.BackingCall("AddSubnet", expectedBackingInfos[0]),
-		apiservertesting.BackingCall("AddSubnet", expectedBackingInfos[0]),
-		apiservertesting.BackingCall("AddSubnet", expectedBackingInfos[1]),
-		apiservertesting.BackingCall("AddSubnet", expectedBackingInfos[2]),
-	)
-	apiservertesting.ResetStub(apiservertesting.SharedStub)
-
-	// Finally, check that no params yields no results.
-	api = &subnets.APIv4{API: s.facade}
-	results, err = api.AddSubnets(params.AddSubnetsParams{})
-	c.Assert(err, jc.ErrorIsNil)
-	c.Assert(results.Results, gc.NotNil)
-	c.Assert(results.Results, gc.HasLen, 0)
-
-	apiservertesting.CheckMethodCalls(c, apiservertesting.SharedStub)
 }