--- conflicted
+++ resolved
@@ -354,13 +354,9 @@
 			}
 			newApplication = &charm.ApplicationSpec{
 				Charm:            application.CharmURL(),
-<<<<<<< HEAD
 				NumUnits:         numUnits,
 				Scale_:           scale,
 				Placement_:       placement,
-=======
-				NumUnits:         len(application.Units()),
->>>>>>> 407c79c5
 				To:               ut,
 				Expose:           application.Exposed(),
 				Options:          application.CharmConfig(),
