// Copyright 2016 Canonical Ltd.
// Licensed under the AGPLv3, see LICENCE file for details.

package modelmanager_test

import (
	stdcontext "context"
	"strings"
	"time"

	"github.com/juju/collections/set"
	"github.com/juju/description/v5"
	"github.com/juju/errors"
	"github.com/juju/names/v5"
	jujutesting "github.com/juju/testing"
	jc "github.com/juju/testing/checkers"
	"github.com/juju/version/v2"
	gc "gopkg.in/check.v1"
	"gopkg.in/juju/environschema.v1"

	"github.com/juju/juju/apiserver/common"
	commonsecrets "github.com/juju/juju/apiserver/common/secrets"
	"github.com/juju/juju/apiserver/facades/client/modelmanager"
	apiservertesting "github.com/juju/juju/apiserver/testing"
	"github.com/juju/juju/caas"
	"github.com/juju/juju/cloud"
	"github.com/juju/juju/controller"
	"github.com/juju/juju/core/assumes"
	"github.com/juju/juju/core/base"
	"github.com/juju/juju/core/instance"
	"github.com/juju/juju/core/life"
	"github.com/juju/juju/core/network"
	"github.com/juju/juju/core/objectstore"
	"github.com/juju/juju/core/permission"
	"github.com/juju/juju/core/secrets"
	"github.com/juju/juju/core/status"
	"github.com/juju/juju/core/watcher"
	"github.com/juju/juju/domain/model"
	"github.com/juju/juju/environs"
	environscloudspec "github.com/juju/juju/environs/cloudspec"
	"github.com/juju/juju/environs/config"
	"github.com/juju/juju/environs/envcontext"
	"github.com/juju/juju/internal/secrets/provider"
	"github.com/juju/juju/juju/testing"
	"github.com/juju/juju/rpc/params"
	"github.com/juju/juju/state"
	coretesting "github.com/juju/juju/testing"
)

type modelInfoSuite struct {
	coretesting.BaseSuite
	authorizer   apiservertesting.FakeAuthorizer
	st           *mockState
	ctlrSt       *mockState
	modelmanager *modelmanager.ModelManagerAPI
}

func pUint64(v uint64) *uint64 {
	return &v
}

var _ = gc.Suite(&modelInfoSuite{})

func (s *modelInfoSuite) SetUpTest(c *gc.C) {
	s.BaseSuite.SetUpTest(c)
	s.authorizer = apiservertesting.FakeAuthorizer{
		Tag: names.NewUserTag("admin@local"),
	}
	s.st = &mockState{
		controllerUUID: coretesting.ControllerTag.Id(),
		cfgDefaults: config.ModelDefaultAttributes{
			"attr": config.AttributeDefaultValues{
				Default:    "",
				Controller: "val",
				Regions: []config.RegionDefaultValue{{
					Name:  "dummy",
					Value: "val++"}}},
			"attr2": config.AttributeDefaultValues{
				Controller: "val3",
				Default:    "val2",
				Regions: []config.RegionDefaultValue{{
					Name:  "left",
					Value: "spam"}}},
		},
	}

	controllerModel := &mockModel{
		owner: names.NewUserTag("admin@local"),
		life:  state.Alive,
		cfg:   coretesting.ModelConfig(c),
		// This feels kind of wrong as both controller model and
		// default model will end up with the same model tag.
		tag:            coretesting.ModelTag,
		controllerUUID: s.st.controllerUUID,
		isController:   true,
		status: status.StatusInfo{
			Status: status.Available,
			Since:  &time.Time{},
		},
		users: []*mockModelUser{{
			userName: "admin",
			access:   permission.AdminAccess,
		}, {
			userName: "otheruser",
			access:   permission.AdminAccess,
		}},
	}
	s.st.controllerModel = controllerModel

	s.ctlrSt = &mockState{
		model:           controllerModel,
		controllerModel: controllerModel,
	}

	s.st.model = &mockModel{
		owner:          names.NewUserTag("bob@local"),
		cfg:            coretesting.ModelConfig(c),
		tag:            coretesting.ModelTag,
		controllerUUID: s.st.controllerUUID,
		isController:   false,
		life:           state.Dying,
		status: status.StatusInfo{
			Status: status.Destroying,
			Since:  &time.Time{},
		},
		users: []*mockModelUser{{
			userName: "admin",
			access:   permission.AdminAccess,
		}, {
			userName:    "bob",
			displayName: "Bob",
			access:      permission.ReadAccess,
		}, {
			userName:    "charlotte",
			displayName: "Charlotte",
			access:      permission.ReadAccess,
		}, {
			userName:    "mary",
			displayName: "Mary",
			access:      permission.WriteAccess,
		}},
	}
	s.st.machines = []common.Machine{
		&mockMachine{
			id:            "1",
			containerType: "none",
			life:          state.Alive,
			hw:            &instance.HardwareCharacteristics{CpuCores: pUint64(1)},
		},
		&mockMachine{
			id:            "2",
			life:          state.Alive,
			containerType: "lxc",
		},
		&mockMachine{
			id:   "3",
			life: state.Dead,
		},
	}
	s.st.controllerNodes = []common.ControllerNode{
		&mockControllerNode{
			id:        "1",
			hasVote:   true,
			wantsVote: true,
		},
		&mockControllerNode{
			id:        "2",
			hasVote:   false,
			wantsVote: true,
		},
	}

	var err error
	cred := cloud.NewEmptyCredential()
	s.modelmanager, err = modelmanager.NewModelManagerAPI(
		s.st, nil, s.ctlrSt,
		&mockCloudService{
			clouds: map[string]cloud.Cloud{"dummy": testing.DefaultCloud},
		},
		apiservertesting.ConstCredentialGetter(&cred),
		&mockModelManagerService{},
		&mockModelService{},
		&mockObjectStore{},
		nil, nil, common.NewBlockChecker(s.st),
		&s.authorizer, s.st.model,
	)
	c.Assert(err, jc.ErrorIsNil)

	var fs assumes.FeatureSet
	fs.Add(assumes.Feature{Name: "example"})
	modelmanager.MockSupportedFeatures(fs)
}

func (s *modelInfoSuite) TearDownTest(c *gc.C) {
	modelmanager.ResetSupportedFeaturesGetter()
}

func (s *modelInfoSuite) setAPIUser(c *gc.C, user names.UserTag) {
	s.authorizer.Tag = user
	var err error
	cred := cloud.NewEmptyCredential()
	s.modelmanager, err = modelmanager.NewModelManagerAPI(
		s.st, nil, s.ctlrSt,
		&mockCloudService{
			clouds: map[string]cloud.Cloud{"dummy": testing.DefaultCloud},
		},
		apiservertesting.ConstCredentialGetter(&cred),
		&mockModelManagerService{},
		&mockModelService{},
		&mockObjectStore{},
		nil, nil,
		common.NewBlockChecker(s.st), s.authorizer, s.st.model,
	)
	c.Assert(err, jc.ErrorIsNil)
}

func (s *modelInfoSuite) expectedModelInfo(c *gc.C, credentialValidity *bool) params.ModelInfo {
	expectedAgentVersion, exists := s.st.model.cfg.AgentVersion()
	c.Assert(exists, jc.IsTrue)
	info := params.ModelInfo{
		Name:               "testmodel",
		UUID:               s.st.model.cfg.UUID(),
		Type:               string(s.st.model.Type()),
		ControllerUUID:     "deadbeef-1bad-500d-9000-4b1d0d06f00d",
		IsController:       false,
		OwnerTag:           "user-bob",
<<<<<<< HEAD
		ProviderType:       "dummy",
		CloudTag:           "cloud-dummy",
		CloudRegion:        "dummy-region",
		CloudCredentialTag: "cloudcred-dummy_bob_some-credential",
=======
		ProviderType:       "someprovider",
		CloudTag:           "cloud-some-cloud",
		CloudRegion:        "some-region",
		CloudCredentialTag: "cloudcred-some-cloud_bob_some-credential",
>>>>>>> 3074a7f2
		Life:               life.Dying,
		Status: params.EntityStatus{
			Status: status.Destroying,
			Since:  &time.Time{},
		},
		Users: []params.ModelUserInfo{{
			UserName:       "admin",
			LastConnection: &time.Time{},
			Access:         params.ModelAdminAccess,
		}, {
			UserName:       "bob",
			DisplayName:    "Bob",
			LastConnection: &time.Time{},
			Access:         params.ModelReadAccess,
		}, {
			UserName:       "charlotte",
			DisplayName:    "Charlotte",
			LastConnection: &time.Time{},
			Access:         params.ModelReadAccess,
		}, {
			UserName:       "mary",
			DisplayName:    "Mary",
			LastConnection: &time.Time{},
			Access:         params.ModelWriteAccess,
		}},
		Machines: []params.ModelMachineInfo{{
			Id:        "1",
			Hardware:  &params.MachineHardware{Cores: pUint64(1)},
			HasVote:   true,
			WantsVote: true,
		}, {
			Id:        "2",
			WantsVote: true,
		}},
		SecretBackends: []params.SecretBackendResult{{
			Result: params.SecretBackend{
				Name:        "myvault",
				BackendType: "vault",
				Config: map[string]interface{}{
					"endpoint": "http://vault",
				},
			},
			Status:     "active",
			NumSecrets: 2,
		}},
		SLA: &params.ModelSLAInfo{
			Level: "essential",
			Owner: "user",
		},
		AgentVersion: &expectedAgentVersion,
		SupportedFeatures: []params.SupportedFeature{
			{Name: "example"},
		},
	}
	info.CloudCredentialValidity = credentialValidity
	return info
}

func (s *modelInfoSuite) TestModelInfo(c *gc.C) {
	s.PatchValue(&commonsecrets.GetProvider, func(string) (provider.SecretBackendProvider, error) {
		return mockSecretProvider{}, nil
	})
	info := s.getModelInfo(c, s.modelmanager, s.st.model.cfg.UUID())
	_true := true
	s.assertModelInfo(c, info, s.expectedModelInfo(c, &_true))
	s.st.CheckCalls(c, []jujutesting.StubCall{
		{"ControllerTag", nil},
		{"GetBackend", []interface{}{s.st.model.cfg.UUID()}},
		{"Model", nil},
		{"IsController", nil},
		{"AllMachines", nil},
		{"ControllerNodes", nil},
		{"HAPrimaryMachine", nil},
		{"ControllerUUID", nil},
		{"LatestMigration", nil},
	})
}

func (s *modelInfoSuite) TestModelInfoV9(c *gc.C) {
	s.PatchValue(&commonsecrets.GetProvider, func(string) (provider.SecretBackendProvider, error) {
		return mockSecretProvider{}, nil
	})
	modelManagerV9 := &modelmanager.ModelManagerAPIV9{s.modelmanager}
	info := s.getModelInfo(c, modelManagerV9, s.st.model.cfg.UUID())
	_true := true
	expectedInfo := s.expectedModelInfo(c, &_true)
	expectedInfo.DefaultSeries = "jammy"
	expectedInfo.DefaultBase = "ubuntu@22.04/stable"
	s.assertModelInfo(c, info, expectedInfo)

	s.st.CheckCalls(c, []jujutesting.StubCall{
		{"ControllerTag", nil},
		{"GetBackend", []interface{}{s.st.model.cfg.UUID()}},
		{"Model", nil},
		{"IsController", nil},
		{"AllMachines", nil},
		{"ControllerNodes", nil},
		{"HAPrimaryMachine", nil},
		{"ControllerUUID", nil},
		{"LatestMigration", nil},
		{"CloudCredential", []interface{}{names.NewCloudCredentialTag("some-cloud/bob/some-credential")}},
	})
}

func (s *modelInfoSuite) assertModelInfo(c *gc.C, got, expected params.ModelInfo) {
	c.Assert(got, jc.DeepEquals, expected)
	s.st.model.CheckCalls(c, []jujutesting.StubCall{
		{"Name", nil},
		{"Type", nil},
		{"UUID", nil},
		{"ControllerUUID", nil},
		{"UUID", nil},
		{"Owner", nil},
		{"Life", nil},
		{"CloudName", nil},
		{"CloudRegion", nil},
		{"CloudCredentialTag", nil},
		{"SLALevel", nil},
		{"SLAOwner", nil},
		{"Life", nil},
		{"Config", nil},
		{"Status", nil},
		{"Users", nil},
		{"ModelTag", nil},
		{"ModelTag", nil},
		{"ModelTag", nil},
		{"ModelTag", nil},
		{"LastModelConnection", []interface{}{names.NewUserTag("admin")}},
		{"LastModelConnection", []interface{}{names.NewLocalUserTag("bob")}},
		{"LastModelConnection", []interface{}{names.NewLocalUserTag("charlotte")}},
		{"LastModelConnection", []interface{}{names.NewLocalUserTag("mary")}},
		{"Type", nil},
	})
}

func (s *modelInfoSuite) TestModelInfoWriteAccess(c *gc.C) {
	mary := names.NewUserTag("mary@local")
	s.authorizer.HasWriteTag = mary
	s.setAPIUser(c, mary)
	info := s.getModelInfo(c, s.modelmanager, s.st.model.cfg.UUID())
	c.Assert(info.Users, gc.HasLen, 1)
	c.Assert(info.Users[0].UserName, gc.Equals, "mary")
	c.Assert(info.Machines, gc.HasLen, 2)
}

func (s *modelInfoSuite) TestModelInfoNonOwner(c *gc.C) {
	s.setAPIUser(c, names.NewUserTag("charlotte@local"))
	info := s.getModelInfo(c, s.modelmanager, s.st.model.cfg.UUID())
	c.Assert(info.Users, gc.HasLen, 1)
	c.Assert(info.Users[0].UserName, gc.Equals, "charlotte")
	c.Assert(info.Machines, gc.HasLen, 0)
}

<<<<<<< HEAD
func (s *modelInfoSuite) getModelInfo(c *gc.C, modelUUID string) params.ModelInfo {
	results, err := s.modelmanager.ModelInfo(stdcontext.Background(), params.Entities{
=======
type modelInfo interface {
	ModelInfo(params.Entities) (params.ModelInfoResults, error)
}

func (s *modelInfoSuite) getModelInfo(c *gc.C, modelInfo modelInfo, modelUUID string) params.ModelInfo {
	results, err := modelInfo.ModelInfo(params.Entities{
>>>>>>> 3074a7f2
		Entities: []params.Entity{{
			names.NewModelTag(modelUUID).String(),
		}},
	})
	c.Assert(err, jc.ErrorIsNil)
	c.Assert(results.Results, gc.HasLen, 1)
	c.Assert(results.Results[0].Result, gc.NotNil)
	c.Assert(results.Results[0].Error, gc.IsNil)
	return *results.Results[0].Result
}

func (s *modelInfoSuite) TestModelInfoErrorInvalidTag(c *gc.C) {
	s.testModelInfoError(c, "user-bob", `"user-bob" is not a valid model tag`)
}

func (s *modelInfoSuite) TestModelInfoErrorGetModelNotFound(c *gc.C) {
	s.st.SetErrors(errors.NotFoundf("model"))
	s.testModelInfoError(c, coretesting.ModelTag.String(), `permission denied`)
}

func (s *modelInfoSuite) TestModelInfoErrorModelConfig(c *gc.C) {
	s.st.model.SetErrors(errors.Errorf("no config for you"))
	s.testModelInfoError(c, coretesting.ModelTag.String(), `no config for you`)
}

func (s *modelInfoSuite) TestModelInfoErrorModelUsers(c *gc.C) {
	s.st.model.SetErrors(
		nil,                               // Config
		nil,                               // Status
		errors.Errorf("no users for you"), // Users
	)
	s.testModelInfoError(c, coretesting.ModelTag.String(), `no users for you`)
}

func (s *modelInfoSuite) TestModelInfoErrorNoModelUsers(c *gc.C) {
	s.st.model.users = nil
	s.testModelInfoError(c, coretesting.ModelTag.String(), `permission denied`)
}

func (s *modelInfoSuite) TestModelInfoErrorNoAccess(c *gc.C) {
	s.setAPIUser(c, names.NewUserTag("nemo@local"))
	s.testModelInfoError(c, coretesting.ModelTag.String(), `permission denied`)
}

func (s *modelInfoSuite) TestRunningMigration(c *gc.C) {
	start := time.Now().Add(-20 * time.Minute)
	s.st.migration = &mockMigration{
		status: "computing optimal bin packing",
		start:  start,
	}

	results, err := s.modelmanager.ModelInfo(stdcontext.Background(), params.Entities{
		Entities: []params.Entity{{coretesting.ModelTag.String()}},
	})

	c.Assert(err, jc.ErrorIsNil)
	migrationResult := results.Results[0].Result.Migration
	c.Assert(migrationResult.Status, gc.Equals, "computing optimal bin packing")
	c.Assert(*migrationResult.Start, gc.Equals, start)
	c.Assert(migrationResult.End, gc.IsNil)
}

func (s *modelInfoSuite) TestFailedMigration(c *gc.C) {
	start := time.Now().Add(-20 * time.Minute)
	end := time.Now().Add(-10 * time.Minute)
	s.st.migration = &mockMigration{
		status: "couldn't realign alternate time frames",
		start:  start,
		end:    end,
	}

	results, err := s.modelmanager.ModelInfo(stdcontext.Background(), params.Entities{
		Entities: []params.Entity{{coretesting.ModelTag.String()}},
	})

	c.Assert(err, jc.ErrorIsNil)
	migrationResult := results.Results[0].Result.Migration
	c.Assert(migrationResult.Status, gc.Equals, "couldn't realign alternate time frames")
	c.Assert(*migrationResult.Start, gc.Equals, start)
	c.Assert(*migrationResult.End, gc.Equals, end)
}

func (s *modelInfoSuite) TestNoMigration(c *gc.C) {
	results, err := s.modelmanager.ModelInfo(stdcontext.Background(), params.Entities{
		Entities: []params.Entity{{coretesting.ModelTag.String()}},
	})
	c.Assert(err, jc.ErrorIsNil)
	c.Assert(results.Results[0].Result.Migration, gc.IsNil)
}

func (s *modelInfoSuite) TestAliveModelGetsAllInfo(c *gc.C) {
	s.assertSuccess(c, s.st.model.cfg.UUID(), state.Alive, life.Alive)
}

func (s *modelInfoSuite) TestAliveModelWithConfigFailure(c *gc.C) {
	s.st.model.life = state.Alive
	s.setModelConfigError()
	s.testModelInfoError(c, s.st.model.tag.String(), "config not found")
}

func (s *modelInfoSuite) TestAliveModelWithStatusFailure(c *gc.C) {
	s.st.model.life = state.Alive
	s.setModelStatusError()
	s.testModelInfoError(c, s.st.model.tag.String(), "status not found")
}

func (s *modelInfoSuite) TestAliveModelWithUsersFailure(c *gc.C) {
	s.st.model.life = state.Alive
	s.setModelUsersError()
	s.testModelInfoError(c, s.st.model.tag.String(), "users not found")
}

func (s *modelInfoSuite) TestDeadModelGetsAllInfo(c *gc.C) {
	s.assertSuccess(c, s.st.model.cfg.UUID(), state.Dead, life.Dead)
}

func (s *modelInfoSuite) TestDeadModelWithConfigFailure(c *gc.C) {
	testData := incompleteModelInfoTest{
		failModel:    s.setModelConfigError,
		desiredLife:  state.Dead,
		expectedLife: life.Dead,
	}
	s.assertSuccessWithMissingData(c, testData)
}

func (s *modelInfoSuite) TestDeadModelWithStatusFailure(c *gc.C) {
	testData := incompleteModelInfoTest{
		failModel:    s.setModelStatusError,
		desiredLife:  state.Dead,
		expectedLife: life.Dead,
	}
	s.assertSuccessWithMissingData(c, testData)
}

func (s *modelInfoSuite) TestDeadModelWithUsersFailure(c *gc.C) {
	testData := incompleteModelInfoTest{
		failModel:    s.setModelUsersError,
		desiredLife:  state.Dead,
		expectedLife: life.Dead,
	}
	s.assertSuccessWithMissingData(c, testData)
}

func (s *modelInfoSuite) TestDyingModelWithConfigFailure(c *gc.C) {
	testData := incompleteModelInfoTest{
		failModel:    s.setModelConfigError,
		desiredLife:  state.Dying,
		expectedLife: life.Dying,
	}
	s.assertSuccessWithMissingData(c, testData)
}

func (s *modelInfoSuite) TestDyingModelWithStatusFailure(c *gc.C) {
	testData := incompleteModelInfoTest{
		failModel:    s.setModelStatusError,
		desiredLife:  state.Dying,
		expectedLife: life.Dying,
	}
	s.assertSuccessWithMissingData(c, testData)
}

func (s *modelInfoSuite) TestDyingModelWithUsersFailure(c *gc.C) {
	testData := incompleteModelInfoTest{
		failModel:    s.setModelUsersError,
		desiredLife:  state.Dying,
		expectedLife: life.Dying,
	}
	s.assertSuccessWithMissingData(c, testData)
}

func (s *modelInfoSuite) TestImportingModelGetsAllInfo(c *gc.C) {
	s.st.model.migrationStatus = state.MigrationModeImporting
	s.assertSuccess(c, s.st.model.cfg.UUID(), state.Alive, life.Alive)
}

func (s *modelInfoSuite) TestImportingModelWithConfigFailure(c *gc.C) {
	s.st.model.migrationStatus = state.MigrationModeImporting
	testData := incompleteModelInfoTest{
		failModel:    s.setModelConfigError,
		desiredLife:  state.Alive,
		expectedLife: life.Alive,
	}
	s.assertSuccessWithMissingData(c, testData)
}

func (s *modelInfoSuite) TestImportingModelWithStatusFailure(c *gc.C) {
	s.st.model.migrationStatus = state.MigrationModeImporting
	testData := incompleteModelInfoTest{
		failModel:    s.setModelStatusError,
		desiredLife:  state.Alive,
		expectedLife: life.Alive,
	}
	s.assertSuccessWithMissingData(c, testData)
}

func (s *modelInfoSuite) TestImportingModelWithUsersFailure(c *gc.C) {
	s.st.model.migrationStatus = state.MigrationModeImporting
	testData := incompleteModelInfoTest{
		failModel:    s.setModelUsersError,
		desiredLife:  state.Alive,
		expectedLife: life.Alive,
	}
	s.assertSuccessWithMissingData(c, testData)
}

type incompleteModelInfoTest struct {
	failModel    func()
	desiredLife  state.Life
	expectedLife life.Value
}

func (s *modelInfoSuite) setModelConfigError() {
	s.st.model.SetErrors(errors.NotFoundf("config"))
}

func (s *modelInfoSuite) setModelStatusError() {
	s.st.model.SetErrors(
		nil,                        // Config
		errors.NotFoundf("status"), // Status
	)
}

func (s *modelInfoSuite) setModelUsersError() {
	s.st.model.SetErrors(
		nil,                       // Config
		nil,                       // Status
		errors.NotFoundf("users"), // Users
	)
}

func (s *modelInfoSuite) assertSuccessWithMissingData(c *gc.C, test incompleteModelInfoTest) {
	test.failModel()
	// We do not expect any errors to surface and still want to get basic model info.
	s.assertSuccess(c, s.st.model.cfg.UUID(), test.desiredLife, test.expectedLife)
}

func (s *modelInfoSuite) assertSuccess(c *gc.C, modelUUID string, desiredLife state.Life, expectedLife life.Value) {
	s.st.model.life = desiredLife
	// should get no errors
	info := s.getModelInfo(c, s.modelmanager, modelUUID)
	c.Assert(info.UUID, gc.Equals, modelUUID)
	c.Assert(info.Life, gc.Equals, expectedLife)
}

func (s *modelInfoSuite) testModelInfoError(c *gc.C, modelTag, expectedErr string) {
	results, err := s.modelmanager.ModelInfo(stdcontext.Background(), params.Entities{
		Entities: []params.Entity{{modelTag}},
	})
	c.Assert(err, jc.ErrorIsNil)
	c.Assert(results.Results, gc.HasLen, 1)
	c.Assert(results.Results[0].Result, gc.IsNil)
	c.Assert(results.Results[0].Error, gc.ErrorMatches, expectedErr)
}

type unitRetriever interface {
	Unit(name string) (*state.Unit, error)
}

// metricSender defines methods required by the metricsender package.
type metricSender interface {
	MetricsManager() (*state.MetricsManager, error)
	MetricsToSend(batchSize int) ([]*state.MetricBatch, error)
	SetMetricBatchesSent(batchUUIDs []string) error
	CountOfUnsentMetrics() (int, error)
	CountOfSentMetrics() (int, error)
	CleanupOldMetrics() error
}

type mockCaasBroker struct {
	jujutesting.Stub
	caas.Broker

	namespace string
}

func (m *mockCaasBroker) Create(envcontext.ProviderCallContext, environs.CreateParams) error {
	m.MethodCall(m, "Create")
	if m.namespace == "existing-ns" {
		return errors.AlreadyExistsf("namespace %q", m.namespace)
	}
	return nil
}

type mockState struct {
	jujutesting.Stub

	environs.EnvironConfigGetter
	common.APIHostPortsForAgentsGetter
	common.ToolsStorageGetter
	common.BlockGetter
	metricSender
	unitRetriever

	controllerCfg   *controller.Config
	controllerUUID  string
	cloudUsers      map[string]permission.Access
	model           *mockModel
	controllerModel *mockModel
	users           []permission.UserAccess
	machines        []common.Machine
	controllerNodes []common.ControllerNode
	cfgDefaults     config.ModelDefaultAttributes
	blockMsg        string
	block           state.BlockType
	migration       *mockMigration
	modelConfig     *config.Config

	modelDetailsForUser func() ([]state.ModelSummary, error)
}

type fakeModelDescription struct {
	description.Model `yaml:"-"`

	UUID string `yaml:"model-uuid"`
}

func (st *mockState) ModelUUID() string {
	st.MethodCall(st, "ModelUUID")
	return st.model.UUID()
}

func (st *mockState) Name() string {
	st.MethodCall(st, "Name")
	return "test-model"
}

func (st *mockState) ControllerModelUUID() string {
	st.MethodCall(st, "ControllerModelUUID")
	return st.controllerModel.tag.Id()
}

func (st *mockState) ControllerModelTag() names.ModelTag {
	st.MethodCall(st, "ControllerModelTag")
	return st.controllerModel.tag
}

func (st *mockState) Export(leaders map[string]string, store objectstore.ObjectStore) (description.Model, error) {
	st.MethodCall(st, "Export", leaders)
	return &fakeModelDescription{UUID: st.model.UUID()}, nil
}

func (st *mockState) ExportPartial(cfg state.ExportConfig, store objectstore.ObjectStore) (description.Model, error) {
	st.MethodCall(st, "ExportPartial", cfg)
	if !cfg.IgnoreIncompleteModel {
		return nil, errors.New("expected IgnoreIncompleteModel=true")
	}
	return &fakeModelDescription{UUID: st.model.UUID()}, nil
}

func (st *mockState) AllModelUUIDs() ([]string, error) {
	st.MethodCall(st, "AllModelUUIDs")
	return []string{st.model.UUID()}, st.NextErr()
}

func (st *mockState) GetBackend(modelUUID string) (common.ModelManagerBackend, func() bool, error) {
	st.MethodCall(st, "GetBackend", modelUUID)
	return st, func() bool { return true }, st.NextErr()
}

func (st *mockState) GetModel(modelUUID string) (common.Model, func() bool, error) {
	st.MethodCall(st, "GetModel", modelUUID)
	return st.model, func() bool { return true }, st.NextErr()
}

func (st *mockState) ModelUUIDsForUser(user names.UserTag) ([]string, error) {
	st.MethodCall(st, "ModelUUIDsForUser", user)
	return nil, st.NextErr()
}

func (st *mockState) AllApplications() ([]common.Application, error) {
	st.MethodCall(st, "AllApplications")
	return nil, st.NextErr()
}

func (st *mockState) AllVolumes() ([]state.Volume, error) {
	st.MethodCall(st, "AllVolumes")
	return nil, st.NextErr()
}

func (st *mockState) AllFilesystems() ([]state.Filesystem, error) {
	st.MethodCall(st, "AllFilesystems")
	return nil, st.NextErr()
}

func (st *mockState) IsControllerAdmin(user names.UserTag) (bool, error) {
	st.MethodCall(st, "IsControllerAdmin", user)
	if st.controllerModel == nil {
		return user.Id() == "admin", st.NextErr()
	}
	if st.controllerModel.users == nil {
		return user.Id() == "admin", st.NextErr()
	}

	for _, u := range st.controllerModel.users {
		if user.Name() == u.userName && u.access == permission.AdminAccess {
			nextErr := st.NextErr()
			if user.Name() != "admin" {
				panic(user.Name())
			}
			return true, nextErr
		}
	}
	return false, st.NextErr()
}

func (st *mockState) GetCloudAccess(cloud string, user names.UserTag) (permission.Access, error) {
	st.MethodCall(st, "GetCloudAccess", user)
	if perm, ok := st.cloudUsers[user.Id()]; ok {
		return perm, nil
	}
	return permission.NoAccess, errors.NotFoundf("user %v", user.Id())
}

func (st *mockState) NewModel(args state.ModelArgs) (common.Model, common.ModelManagerBackend, error) {
	st.MethodCall(st, "NewModel", args)
	st.model.tag = names.NewModelTag(args.Config.UUID())
	return st.model, st, st.NextErr()
}

func (st *mockState) ControllerModel() (common.Model, error) {
	st.MethodCall(st, "ControllerModel")
	return st.controllerModel, st.NextErr()
}

func (st *mockState) ControllerTag() names.ControllerTag {
	st.MethodCall(st, "ControllerTag")
	return names.NewControllerTag(st.controllerUUID)
}

func (st *mockState) ComposeNewModelConfig(modelAttr map[string]interface{}, regionSpec *environscloudspec.CloudRegionSpec) (map[string]interface{}, error) {
	st.MethodCall(st, "ComposeNewModelConfig")
	attr := make(map[string]interface{})
	for attrName, val := range modelAttr {
		attr[attrName] = val
	}
	attr["something"] = "value"
	return attr, st.NextErr()
}

func (st *mockState) ControllerUUID() string {
	st.MethodCall(st, "ControllerUUID")
	return st.controllerUUID
}

func (st *mockState) IsController() bool {
	st.MethodCall(st, "IsController")
	return st.controllerUUID == st.model.UUID()
}

func (st *mockState) ControllerConfig() (controller.Config, error) {
	st.MethodCall(st, "ControllerConfig")
	if st.controllerCfg != nil {
		return *st.controllerCfg, st.NextErr()
	}

	return controller.Config{
		controller.ControllerUUIDKey: "deadbeef-1bad-500d-9000-4b1d0d06f00d",
	}, st.NextErr()
}

func (st *mockState) ControllerNodes() ([]common.ControllerNode, error) {
	st.MethodCall(st, "ControllerNodes")
	return st.controllerNodes, st.NextErr()
}

func (st *mockState) Model() (common.Model, error) {
	st.MethodCall(st, "Model")
	return st.model, st.NextErr()
}

func (st *mockState) ModelTag() names.ModelTag {
	st.MethodCall(st, "ModelTag")
	return st.model.ModelTag()
}

func (st *mockState) AllMachines() ([]common.Machine, error) {
	st.MethodCall(st, "AllMachines")
	return st.machines, st.NextErr()
}

func (st *mockState) SetModelAgentVersion(newVersion version.Number, stream *string, ignoreAgentVersions bool) error {
	return errors.NotImplementedf("SetModelAgentVersion")
}

func (st *mockState) AbortCurrentUpgrade() error {
	return errors.NotImplementedf("AbortCurrentUpgrade")
}

func (st *mockState) Close() error {
	st.MethodCall(st, "Close")
	return st.NextErr()
}

func (st *mockState) AddControllerUser(spec state.UserAccessSpec) (permission.UserAccess, error) {
	st.MethodCall(st, "AddControllerUser", spec)
	return permission.UserAccess{}, st.NextErr()
}

func (st *mockState) UserAccess(tag names.UserTag, target names.Tag) (permission.UserAccess, error) {
	st.MethodCall(st, "ModelUser", tag, target)
	for _, user := range st.users {
		if user.UserTag != tag {
			continue
		}
		nextErr := st.NextErr()
		if nextErr != nil {
			return permission.UserAccess{}, nextErr
		}
		return user, nil
	}
	return permission.UserAccess{}, st.NextErr()
}

func (st *mockState) ModelSummariesForUser(user names.UserTag, isSuperuser bool) ([]state.ModelSummary, error) {
	st.MethodCall(st, "ModelSummariesForUser", user, isSuperuser)
	return st.modelDetailsForUser()
}

func (st *mockState) ModelBasicInfoForUser(user names.UserTag, isSuperuser bool) ([]state.ModelAccessInfo, error) {
	st.MethodCall(st, "ModelBasicInfoForUser", user, isSuperuser)
	return []state.ModelAccessInfo{}, st.NextErr()
}

func (st *mockState) RemoveUserAccess(subject names.UserTag, target names.Tag) error {
	st.MethodCall(st, "RemoveUserAccess", subject, target)
	return st.NextErr()
}

func (st *mockState) SetUserAccess(subject names.UserTag, target names.Tag, access permission.Access) (permission.UserAccess, error) {
	st.MethodCall(st, "SetUserAccess", subject, target, access)
	return permission.UserAccess{}, st.NextErr()
}

func (st *mockState) ModelConfigDefaultValues(cloud string) (config.ModelDefaultAttributes, error) {
	st.MethodCall(st, "ModelConfigDefaultValues", cloud)
	return st.cfgDefaults, nil
}

func (st *mockState) UpdateModelConfigDefaultValues(update map[string]interface{}, remove []string, rspec *environscloudspec.CloudRegionSpec) error {
	st.MethodCall(st, "UpdateModelConfigDefaultValues", update, remove, rspec)
	for k, v := range update {
		if rspec != nil {
			adv := st.cfgDefaults[k]
			adv.Regions = append(adv.Regions, config.RegionDefaultValue{
				Name:  rspec.Region,
				Value: v})

		} else {
			st.cfgDefaults[k] = config.AttributeDefaultValues{Controller: v}
		}
	}
	for _, n := range remove {
		if rspec != nil {
			for i, r := range st.cfgDefaults[n].Regions {
				if r.Name == rspec.Region {
					adv := st.cfgDefaults[n]
					adv.Regions = append(adv.Regions[:i], adv.Regions[i+1:]...)
					st.cfgDefaults[n] = adv
				}
			}
		} else {
			if len(st.cfgDefaults[n].Regions) == 0 {
				delete(st.cfgDefaults, n)
			} else {

				st.cfgDefaults[n] = config.AttributeDefaultValues{
					Regions: st.cfgDefaults[n].Regions}
			}
		}
	}
	return nil
}

func (st *mockState) GetBlockForType(t state.BlockType) (state.Block, bool, error) {
	st.MethodCall(st, "GetBlockForType", t)
	if st.block == t {
		return &mockBlock{t: t, m: st.blockMsg}, true, nil
	} else {
		return nil, false, nil
	}
}

func (st *mockState) SaveProviderSubnets(subnets []network.SubnetInfo, spaceID string) error {
	st.MethodCall(st, "SaveProviderSubnets", subnets, spaceID)
	return st.NextErr()
}

func (st *mockState) DumpAll() (map[string]interface{}, error) {
	st.MethodCall(st, "DumpAll")
	return map[string]interface{}{
		"models": "lots of data",
	}, st.NextErr()
}

func (st *mockState) LatestMigration() (state.ModelMigration, error) {
	st.MethodCall(st, "LatestMigration")
	if st.migration == nil {
		// Handle nil->notfound directly here rather than having to
		// count errors.
		return nil, errors.NotFoundf("")
	}
	return st.migration, st.NextErr()
}

func (st *mockState) SetModelMeterStatus(level, message string) error {
	st.MethodCall(st, "SetModelMeterStatus", level, message)
	return st.NextErr()
}

func (st *mockState) ModelConfig(stdcontext.Context) (*config.Config, error) {
	st.MethodCall(st, "ModelConfig")
	return st.modelConfig, st.NextErr()
}

func (st *mockState) MetricsManager() (*state.MetricsManager, error) {
	st.MethodCall(st, "MetricsManager")
	return nil, errors.New("nope")
}

func (st *mockState) HAPrimaryMachine() (names.MachineTag, error) {
	st.MethodCall(st, "HAPrimaryMachine")
	return names.MachineTag{}, nil
}

func (st *mockState) AddSpace(name string, provider network.Id, subnetIds []string) (*state.Space, error) {
	st.MethodCall(st, "AddSpace", name, provider, subnetIds)
	return nil, st.NextErr()
}

func (st *mockState) AllEndpointBindingsSpaceNames() (set.Strings, error) {
	st.MethodCall(st, "AllEndpointBindingsSpaceNames")
	return set.NewStrings(), nil
}

func (st *mockState) DefaultEndpointBindingSpace() (string, error) {
	st.MethodCall(st, "DefaultEndpointBindingSpace")
	return "alpha", nil
}

func (st *mockState) Space(id string) (*state.Space, error) {
	st.MethodCall(st, "Space", id)
	return nil, st.NextErr()
}

func (st *mockState) AllSpaces() ([]*state.Space, error) {
	st.MethodCall(st, "AllSpaces")
	return nil, st.NextErr()
}

func (st *mockState) ConstraintsBySpaceName(spaceName string) ([]*state.Constraints, error) {
	st.MethodCall(st, "ConstraintsBySpaceName", spaceName)
	return nil, st.NextErr()
}

func (st *mockState) ListModelSecrets(all bool) (map[string]set.Strings, error) {
	return map[string]set.Strings{
		"backend-id": set.NewStrings("a", "b"),
	}, nil
}

func (st *mockState) GetSecretBackendByID(id string) (*secrets.SecretBackend, error) {
	if id != "backend-id" {
		return nil, errors.NotFoundf("backend %q", id)
	}
	return &secrets.SecretBackend{
		ID:          "backend-id",
		Name:        "myvault",
		BackendType: "vault",
		Config: map[string]interface{}{
			"endpoint": "http://vault",
			"token":    "secret",
		},
	}, nil
}

func (st *mockState) ListSecretBackends() ([]*secrets.SecretBackend, error) {
	return []*secrets.SecretBackend{{
		ID:          "backend-id",
		Name:        "myvault",
		BackendType: "vault",
		Config: map[string]interface{}{
			"endpoint": "http://vault",
			"token":    "secret",
		},
	}}, nil
}

func (st *mockState) InvalidateModelCredential(reason string) error {
	st.MethodCall(st, "InvalidateModelCredential", reason)
	return nil
}

type mockSecretProvider struct {
	provider.ProviderConfig
	provider.SecretBackendProvider
}

func (mockSecretProvider) Type() string {
	return "vault"
}

func (mockSecretProvider) NewBackend(cfg *provider.ModelBackendConfig) (provider.SecretsBackend, error) {
	return mockSecretBackend{}, nil
}

func (mockSecretProvider) ConfigSchema() environschema.Fields {
	return environschema.Fields{
		"token": {
			Secret: true,
		},
	}
}

type mockSecretBackend struct {
	provider.SecretsBackend
}

func (mockSecretBackend) Ping() error {
	return nil
}

type mockBlock struct {
	state.Block
	t state.BlockType
	m string
}

func (m mockBlock) Id() string { return "" }

func (m mockBlock) Tag() (names.Tag, error) { return names.NewModelTag("mocktesting"), nil }

func (m mockBlock) Type() state.BlockType { return m.t }

func (m mockBlock) Message() string { return m.m }

func (m mockBlock) ModelUUID() string { return "" }

type mockControllerNode struct {
	id        string
	hasVote   bool
	wantsVote bool
}

func (m *mockControllerNode) Id() string {
	return m.id
}

func (m *mockControllerNode) WantsVote() bool {
	return m.wantsVote
}

func (m *mockControllerNode) HasVote() bool {
	return m.hasVote
}

type mockMachine struct {
	common.Machine
	id            string
	life          state.Life
	containerType instance.ContainerType
	hw            *instance.HardwareCharacteristics
}

func (m *mockMachine) Id() string {
	return m.id
}

func (m *mockMachine) Life() state.Life {
	return m.life
}

func (m *mockMachine) ContainerType() instance.ContainerType {
	return m.containerType
}

func (m *mockMachine) HardwareCharacteristics() (*instance.HardwareCharacteristics, error) {
	return m.hw, nil
}

func (m *mockMachine) InstanceId() (instance.Id, error) {
	return "", nil
}

func (m *mockMachine) InstanceNames() (instance.Id, string, error) {
	return "", "", nil
}

func (m *mockMachine) HasVote() bool {
	return false
}

func (m *mockMachine) Status() (status.StatusInfo, error) {
	return status.StatusInfo{}, nil
}

type mockModel struct {
	jujutesting.Stub
	owner               names.UserTag
	life                state.Life
	tag                 names.ModelTag
	status              status.StatusInfo
	cfg                 *config.Config
	users               []*mockModelUser
	migrationStatus     state.MigrationMode
	controllerUUID      string
	isController        bool
	setCloudCredentialF func(tag names.CloudCredentialTag) (bool, error)
}

func (m *mockModel) Config() (*config.Config, error) {
	m.MethodCall(m, "Config")
	return m.cfg, m.NextErr()
}

func (m *mockModel) Owner() names.UserTag {
	m.MethodCall(m, "Owner")
	return m.owner
}

func (m *mockModel) ModelTag() names.ModelTag {
	m.MethodCall(m, "ModelTag")
	return m.tag
}

func (m *mockModel) Type() state.ModelType {
	m.MethodCall(m, "Type")
	return state.ModelTypeIAAS
}

func (m *mockModel) Life() state.Life {
	m.MethodCall(m, "Life")
	return m.life
}

func (m *mockModel) Status() (status.StatusInfo, error) {
	m.MethodCall(m, "Status")
	return m.status, m.NextErr()
}

func (m *mockModel) CloudName() string {
	m.MethodCall(m, "CloudName")
	return "dummy"
}

func (m *mockModel) CloudRegion() string {
	m.MethodCall(m, "CloudRegion")
	return "dummy-region"
}

func (m *mockModel) CloudCredentialTag() (names.CloudCredentialTag, bool) {
	m.MethodCall(m, "CloudCredentialTag")
	return names.NewCloudCredentialTag("dummy/bob/some-credential"), true
}

func (m *mockModel) Users() ([]permission.UserAccess, error) {
	m.MethodCall(m, "Users")
	if err := m.NextErr(); err != nil {
		return nil, err
	}
	users := make([]permission.UserAccess, len(m.users))
	for i, user := range m.users {
		users[i] = permission.UserAccess{
			UserID:      strings.ToLower(user.userName),
			UserTag:     names.NewUserTag(user.userName),
			Object:      m.ModelTag(),
			Access:      user.access,
			DisplayName: user.displayName,
			UserName:    user.userName,
		}
	}
	return users, nil
}

func (m *mockModel) Destroy(args state.DestroyModelParams) error {
	m.MethodCall(m, "Destroy", args)
	return m.NextErr()
}

func (m *mockModel) SLALevel() string {
	m.MethodCall(m, "SLALevel")
	return "essential"
}

func (m *mockModel) SLAOwner() string {
	m.MethodCall(m, "SLAOwner")
	return "user"
}

func (m *mockModel) ControllerUUID() string {
	m.MethodCall(m, "ControllerUUID")
	return m.controllerUUID
}

func (m *mockModel) UUID() string {
	m.MethodCall(m, "UUID")
	return m.cfg.UUID()
}

func (m *mockModel) Name() string {
	m.MethodCall(m, "Name")
	return m.cfg.Name()
}

func (m *mockModel) MigrationMode() state.MigrationMode {
	m.MethodCall(m, "MigrationMode")
	return m.migrationStatus
}

func (m *mockModel) AddUser(spec state.UserAccessSpec) (permission.UserAccess, error) {
	m.MethodCall(m, "AddUser", spec)
	return permission.UserAccess{}, m.NextErr()
}
func (m *mockModel) LastModelConnection(user names.UserTag) (time.Time, error) {
	m.MethodCall(m, "LastModelConnection", user)
	return time.Time{}, m.NextErr()
}

func (m *mockModel) AutoConfigureContainerNetworking(environ environs.BootstrapEnviron) error {
	m.MethodCall(m, "AutoConfigureContainerNetworking", environ)
	return m.NextErr()
}

func (m *mockModel) getModelDetails() state.ModelSummary {
	cred, _ := m.CloudCredentialTag()
	return state.ModelSummary{
		Name:               m.Name(),
		UUID:               m.UUID(),
		Type:               m.Type(),
		Life:               m.Life(),
		Owner:              m.Owner().Id(),
		ControllerUUID:     m.ControllerUUID(),
		SLALevel:           m.SLALevel(),
		SLAOwner:           m.SLAOwner(),
		DefaultSeries:      "jammy",
		DefaultBase:        base.MustParseBaseFromString("ubuntu@22.04"),
		CloudTag:           m.CloudName(),
		CloudRegion:        m.CloudRegion(),
		CloudCredentialTag: cred.String(),
	}
}

func (m *mockModel) SetCloudCredential(tag names.CloudCredentialTag) (bool, error) {
	m.MethodCall(m, "SetCloudCredential", tag)
	return m.setCloudCredentialF(tag)
}

type mockModelUser struct {
	jujutesting.Stub
	userName    string
	displayName string
	access      permission.Access
}

type mockMigration struct {
	state.ModelMigration

	status string
	start  time.Time
	end    time.Time
}

func (m *mockMigration) StatusMessage() string {
	return m.status
}

func (m *mockMigration) StartTime() time.Time {
	return m.start
}

func (m *mockMigration) EndTime() time.Time {
	return m.end
}

type mockModelManagerService struct{}

func (mockModelManagerService) Create(_ stdcontext.Context, _ model.UUID) error {
	return nil
}

func (mockModelManagerService) Delete(_ stdcontext.Context, _ model.UUID) error {
	return nil
}

type mockModelService struct{}

func (mockModelService) DeleteModel(_ stdcontext.Context, _ model.UUID) error {
	return nil
}

type mockCloudService struct {
	clouds map[string]cloud.Cloud
}

func (m *mockCloudService) WatchCloud(ctx stdcontext.Context, name string) (watcher.NotifyWatcher, error) {
	return nil, errors.NotSupported
}

func (m *mockCloudService) Get(ctx stdcontext.Context, name string) (*cloud.Cloud, error) {
	cld, ok := m.clouds[name]
	if !ok {
		return nil, errors.NotFoundf("cloud %q", name)
	}
	return &cld, nil
}

func (m *mockCloudService) ListAll(ctx stdcontext.Context) ([]cloud.Cloud, error) {
	var result []cloud.Cloud
	for _, cld := range m.clouds {
		result = append(result, cld)
	}
	return result, nil
}

type mockCredentialShim struct {
	common.ModelManagerBackend
}

func (s mockCredentialShim) InvalidateModelCredential(reason string) error {
	return nil
}

type mockObjectStore struct {
	objectstore.ObjectStore
}<|MERGE_RESOLUTION|>--- conflicted
+++ resolved
@@ -4,6 +4,7 @@
 package modelmanager_test
 
 import (
+	"context"
 	stdcontext "context"
 	"strings"
 	"time"
@@ -26,7 +27,6 @@
 	"github.com/juju/juju/cloud"
 	"github.com/juju/juju/controller"
 	"github.com/juju/juju/core/assumes"
-	"github.com/juju/juju/core/base"
 	"github.com/juju/juju/core/instance"
 	"github.com/juju/juju/core/life"
 	"github.com/juju/juju/core/network"
@@ -224,17 +224,10 @@
 		ControllerUUID:     "deadbeef-1bad-500d-9000-4b1d0d06f00d",
 		IsController:       false,
 		OwnerTag:           "user-bob",
-<<<<<<< HEAD
 		ProviderType:       "dummy",
 		CloudTag:           "cloud-dummy",
 		CloudRegion:        "dummy-region",
 		CloudCredentialTag: "cloudcred-dummy_bob_some-credential",
-=======
-		ProviderType:       "someprovider",
-		CloudTag:           "cloud-some-cloud",
-		CloudRegion:        "some-region",
-		CloudCredentialTag: "cloudcred-some-cloud_bob_some-credential",
->>>>>>> 3074a7f2
 		Life:               life.Dying,
 		Status: params.EntityStatus{
 			Status: status.Destroying,
@@ -313,32 +306,6 @@
 	})
 }
 
-func (s *modelInfoSuite) TestModelInfoV9(c *gc.C) {
-	s.PatchValue(&commonsecrets.GetProvider, func(string) (provider.SecretBackendProvider, error) {
-		return mockSecretProvider{}, nil
-	})
-	modelManagerV9 := &modelmanager.ModelManagerAPIV9{s.modelmanager}
-	info := s.getModelInfo(c, modelManagerV9, s.st.model.cfg.UUID())
-	_true := true
-	expectedInfo := s.expectedModelInfo(c, &_true)
-	expectedInfo.DefaultSeries = "jammy"
-	expectedInfo.DefaultBase = "ubuntu@22.04/stable"
-	s.assertModelInfo(c, info, expectedInfo)
-
-	s.st.CheckCalls(c, []jujutesting.StubCall{
-		{"ControllerTag", nil},
-		{"GetBackend", []interface{}{s.st.model.cfg.UUID()}},
-		{"Model", nil},
-		{"IsController", nil},
-		{"AllMachines", nil},
-		{"ControllerNodes", nil},
-		{"HAPrimaryMachine", nil},
-		{"ControllerUUID", nil},
-		{"LatestMigration", nil},
-		{"CloudCredential", []interface{}{names.NewCloudCredentialTag("some-cloud/bob/some-credential")}},
-	})
-}
-
 func (s *modelInfoSuite) assertModelInfo(c *gc.C, got, expected params.ModelInfo) {
 	c.Assert(got, jc.DeepEquals, expected)
 	s.st.model.CheckCalls(c, []jujutesting.StubCall{
@@ -388,17 +355,12 @@
 	c.Assert(info.Machines, gc.HasLen, 0)
 }
 
-<<<<<<< HEAD
-func (s *modelInfoSuite) getModelInfo(c *gc.C, modelUUID string) params.ModelInfo {
-	results, err := s.modelmanager.ModelInfo(stdcontext.Background(), params.Entities{
-=======
 type modelInfo interface {
-	ModelInfo(params.Entities) (params.ModelInfoResults, error)
+	ModelInfo(context.Context, params.Entities) (params.ModelInfoResults, error)
 }
 
 func (s *modelInfoSuite) getModelInfo(c *gc.C, modelInfo modelInfo, modelUUID string) params.ModelInfo {
-	results, err := modelInfo.ModelInfo(params.Entities{
->>>>>>> 3074a7f2
+	results, err := modelInfo.ModelInfo(context.Background(), params.Entities{
 		Entities: []params.Entity{{
 			names.NewModelTag(modelUUID).String(),
 		}},
@@ -1332,8 +1294,6 @@
 		ControllerUUID:     m.ControllerUUID(),
 		SLALevel:           m.SLALevel(),
 		SLAOwner:           m.SLAOwner(),
-		DefaultSeries:      "jammy",
-		DefaultBase:        base.MustParseBaseFromString("ubuntu@22.04"),
 		CloudTag:           m.CloudName(),
 		CloudRegion:        m.CloudRegion(),
 		CloudCredentialTag: cred.String(),
