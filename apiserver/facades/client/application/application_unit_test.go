--- conflicted
+++ resolved
@@ -389,48 +389,6 @@
 	c.Assert(msg, gc.Matches, "Juju on containers does not support updating deployment info.*")
 }
 
-<<<<<<< HEAD
-=======
-func (s *ApplicationSuite) TestUpdateCAASApplicationSettings(c *gc.C) {
-	s.model.modelType = state.ModelTypeCAAS
-	s.setAPIUser(c, names.NewUserTag("admin"))
-	s.backend.charm = &mockCharm{
-		meta: &charm.Meta{
-			Deployment: &charm.Deployment{
-				DeploymentMode: charm.ModeOperator,
-			},
-		},
-	}
-
-	// Update settings for the application.
-	args := params.ApplicationUpdate{
-		ApplicationName: "postgresql",
-		SettingsYAML:    "postgresql:\n  stringOption: bar\n  juju-external-hostname: foo",
-	}
-	api := &application.APIv12{s.api}
-	err := api.Update(args)
-	c.Assert(err, jc.ErrorIsNil)
-
-	pgApp := s.backend.applications["postgresql"]
-	pgApp.CheckCall(c, 2, "UpdateCharmConfig", "master", charm.Settings{
-		"stringOption": "bar",
-	})
-
-	defaults := caas.ConfigDefaults(k8s.ConfigDefaults())
-	appCfgSchema, err := caas.ConfigSchema(k8s.ConfigSchema())
-	c.Assert(err, jc.ErrorIsNil)
-	appCfgSchema, defaults, err = application.AddTrustSchemaAndDefaults(appCfgSchema, defaults)
-	c.Assert(err, jc.ErrorIsNil)
-
-	appCfg, err := coreconfig.NewConfig(map[string]interface{}{
-		"juju-external-hostname": "foo",
-	}, appCfgSchema, nil)
-	c.Assert(err, jc.ErrorIsNil)
-
-	pgApp.CheckCall(c, 3, "UpdateApplicationConfig", appCfg.Attributes(), []string(nil), appCfgSchema, defaults)
-}
-
->>>>>>> bdb49609
 func (s *ApplicationSuite) TestSetCAASConfigSettings(c *gc.C) {
 	s.model.modelType = state.ModelTypeCAAS
 	s.setAPIUser(c, names.NewUserTag("admin"))
@@ -1918,121 +1876,6 @@
 	c.Assert(err, gc.ErrorMatches, `CIDR "0.0.0.0/0" not allowed`)
 }
 
-<<<<<<< HEAD
-=======
-func (s *ApplicationSuite) TestSetApplicationConfigExplicitMaster(c *gc.C) {
-	s.testSetApplicationConfig(c, model.GenerationMaster)
-}
-
-func (s *ApplicationSuite) TestSetApplicationConfigEmptyUsesMaster(c *gc.C) {
-	s.testSetApplicationConfig(c, "")
-}
-
-func (s *ApplicationSuite) testSetApplicationConfig(c *gc.C, branchName string) {
-	application.SetModelType(s.api, state.ModelTypeCAAS)
-	api := &application.APIv12{s.api}
-	result, err := api.SetApplicationsConfig(params.ApplicationConfigSetArgs{
-		Args: []params.ApplicationConfigSet{{
-			ApplicationName: "postgresql",
-			Config: map[string]string{
-				"juju-external-hostname": "value",
-				"stringOption":           "stringVal",
-			},
-			Generation: branchName,
-		}}})
-	c.Assert(err, jc.ErrorIsNil)
-	c.Assert(result.OneError(), jc.ErrorIsNil)
-	s.backend.CheckCallNames(c, "Application")
-	app := s.backend.applications["postgresql"]
-	app.CheckCallNames(c, "Charm", "Name", "UpdateCharmConfig", "UpdateApplicationConfig")
-
-	appCfgSchema, err := caas.ConfigSchema(k8s.ConfigSchema())
-	c.Assert(err, jc.ErrorIsNil)
-	defaults := caas.ConfigDefaults(k8s.ConfigDefaults())
-	appCfgSchema, defaults, err = application.AddTrustSchemaAndDefaults(appCfgSchema, defaults)
-	c.Assert(err, jc.ErrorIsNil)
-
-	appCfg, err := coreconfig.NewConfig(map[string]interface{}{
-		"juju-external-hostname": "value",
-	}, appCfgSchema, nil)
-	c.Assert(err, jc.ErrorIsNil)
-
-	app.CheckCall(c, 3, "UpdateApplicationConfig", appCfg.Attributes(), []string(nil), appCfgSchema, defaults)
-	app.CheckCall(c, 2, "UpdateCharmConfig", model.GenerationMaster, charm.Settings{"stringOption": "stringVal"})
-
-	// We should never have accessed the generation.
-	c.Check(s.backend.generation, gc.IsNil)
-}
-
-func (s *ApplicationSuite) TestSetApplicationConfigBranch(c *gc.C) {
-	application.SetModelType(s.api, state.ModelTypeCAAS)
-	api := &application.APIv12{s.api}
-	result, err := api.SetApplicationsConfig(params.ApplicationConfigSetArgs{
-		Args: []params.ApplicationConfigSet{{
-			ApplicationName: "postgresql",
-			Config: map[string]string{
-				"juju-external-hostname": "value",
-				"stringOption":           "stringVal",
-			},
-			Generation: "new-branch",
-		}}})
-	c.Assert(err, jc.ErrorIsNil)
-	c.Assert(result.OneError(), jc.ErrorIsNil)
-	s.backend.CheckCallNames(c, "Application")
-	app := s.backend.applications["postgresql"]
-	app.CheckCallNames(c, "Charm", "Name", "UpdateCharmConfig", "UpdateApplicationConfig", "Name")
-
-	appCfgSchema, err := caas.ConfigSchema(k8s.ConfigSchema())
-	c.Assert(err, jc.ErrorIsNil)
-	defaults := caas.ConfigDefaults(k8s.ConfigDefaults())
-	appCfgSchema, defaults, err = application.AddTrustSchemaAndDefaults(appCfgSchema, defaults)
-	c.Assert(err, jc.ErrorIsNil)
-
-	appCfg, err := coreconfig.NewConfig(map[string]interface{}{
-		"juju-external-hostname": "value",
-	}, appCfgSchema, nil)
-	c.Assert(err, jc.ErrorIsNil)
-
-	app.CheckCall(c, 3, "UpdateApplicationConfig", appCfg.Attributes(), []string(nil), appCfgSchema, defaults)
-	app.CheckCall(c, 2, "UpdateCharmConfig", "new-branch", charm.Settings{"stringOption": "stringVal"})
-
-	s.backend.generation.CheckCall(c, 0, "AssignApplication", "postgresql")
-}
-
-func (s *ApplicationSuite) TestSetApplicationsEmptyConfigMasterBranch(c *gc.C) {
-	application.SetModelType(s.api, state.ModelTypeCAAS)
-	api := &application.APIv12{s.api}
-	result, err := api.SetApplicationsConfig(params.ApplicationConfigSetArgs{
-		Args: []params.ApplicationConfigSet{{
-			ApplicationName: "postgresql",
-			Config: map[string]string{
-				"juju-external-hostname": "value",
-				"stringOption":           "",
-			},
-			Generation: "master",
-		}}})
-	c.Assert(err, jc.ErrorIsNil)
-	c.Assert(result.OneError(), jc.ErrorIsNil)
-	s.backend.CheckCallNames(c, "Application")
-	app := s.backend.applications["postgresql"]
-	app.CheckCallNames(c, "Charm", "Name", "UpdateCharmConfig", "UpdateApplicationConfig")
-
-	appCfgSchema, err := caas.ConfigSchema(k8s.ConfigSchema())
-	c.Assert(err, jc.ErrorIsNil)
-	defaults := caas.ConfigDefaults(k8s.ConfigDefaults())
-	appCfgSchema, defaults, err = application.AddTrustSchemaAndDefaults(appCfgSchema, defaults)
-	c.Assert(err, jc.ErrorIsNil)
-
-	appCfg, err := coreconfig.NewConfig(map[string]interface{}{
-		"juju-external-hostname": "value",
-	}, appCfgSchema, nil)
-	c.Assert(err, jc.ErrorIsNil)
-
-	app.CheckCall(c, 3, "UpdateApplicationConfig", appCfg.Attributes(), []string(nil), appCfgSchema, defaults)
-	app.CheckCall(c, 2, "UpdateCharmConfig", "master", charm.Settings{"stringOption": ""})
-}
-
->>>>>>> bdb49609
 func (s *ApplicationSuite) TestSetConfigBranch(c *gc.C) {
 	application.SetModelType(s.api, state.ModelTypeCAAS)
 	result, err := s.api.SetConfigs(params.ConfigSetArgs{
