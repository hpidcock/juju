// Copyright 2012-2014 Canonical Ltd.
// Licensed under the AGPLv3, see LICENCE file for details.

package charms_test

import (
	"net/url"

	"github.com/golang/mock/gomock"
<<<<<<< HEAD
	"github.com/juju/charm/v9"
	csparams "github.com/juju/charmrepo/v7/csclient/params"
	"github.com/juju/errors"
=======

	"github.com/juju/charm/v8"
	csparams "github.com/juju/charmrepo/v6/csclient/params"
>>>>>>> 46c98808
	"github.com/juju/mgo/v2"
	"github.com/juju/names/v4"
	jc "github.com/juju/testing/checkers"
	gc "gopkg.in/check.v1"
	"gopkg.in/macaroon.v2"

	"github.com/juju/juju/apiserver/common"
	"github.com/juju/juju/apiserver/facade"
	apiservermocks "github.com/juju/juju/apiserver/facade/mocks"
	"github.com/juju/juju/apiserver/facades/client/charms"
	"github.com/juju/juju/apiserver/facades/client/charms/interfaces"
	charmsinterfaces "github.com/juju/juju/apiserver/facades/client/charms/interfaces"
	"github.com/juju/juju/apiserver/facades/client/charms/mocks"
	"github.com/juju/juju/apiserver/facades/client/charms/services"
	"github.com/juju/juju/apiserver/params"
	apiservertesting "github.com/juju/juju/apiserver/testing"
	"github.com/juju/juju/controller"
	"github.com/juju/juju/core/arch"
	"github.com/juju/juju/core/cache"
	corecharm "github.com/juju/juju/core/charm"
	"github.com/juju/juju/core/constraints"
	"github.com/juju/juju/core/instance"
	"github.com/juju/juju/core/leadership"
	"github.com/juju/juju/core/lease"
	"github.com/juju/juju/core/multiwatcher"
	"github.com/juju/juju/feature"
	jujutesting "github.com/juju/juju/juju/testing"
	"github.com/juju/juju/state"
	"github.com/juju/juju/testing"
	"github.com/juju/juju/testing/factory"
)

type charmsSuite struct {
	// TODO(anastasiamac) mock to remove JujuConnSuite
	jujutesting.JujuConnSuite
	api  *charms.API
	auth facade.Authorizer
}

var _ = gc.Suite(&charmsSuite{})

// charmsSuiteContext implements the facade.Context interface.
type charmsSuiteContext struct{ cs *charmsSuite }

func (ctx *charmsSuiteContext) Abort() <-chan struct{}                        { return nil }
func (ctx *charmsSuiteContext) Auth() facade.Authorizer                       { return ctx.cs.auth }
func (ctx *charmsSuiteContext) Cancel() <-chan struct{}                       { return nil }
func (ctx *charmsSuiteContext) Dispose()                                      {}
func (ctx *charmsSuiteContext) Resources() facade.Resources                   { return common.NewResources() }
func (ctx *charmsSuiteContext) State() *state.State                           { return ctx.cs.State }
func (ctx *charmsSuiteContext) StatePool() *state.StatePool                   { return nil }
func (ctx *charmsSuiteContext) ID() string                                    { return "" }
func (ctx *charmsSuiteContext) RequestRecorder() facade.RequestRecorder       { return nil }
func (ctx *charmsSuiteContext) Presence() facade.Presence                     { return nil }
func (ctx *charmsSuiteContext) Hub() facade.Hub                               { return nil }
func (ctx *charmsSuiteContext) Controller() *cache.Controller                 { return nil }
func (ctx *charmsSuiteContext) CachedModel(uuid string) (*cache.Model, error) { return nil, nil }
func (ctx *charmsSuiteContext) MultiwatcherFactory() multiwatcher.Factory     { return nil }

func (ctx *charmsSuiteContext) LeadershipClaimer(string) (leadership.Claimer, error) { return nil, nil }
func (ctx *charmsSuiteContext) LeadershipRevoker(string) (leadership.Revoker, error) { return nil, nil }
func (ctx *charmsSuiteContext) LeadershipChecker() (leadership.Checker, error)       { return nil, nil }
func (ctx *charmsSuiteContext) LeadershipPinner(string) (leadership.Pinner, error)   { return nil, nil }
func (ctx *charmsSuiteContext) LeadershipReader(string) (leadership.Reader, error)   { return nil, nil }
func (ctx *charmsSuiteContext) SingularClaimer() (lease.Claimer, error)              { return nil, nil }
func (ctx *charmsSuiteContext) Raft() facade.RaftContext                             { return nil }

func (s *charmsSuite) SetUpTest(c *gc.C) {
	s.JujuConnSuite.SetUpTest(c)

	s.auth = apiservertesting.FakeAuthorizer{
		Tag:        s.AdminUserTag(c),
		Controller: true,
	}

	var err error
	s.api, err = charms.NewFacadeV4(&charmsSuiteContext{cs: s})
	c.Assert(err, jc.ErrorIsNil)
}

func (s *charmsSuite) TestMeteredCharmInfo(c *gc.C) {
	meteredCharm := s.Factory.MakeCharm(
		c, &factory.CharmParams{Name: "metered", URL: "cs:xenial/metered"})
	info, err := s.api.CharmInfo(params.CharmURL{
		URL: meteredCharm.URL().String(),
	})
	c.Assert(err, jc.ErrorIsNil)
	expected := &params.CharmMetrics{
		Plan: params.CharmPlan{
			Required: true,
		},
		Metrics: map[string]params.CharmMetric{
			"pings": {
				Type:        "gauge",
				Description: "Description of the metric."},
			"pongs": {
				Type:        "gauge",
				Description: "Description of the metric."},
			"juju-units": {
				Type:        "",
				Description: ""}}}
	c.Assert(info.Metrics, jc.DeepEquals, expected)
}

func (s *charmsSuite) TestListCharmsNoFilter(c *gc.C) {
	s.assertListCharms(c, []string{"dummy"}, []string{}, []string{"local:quantal/dummy-1"})
}

func (s *charmsSuite) TestListCharmsWithFilterMatchingNone(c *gc.C) {
	s.assertListCharms(c, []string{"dummy"}, []string{"notdummy"}, []string{})
}

func (s *charmsSuite) TestListCharmsFilteredOnly(c *gc.C) {
	s.assertListCharms(c, []string{"dummy", "wordpress"}, []string{"dummy"}, []string{"local:quantal/dummy-1"})
}

func (s *charmsSuite) assertListCharms(c *gc.C, someCharms, args, expected []string) {
	for _, aCharm := range someCharms {
		s.AddTestingCharm(c, aCharm)
	}
	found, err := s.api.List(params.CharmsList{Names: args})
	c.Assert(err, jc.ErrorIsNil)
	c.Check(found.CharmURLs, gc.HasLen, len(expected))
	c.Check(found.CharmURLs, jc.DeepEquals, expected)
}

func (s *charmsSuite) TestIsMeteredFalse(c *gc.C) {
	charm := s.Factory.MakeCharm(c, &factory.CharmParams{Name: "wordpress"})
	metered, err := s.api.IsMetered(params.CharmURL{
		URL: charm.URL().String(),
	})
	c.Assert(err, jc.ErrorIsNil)
	c.Assert(metered.Metered, jc.IsFalse)
}

func (s *charmsSuite) TestIsMeteredTrue(c *gc.C) {
	meteredCharm := s.Factory.MakeCharm(c, &factory.CharmParams{Name: "metered", URL: "cs:quantal/metered"})
	metered, err := s.api.IsMetered(params.CharmURL{
		URL: meteredCharm.URL().String(),
	})
	c.Assert(err, jc.ErrorIsNil)
	c.Assert(metered.Metered, jc.IsTrue)
}

type charmsMockSuite struct {
<<<<<<< HEAD
	model        *mocks.MockBackendModel
	state        *mocks.MockBackendState
	authorizer   *apiservermocks.MockAuthorizer
	repoFactory  *mocks.MockRepositoryFactory
	repository   *mocks.MockRepository
	charmArchive *mocks.MockCharmArchive
	downloader   *mocks.MockDownloader
	application  *mocks.MockApplication
	unit         *mocks.MockUnit
	unit2        *mocks.MockUnit
	machine      *mocks.MockMachine
	machine2     *mocks.MockMachine
=======
	model       *mocks.MockBackendModel
	state       *mocks.MockBackendState
	authorizer  *apiservermocks.MockAuthorizer
	repoFactory *mocks.MockRepositoryFactory
	repository  *mocks.MockRepository
	downloader  *mocks.MockDownloader
	application *mocks.MockApplication
	unit        *mocks.MockUnit
	unit2       *mocks.MockUnit
	machine     *mocks.MockMachine
	machine2    *mocks.MockMachine
>>>>>>> 46c98808
}

var _ = gc.Suite(&charmsMockSuite{})

func (s *charmsMockSuite) TestResolveCharms(c *gc.C) {
	defer s.setupMocks(c).Finish()
	s.expectResolveWithPreferredChannel(3, nil)
	s.expectControllerConfig(c)
	api := s.api(c)

	curl, err := charm.ParseURL("cs:testme")
	c.Assert(err, jc.ErrorIsNil)
	seriesCurl, err := charm.ParseURL("cs:focal/testme")
	c.Assert(err, jc.ErrorIsNil)

	edge := string(csparams.EdgeChannel)
	stable := string(csparams.StableChannel)
	edgeOrigin := params.CharmOrigin{
		Source:       corecharm.CharmStore.String(),
		Type:         "charm",
		Risk:         edge,
		Architecture: "amd64",
	}
	stableOrigin := params.CharmOrigin{
		Source:       corecharm.CharmStore.String(),
		Type:         "charm",
		Risk:         stable,
		Architecture: "amd64",
	}

	args := params.ResolveCharmsWithChannel{
		Resolve: []params.ResolveCharmWithChannel{
			{Reference: curl.String(), Origin: params.CharmOrigin{
				Source:       corecharm.CharmStore.String(),
				Architecture: "amd64",
			}},
			{Reference: curl.String(), Origin: stableOrigin},
			{Reference: seriesCurl.String(), Origin: edgeOrigin},
		},
	}

	expected := []params.ResolveCharmWithChannelResult{
		{
			URL:             curl.String(),
			Origin:          stableOrigin,
			SupportedSeries: []string{"bionic", "focal", "xenial"},
		}, {
			URL:             curl.String(),
			Origin:          stableOrigin,
			SupportedSeries: []string{"bionic", "focal", "xenial"},
		},
		{
			URL:             seriesCurl.String(),
			Origin:          edgeOrigin,
			SupportedSeries: []string{"bionic", "focal", "xenial"},
		},
	}
	result, err := api.ResolveCharms(args)
	c.Assert(err, jc.ErrorIsNil)
	c.Assert(result.Results, gc.HasLen, 3)
	c.Assert(result.Results, jc.DeepEquals, expected)
}

func (s *charmsMockSuite) TestResolveCharmsUnknownSchema(c *gc.C) {
	defer s.setupMocks(c).Finish()
	api := s.api(c)

	curl, err := charm.ParseURL("local:testme")
	c.Assert(err, jc.ErrorIsNil)
	args := params.ResolveCharmsWithChannel{
		Resolve: []params.ResolveCharmWithChannel{{Reference: curl.String()}},
	}

	result, err := api.ResolveCharms(args)
	c.Assert(err, jc.ErrorIsNil)
	c.Assert(result.Results, gc.HasLen, 1)
	c.Assert(result.Results[0].Error, gc.ErrorMatches, `unknown schema for charm URL "local:testme"`)
}

func (s *charmsMockSuite) TestResolveCharmNoDefinedSeries(c *gc.C) {
	defer s.setupMocks(c).Finish()
	s.expectResolveWithPreferredChannelNoSeries()
	s.expectControllerConfig(c)
	api := s.api(c)

	seriesCurl, err := charm.ParseURL("cs:focal/testme")
	c.Assert(err, jc.ErrorIsNil)

	edge := string(csparams.EdgeChannel)
	edgeOrigin := params.CharmOrigin{
		Source:       corecharm.CharmStore.String(),
		Type:         "charm",
		Risk:         edge,
		Architecture: "amd64",
	}

	args := params.ResolveCharmsWithChannel{
		Resolve: []params.ResolveCharmWithChannel{
			{Reference: seriesCurl.String(), Origin: edgeOrigin},
		},
	}

	expected := []params.ResolveCharmWithChannelResult{{
		URL:             seriesCurl.String(),
		Origin:          edgeOrigin,
		SupportedSeries: []string{"focal"},
	}}
	result, err := api.ResolveCharms(args)
	c.Assert(err, jc.ErrorIsNil)
	c.Assert(result.Results, gc.HasLen, 1)
	c.Assert(result.Results, jc.DeepEquals, expected)
}

func (s *charmsMockSuite) TestAddCharmWithLocalSource(c *gc.C) {
	defer s.setupMocks(c).Finish()
	api := s.api(c)

	curl, err := charm.ParseURL("local:testme")
	c.Assert(err, jc.ErrorIsNil)
	args := params.AddCharmWithOrigin{
		URL: curl.String(),
		Origin: params.CharmOrigin{
			Source: "local",
		},
		Force: false,
	}
	_, err = api.AddCharm(args)
	c.Assert(err, gc.ErrorMatches, `unknown schema for charm URL "local:testme"`)
}

func (s *charmsMockSuite) TestAddCharm(c *gc.C) {
	defer s.setupMocks(c).Finish()
	s.state.EXPECT().ControllerConfig().Return(controller.Config{}, nil)

	curl, err := charm.ParseURL("cs:testme-8")
	c.Assert(err, jc.ErrorIsNil)

<<<<<<< HEAD
	requestedOrigin := corecharm.Origin{
		Source: "charm-store",
		Channel: &charm.Channel{
			Risk: "stable",
		},
	}
	resolvedOrigin := corecharm.Origin{
		Source: "charm-store",
		Channel: &charm.Channel{
			Risk: "stable",
		},
	}

	s.downloader.EXPECT().DownloadAndStore(curl, requestedOrigin, nil, false).Return(resolvedOrigin, nil)

	api := s.api(c)

	args := params.AddCharmWithOrigin{
		URL: curl.String(),
		Origin: params.CharmOrigin{
			Source: "charm-store",
			Risk:   "stable",
=======
	defer s.setupMocks(c).Finish()

	requestedOrigin := corecharm.Origin{
		Source: "charm-store",
		Channel: &charm.Channel{
			Risk: "stable",
		},
	}
	resolvedOrigin := corecharm.Origin{
		Source: "charm-store",
		Channel: &charm.Channel{
			Risk: "stable",
>>>>>>> 46c98808
		},
	}
<<<<<<< HEAD
	obtained, err := api.AddCharm(args)
	c.Assert(err, jc.ErrorIsNil)
	c.Assert(obtained, gc.DeepEquals, params.CharmOriginResult{
		Origin: params.CharmOrigin{
			Source: "charm-store",
			Risk:   "stable",
		},
	})
}

func (s *charmsMockSuite) TestAddCharmWithAuthorization(c *gc.C) {
	defer s.setupMocks(c).Finish()
	s.state.EXPECT().ControllerConfig().Return(controller.Config{}, nil)

	curl, err := charm.ParseURL("cs:testme-8")
	c.Assert(err, jc.ErrorIsNil)

	requestedOrigin := corecharm.Origin{
		Source: "charm-store",
		Channel: &charm.Channel{
			Risk: "stable",
		},
	}
	resolvedOrigin := corecharm.Origin{
		Source: "charm-store",
		Channel: &charm.Channel{
			Risk: "stable",
		},
	}

	mac, err := macaroon.New(nil, []byte("id"), "", macaroon.LatestVersion)
	c.Assert(err, jc.ErrorIsNil)
	macaroons := macaroon.Slice{mac}

	s.downloader.EXPECT().DownloadAndStore(curl, requestedOrigin, macaroons, false).Return(resolvedOrigin, nil)
=======

	s.downloader.EXPECT().DownloadAndStore(curl, requestedOrigin, nil, false).Return(resolvedOrigin, nil)
>>>>>>> 46c98808

	api := s.api(c)

	args := params.AddCharmWithAuth{
		URL: curl.String(),
		Origin: params.CharmOrigin{
			Source: "charm-store",
			Risk:   "stable",
		},
		Force:              false,
		CharmStoreMacaroon: mac,
	}
	obtained, err := api.AddCharmWithAuthorization(args)
	c.Assert(err, jc.ErrorIsNil)
	c.Assert(obtained, gc.DeepEquals, params.CharmOriginResult{
		Origin: params.CharmOrigin{
			Source: "charm-store",
			Risk:   "stable",
		},
	})
}

<<<<<<< HEAD
func (s *charmsMockSuite) TestQueueAsyncCharmDownload(c *gc.C) {
	defer s.setupMocks(c).Finish()

	curl, err := charm.ParseURL("cs:testme-8")
	c.Assert(err, jc.ErrorIsNil)

	requestedOrigin := corecharm.Origin{
		Source: "charm-store",
		Channel: &charm.Channel{
			Risk: "edge",
		},
	}
	resolvedOrigin := corecharm.Origin{
		Source: "charm-store",
		Channel: &charm.Channel{
			Risk: "stable",
		},
	}

	s.state.EXPECT().ControllerConfig().Return(controller.Config{
		controller.Features: []interface{}{feature.AsynchronousCharmDownloads},
	}, nil)
	s.state.EXPECT().Charm(curl).Return(nil, errors.NotFoundf("%q", curl))
	s.repoFactory.EXPECT().GetCharmRepository(gomock.Any()).Return(s.repository, nil)

	expMeta := new(charm.Meta)
	expManifest := new(charm.Manifest)
	expConfig := new(charm.Config)
	s.repository.EXPECT().GetEssentialMetadata(corecharm.MetadataRequest{
		CharmURL: curl,
		Origin:   requestedOrigin,
	}).Return([]corecharm.EssentialMetadata{
		{
			Meta:           expMeta,
			Manifest:       expManifest,
			Config:         expConfig,
			ResolvedOrigin: resolvedOrigin,
		},
	}, nil)

	s.state.EXPECT().AddCharmMetadata(gomock.Any()).DoAndReturn(
		func(ci state.CharmInfo) (*state.Charm, error) {
			c.Assert(ci.ID, gc.DeepEquals, curl)
			// Check that the essential metadata matches what
			// the repository returned. We use pointer checks here.
			c.Assert(ci.Charm.Meta(), gc.Equals, expMeta)
			c.Assert(ci.Charm.Manifest(), gc.Equals, expManifest)
			c.Assert(ci.Charm.Config(), gc.Equals, expConfig)
			return nil, nil
		},
	)

	api := s.api(c)

	args := params.AddCharmWithOrigin{
		URL: curl.String(),
		Origin: params.CharmOrigin{
			Source: "charm-store",
			Risk:   "edge",
=======
func (s *charmsMockSuite) TestAddCharmWithAuthorization(c *gc.C) {
	curl, err := charm.ParseURL("cs:testme-8")
	c.Assert(err, jc.ErrorIsNil)

	defer s.setupMocks(c).Finish()

	requestedOrigin := corecharm.Origin{
		Source: "charm-store",
		Channel: &charm.Channel{
			Risk: "stable",
		},
	}
	resolvedOrigin := corecharm.Origin{
		Source: "charm-store",
		Channel: &charm.Channel{
			Risk: "stable",
>>>>>>> 46c98808
		},
	}
<<<<<<< HEAD
	obtained, err := api.AddCharm(args)
	c.Assert(err, jc.ErrorIsNil)
	c.Assert(obtained, gc.DeepEquals, params.CharmOriginResult{
		Origin: params.CharmOrigin{
			Source: "charm-store",
			Risk:   "stable",
		},
	})
}

func (s *charmsMockSuite) TestQueueAsyncCharmDownloadResolvesAgainOriginForAlreadyDownloadedCharm(c *gc.C) {
	defer s.setupMocks(c).Finish()

	curl, err := charm.ParseURL("cs:testme-8")
	c.Assert(err, jc.ErrorIsNil)
	resURL, err := url.Parse(curl.String())
	c.Assert(err, jc.ErrorIsNil)

	resolvedOrigin := corecharm.Origin{
		Source: "charm-store",
		Channel: &charm.Channel{
			Risk: "stable",
		},
	}

	s.state.EXPECT().ControllerConfig().Return(controller.Config{
		controller.Features: []interface{}{feature.AsynchronousCharmDownloads},
	}, nil)
	s.state.EXPECT().Charm(curl).Return(nil, nil) // a nil error indicates that the charm doc already exists
	s.repoFactory.EXPECT().GetCharmRepository(gomock.Any()).Return(s.repository, nil)
	s.repository.EXPECT().GetDownloadURL(curl, gomock.Any(), nil).Return(resURL, resolvedOrigin, nil)
=======

	mac, err := macaroon.New(nil, []byte("id"), "", macaroon.LatestVersion)
	c.Assert(err, jc.ErrorIsNil)
	macaroons := macaroon.Slice{mac}

	s.downloader.EXPECT().DownloadAndStore(curl, requestedOrigin, macaroons, false).Return(resolvedOrigin, nil)
>>>>>>> 46c98808

	api := s.api(c)

	args := params.AddCharmWithOrigin{
		URL: curl.String(),
		Origin: params.CharmOrigin{
			Source: "charm-store",
<<<<<<< HEAD
			Risk:   "edge",
=======
			Risk:   "stable",
>>>>>>> 46c98808
		},
		Force:              false,
		CharmStoreMacaroon: mac,
	}
	obtained, err := api.AddCharm(args)
	c.Assert(err, jc.ErrorIsNil)
	c.Assert(obtained, gc.DeepEquals, params.CharmOriginResult{
		Origin: params.CharmOrigin{
			Source: "charm-store",
			Risk:   "stable",
		},
<<<<<<< HEAD
	}, gc.Commentf("expected to get back the origin recorded by the application"))
=======
	})
>>>>>>> 46c98808
}

func (s *charmsMockSuite) TestCheckCharmPlacementWithSubordinate(c *gc.C) {
	appName := "winnie"

	curl, err := charm.ParseURL("ch:poo")
	c.Assert(err, jc.ErrorIsNil)

	defer s.setupMocks(c).Finish()
	s.expectSubordinateApplication(appName)

	api := s.api(c)

	args := params.ApplicationCharmPlacements{
		Placements: []params.ApplicationCharmPlacement{{
			Application: appName,
			CharmURL:    curl.String(),
		}},
	}

	result, err := api.CheckCharmPlacement(args)
	c.Assert(err, jc.ErrorIsNil)
	c.Assert(result.OneError(), jc.ErrorIsNil)
}

func (s *charmsMockSuite) TestCheckCharmPlacementWithConstraintArch(c *gc.C) {
	arch := arch.DefaultArchitecture
	appName := "winnie"

	curl, err := charm.ParseURL("ch:poo")
	c.Assert(err, jc.ErrorIsNil)

	defer s.setupMocks(c).Finish()
	s.expectApplication(appName)
	s.expectApplicationConstraints(constraints.Value{Arch: &arch})

	api := s.api(c)

	args := params.ApplicationCharmPlacements{
		Placements: []params.ApplicationCharmPlacement{{
			Application: appName,
			CharmURL:    curl.String(),
		}},
	}

	result, err := api.CheckCharmPlacement(args)
	c.Assert(err, jc.ErrorIsNil)
	c.Assert(result.OneError(), jc.ErrorIsNil)
}

func (s *charmsMockSuite) TestCheckCharmPlacementWithNoConstraintArch(c *gc.C) {
	appName := "winnie"

	curl, err := charm.ParseURL("ch:poo")
	c.Assert(err, jc.ErrorIsNil)

	defer s.setupMocks(c).Finish()
	s.expectApplication(appName)
	s.expectApplicationConstraints(constraints.Value{})
	s.expectAllUnits()
	s.expectUnitMachineID()
	s.expectMachine()
	s.expectMachineConstraints(constraints.Value{})
	s.expectHardwareCharacteristics()

	api := s.api(c)

	args := params.ApplicationCharmPlacements{
		Placements: []params.ApplicationCharmPlacement{{
			Application: appName,
			CharmURL:    curl.String(),
		}},
	}

	result, err := api.CheckCharmPlacement(args)
	c.Assert(err, jc.ErrorIsNil)
	c.Assert(result.OneError(), jc.ErrorIsNil)
}

func (s *charmsMockSuite) TestCheckCharmPlacementWithNoConstraintArchMachine(c *gc.C) {
	arch := arch.DefaultArchitecture
	appName := "winnie"

	curl, err := charm.ParseURL("ch:poo")
	c.Assert(err, jc.ErrorIsNil)

	defer s.setupMocks(c).Finish()
	s.expectApplication(appName)
	s.expectApplicationConstraints(constraints.Value{})
	s.expectAllUnits()
	s.expectUnitMachineID()
	s.expectMachine()
	s.expectMachineConstraints(constraints.Value{Arch: &arch})

	api := s.api(c)

	args := params.ApplicationCharmPlacements{
		Placements: []params.ApplicationCharmPlacement{{
			Application: appName,
			CharmURL:    curl.String(),
		}},
	}

	result, err := api.CheckCharmPlacement(args)
	c.Assert(err, jc.ErrorIsNil)
	c.Assert(result.OneError(), jc.ErrorIsNil)
}

func (s *charmsMockSuite) TestCheckCharmPlacementWithNoConstraintArchAndHardwareArch(c *gc.C) {
	appName := "winnie"

	curl, err := charm.ParseURL("ch:poo")
	c.Assert(err, jc.ErrorIsNil)

	defer s.setupMocks(c).Finish()
	s.expectApplication(appName)
	s.expectApplicationConstraints(constraints.Value{})
	s.expectAllUnits()
	s.expectUnitMachineID()
	s.expectMachine()
	s.expectMachineConstraints(constraints.Value{})
	s.expectEmptyHardwareCharacteristics()

	api := s.api(c)

	args := params.ApplicationCharmPlacements{
		Placements: []params.ApplicationCharmPlacement{{
			Application: appName,
			CharmURL:    curl.String(),
		}},
	}

	result, err := api.CheckCharmPlacement(args)
	c.Assert(err, jc.ErrorIsNil)
	c.Assert(result.OneError(), jc.ErrorIsNil)
}

func (s *charmsMockSuite) TestCheckCharmPlacementWithHeterogeneous(c *gc.C) {
	appName := "winnie"

	curl, err := charm.ParseURL("ch:poo")
	c.Assert(err, jc.ErrorIsNil)

	defer s.setupMocks(c).Finish()
	s.expectApplication(appName)
	s.expectApplicationConstraints(constraints.Value{})
	s.expectHeterogeneousUnits()

	s.expectUnitMachineID()
	s.expectMachine()
	s.expectMachineConstraints(constraints.Value{})
	s.expectHardwareCharacteristics()

	s.expectUnit2MachineID()
	s.expectMachine2()
	s.expectMachineConstraints2(constraints.Value{})
	s.expectHardwareCharacteristics2()

	api := s.api(c)

	args := params.ApplicationCharmPlacements{
		Placements: []params.ApplicationCharmPlacement{{
			Application: appName,
			CharmURL:    curl.String(),
		}},
	}

	result, err := api.CheckCharmPlacement(args)
	c.Assert(err, jc.ErrorIsNil)
	c.Assert(result.OneError(), gc.ErrorMatches, "charm can not be placed in a heterogeneous environment")
}

func (s *charmsMockSuite) api(c *gc.C) *charms.API {
	api, err := charms.NewCharmsAPI(
		s.authorizer,
		s.state,
		s.model,
		nil,
		s.repoFactory,
		func(services.CharmDownloaderConfig) (charmsinterfaces.Downloader, error) {
			return s.downloader, nil
		},
	)
	c.Assert(err, jc.ErrorIsNil)
	return api
}

func (s *charmsMockSuite) setupMocks(c *gc.C) *gomock.Controller {
	ctrl := gomock.NewController(c)

	s.authorizer = apiservermocks.NewMockAuthorizer(ctrl)
	s.authorizer.EXPECT().HasPermission(gomock.Any(), gomock.Any()).Return(true, nil).AnyTimes()

	s.model = mocks.NewMockBackendModel(ctrl)
	s.model.EXPECT().ModelTag().Return(names.NewModelTag("deadbeef-abcd-4fd2-967d-db9663db7bea")).AnyTimes()

	s.state = mocks.NewMockBackendState(ctrl)
	s.state.EXPECT().ControllerTag().Return(names.NewControllerTag("deadbeef-abcd-dead-beef-db9663db7b42")).AnyTimes()
	s.state.EXPECT().ModelUUID().Return("deadbeef-abcd-dead-beef-db9663db7b42").AnyTimes()

	s.repoFactory = mocks.NewMockRepositoryFactory(ctrl)
	s.repository = mocks.NewMockRepository(ctrl)
<<<<<<< HEAD
	s.charmArchive = mocks.NewMockCharmArchive(ctrl)
=======
>>>>>>> 46c98808
	s.downloader = mocks.NewMockDownloader(ctrl)

	s.application = mocks.NewMockApplication(ctrl)
	s.unit = mocks.NewMockUnit(ctrl)
	s.unit2 = mocks.NewMockUnit(ctrl)
	s.machine = mocks.NewMockMachine(ctrl)
	s.machine2 = mocks.NewMockMachine(ctrl)

	return ctrl
}

func (s *charmsMockSuite) expectResolveWithPreferredChannel(times int, err error) {
	s.repoFactory.EXPECT().GetCharmRepository(gomock.Any()).Return(s.repository, nil).Times(times)
	s.repository.EXPECT().ResolveWithPreferredChannel(
		gomock.AssignableToTypeOf(&charm.URL{}),
		gomock.AssignableToTypeOf(corecharm.Origin{}),
		nil, // no macaroons
	).DoAndReturn(
		// Ensure the same curl that is provided, is returned.
		func(curl *charm.URL, requestedOrigin corecharm.Origin, _ macaroon.Slice) (*charm.URL, corecharm.Origin, []string, error) {
			resolvedOrigin := requestedOrigin
			resolvedOrigin.Type = "charm"

			if requestedOrigin.Channel == nil || csparams.Channel(requestedOrigin.Channel.Risk) == csparams.NoChannel {
				if requestedOrigin.Channel == nil {
					resolvedOrigin.Channel = new(charm.Channel)
				}

				// minor attempt at mimicing charmrepo/charmstore.go.bestChannel()
				resolvedOrigin.Channel.Risk = charm.Risk(csparams.StableChannel)
			}

			return curl, resolvedOrigin, []string{"bionic", "focal", "xenial"}, err
		}).Times(times)
}

func (s *charmsMockSuite) expectResolveWithPreferredChannelNoSeries() {
	s.repoFactory.EXPECT().GetCharmRepository(gomock.Any()).Return(s.repository, nil)
	s.repository.EXPECT().ResolveWithPreferredChannel(
		gomock.AssignableToTypeOf(&charm.URL{}),
		gomock.AssignableToTypeOf(corecharm.Origin{}),
		nil, // no macaroons
	).DoAndReturn(
		// Ensure the same curl that is provided, is returned.
		func(curl *charm.URL, requestedOrigin corecharm.Origin, _ macaroon.Slice) (*charm.URL, corecharm.Origin, []string, error) {
			resolvedOrigin := requestedOrigin
			resolvedOrigin.Type = "charm"

			if requestedOrigin.Channel == nil || csparams.Channel(requestedOrigin.Channel.Risk) == csparams.NoChannel {
				if requestedOrigin.Channel == nil {
					resolvedOrigin.Channel = new(charm.Channel)
				}

				// minor attempt at mimicing charmrepo/charmstore.go.bestChannel()
				resolvedOrigin.Channel.Risk = charm.Risk(csparams.StableChannel)
			}

			return curl, resolvedOrigin, []string{}, nil
		})
}

func (s *charmsMockSuite) expectControllerConfig(c *gc.C) {
	cfg, err := controller.NewConfig("deadbeef-1bad-500d-9000-4b1d0d06f00d", testing.CACert,
		map[string]interface{}{
			controller.CharmStoreURL: "http://www.testme.com",
		})
	c.Assert(err, jc.ErrorIsNil)
	s.state.EXPECT().ControllerConfig().Return(cfg, nil).AnyTimes()
}

func (s *charmsMockSuite) expectMongoSession() {
	s.state.EXPECT().MongoSession().Return(&mgo.Session{})
}

func (s *charmsMockSuite) expectApplication(name string) {
	s.state.EXPECT().Application(name).Return(s.application, nil)
	s.application.EXPECT().IsPrincipal().Return(true)
}

func (s *charmsMockSuite) expectSubordinateApplication(name string) {
	s.state.EXPECT().Application(name).Return(s.application, nil)
	s.application.EXPECT().IsPrincipal().Return(false)
}

func (s *charmsMockSuite) expectApplicationConstraints(cons constraints.Value) {
	s.application.EXPECT().Constraints().Return(cons, nil)
}

func (s *charmsMockSuite) expectAllUnits() {
	s.application.EXPECT().AllUnits().Return([]interfaces.Unit{s.unit}, nil)
}

func (s *charmsMockSuite) expectHeterogeneousUnits() {
	s.application.EXPECT().AllUnits().Return([]interfaces.Unit{
		s.unit,
		s.unit2,
	}, nil)
}

func (s *charmsMockSuite) expectUnitMachineID() {
	s.unit.EXPECT().AssignedMachineId().Return("winnie-poo", nil)
}

func (s *charmsMockSuite) expectUnit2MachineID() {
	s.unit2.EXPECT().AssignedMachineId().Return("piglet", nil)
}

func (s *charmsMockSuite) expectMachine() {
	s.state.EXPECT().Machine("winnie-poo").Return(s.machine, nil)
}

func (s *charmsMockSuite) expectMachine2() {
	s.state.EXPECT().Machine("piglet").Return(s.machine2, nil)
}

func (s *charmsMockSuite) expectMachineConstraints(cons constraints.Value) {
	s.machine.EXPECT().Constraints().Return(cons, nil)
}

func (s *charmsMockSuite) expectHardwareCharacteristics() {
	arch := arch.DefaultArchitecture
	s.machine.EXPECT().HardwareCharacteristics().Return(&instance.HardwareCharacteristics{
		Arch: &arch,
	}, nil)
}

func (s *charmsMockSuite) expectEmptyHardwareCharacteristics() {
	s.machine.EXPECT().HardwareCharacteristics().Return(&instance.HardwareCharacteristics{}, nil)
}

func (s *charmsMockSuite) expectHardwareCharacteristics2() {
	arch := "arm64"
	s.machine2.EXPECT().HardwareCharacteristics().Return(&instance.HardwareCharacteristics{
		Arch: &arch,
	}, nil)
}

func (s *charmsMockSuite) expectMachineConstraints2(cons constraints.Value) {
	s.machine2.EXPECT().Constraints().Return(cons, nil)
}<|MERGE_RESOLUTION|>--- conflicted
+++ resolved
@@ -7,15 +7,9 @@
 	"net/url"
 
 	"github.com/golang/mock/gomock"
-<<<<<<< HEAD
 	"github.com/juju/charm/v9"
 	csparams "github.com/juju/charmrepo/v7/csclient/params"
 	"github.com/juju/errors"
-=======
-
-	"github.com/juju/charm/v8"
-	csparams "github.com/juju/charmrepo/v6/csclient/params"
->>>>>>> 46c98808
 	"github.com/juju/mgo/v2"
 	"github.com/juju/names/v4"
 	jc "github.com/juju/testing/checkers"
@@ -161,7 +155,6 @@
 }
 
 type charmsMockSuite struct {
-<<<<<<< HEAD
 	model        *mocks.MockBackendModel
 	state        *mocks.MockBackendState
 	authorizer   *apiservermocks.MockAuthorizer
@@ -174,19 +167,6 @@
 	unit2        *mocks.MockUnit
 	machine      *mocks.MockMachine
 	machine2     *mocks.MockMachine
-=======
-	model       *mocks.MockBackendModel
-	state       *mocks.MockBackendState
-	authorizer  *apiservermocks.MockAuthorizer
-	repoFactory *mocks.MockRepositoryFactory
-	repository  *mocks.MockRepository
-	downloader  *mocks.MockDownloader
-	application *mocks.MockApplication
-	unit        *mocks.MockUnit
-	unit2       *mocks.MockUnit
-	machine     *mocks.MockMachine
-	machine2    *mocks.MockMachine
->>>>>>> 46c98808
 }
 
 var _ = gc.Suite(&charmsMockSuite{})
@@ -324,7 +304,6 @@
 	curl, err := charm.ParseURL("cs:testme-8")
 	c.Assert(err, jc.ErrorIsNil)
 
-<<<<<<< HEAD
 	requestedOrigin := corecharm.Origin{
 		Source: "charm-store",
 		Channel: &charm.Channel{
@@ -347,8 +326,24 @@
 		Origin: params.CharmOrigin{
 			Source: "charm-store",
 			Risk:   "stable",
-=======
-	defer s.setupMocks(c).Finish()
+		},
+	}
+	obtained, err := api.AddCharm(args)
+	c.Assert(err, jc.ErrorIsNil)
+	c.Assert(obtained, gc.DeepEquals, params.CharmOriginResult{
+		Origin: params.CharmOrigin{
+			Source: "charm-store",
+			Risk:   "stable",
+		},
+	})
+}
+
+func (s *charmsMockSuite) TestAddCharmWithAuthorization(c *gc.C) {
+	defer s.setupMocks(c).Finish()
+	s.state.EXPECT().ControllerConfig().Return(controller.Config{}, nil)
+
+	curl, err := charm.ParseURL("cs:testme-8")
+	c.Assert(err, jc.ErrorIsNil)
 
 	requestedOrigin := corecharm.Origin{
 		Source: "charm-store",
@@ -360,37 +355,6 @@
 		Source: "charm-store",
 		Channel: &charm.Channel{
 			Risk: "stable",
->>>>>>> 46c98808
-		},
-	}
-<<<<<<< HEAD
-	obtained, err := api.AddCharm(args)
-	c.Assert(err, jc.ErrorIsNil)
-	c.Assert(obtained, gc.DeepEquals, params.CharmOriginResult{
-		Origin: params.CharmOrigin{
-			Source: "charm-store",
-			Risk:   "stable",
-		},
-	})
-}
-
-func (s *charmsMockSuite) TestAddCharmWithAuthorization(c *gc.C) {
-	defer s.setupMocks(c).Finish()
-	s.state.EXPECT().ControllerConfig().Return(controller.Config{}, nil)
-
-	curl, err := charm.ParseURL("cs:testme-8")
-	c.Assert(err, jc.ErrorIsNil)
-
-	requestedOrigin := corecharm.Origin{
-		Source: "charm-store",
-		Channel: &charm.Channel{
-			Risk: "stable",
-		},
-	}
-	resolvedOrigin := corecharm.Origin{
-		Source: "charm-store",
-		Channel: &charm.Channel{
-			Risk: "stable",
 		},
 	}
 
@@ -399,10 +363,6 @@
 	macaroons := macaroon.Slice{mac}
 
 	s.downloader.EXPECT().DownloadAndStore(curl, requestedOrigin, macaroons, false).Return(resolvedOrigin, nil)
-=======
-
-	s.downloader.EXPECT().DownloadAndStore(curl, requestedOrigin, nil, false).Return(resolvedOrigin, nil)
->>>>>>> 46c98808
 
 	api := s.api(c)
 
@@ -425,7 +385,6 @@
 	})
 }
 
-<<<<<<< HEAD
 func (s *charmsMockSuite) TestQueueAsyncCharmDownload(c *gc.C) {
 	defer s.setupMocks(c).Finish()
 
@@ -485,27 +444,8 @@
 		Origin: params.CharmOrigin{
 			Source: "charm-store",
 			Risk:   "edge",
-=======
-func (s *charmsMockSuite) TestAddCharmWithAuthorization(c *gc.C) {
-	curl, err := charm.ParseURL("cs:testme-8")
-	c.Assert(err, jc.ErrorIsNil)
-
-	defer s.setupMocks(c).Finish()
-
-	requestedOrigin := corecharm.Origin{
-		Source: "charm-store",
-		Channel: &charm.Channel{
-			Risk: "stable",
-		},
-	}
-	resolvedOrigin := corecharm.Origin{
-		Source: "charm-store",
-		Channel: &charm.Channel{
-			Risk: "stable",
->>>>>>> 46c98808
-		},
-	}
-<<<<<<< HEAD
+		},
+	}
 	obtained, err := api.AddCharm(args)
 	c.Assert(err, jc.ErrorIsNil)
 	c.Assert(obtained, gc.DeepEquals, params.CharmOriginResult{
@@ -537,14 +477,6 @@
 	s.state.EXPECT().Charm(curl).Return(nil, nil) // a nil error indicates that the charm doc already exists
 	s.repoFactory.EXPECT().GetCharmRepository(gomock.Any()).Return(s.repository, nil)
 	s.repository.EXPECT().GetDownloadURL(curl, gomock.Any(), nil).Return(resURL, resolvedOrigin, nil)
-=======
-
-	mac, err := macaroon.New(nil, []byte("id"), "", macaroon.LatestVersion)
-	c.Assert(err, jc.ErrorIsNil)
-	macaroons := macaroon.Slice{mac}
-
-	s.downloader.EXPECT().DownloadAndStore(curl, requestedOrigin, macaroons, false).Return(resolvedOrigin, nil)
->>>>>>> 46c98808
 
 	api := s.api(c)
 
@@ -552,11 +484,7 @@
 		URL: curl.String(),
 		Origin: params.CharmOrigin{
 			Source: "charm-store",
-<<<<<<< HEAD
 			Risk:   "edge",
-=======
-			Risk:   "stable",
->>>>>>> 46c98808
 		},
 		Force:              false,
 		CharmStoreMacaroon: mac,
@@ -568,11 +496,7 @@
 			Source: "charm-store",
 			Risk:   "stable",
 		},
-<<<<<<< HEAD
 	}, gc.Commentf("expected to get back the origin recorded by the application"))
-=======
-	})
->>>>>>> 46c98808
 }
 
 func (s *charmsMockSuite) TestCheckCharmPlacementWithSubordinate(c *gc.C) {
@@ -775,10 +699,7 @@
 
 	s.repoFactory = mocks.NewMockRepositoryFactory(ctrl)
 	s.repository = mocks.NewMockRepository(ctrl)
-<<<<<<< HEAD
 	s.charmArchive = mocks.NewMockCharmArchive(ctrl)
-=======
->>>>>>> 46c98808
 	s.downloader = mocks.NewMockDownloader(ctrl)
 
 	s.application = mocks.NewMockApplication(ctrl)
