--- conflicted
+++ resolved
@@ -115,36 +115,6 @@
 	return offers.AllApplicationOffers()
 }
 
-<<<<<<< HEAD
-type poolShim struct {
-	pool *state.StatePool
-}
-
-func (p *poolShim) SystemState() (*state.State, error) {
-	return p.pool.SystemState()
-}
-
-func (p *poolShim) GetModel(uuid string) (*state.Model, func(), error) {
-	model, ph, err := p.pool.GetModel(uuid)
-	if err != nil {
-		return nil, nil, errors.Trace(err)
-	}
-	return model, func() { ph.Release() }, nil
-=======
-func (s stateShim) ModelConfig() (*config.Config, error) {
-	model, err := s.State.Model()
-	if err != nil {
-		return nil, errors.Trace(err)
-	}
-	cfg, err := model.Config()
-	if err != nil {
-		return nil, errors.Trace(err)
-	}
-
-	return cfg, nil
->>>>>>> 8ad001fa
-}
-
 func (s stateShim) ModelTag() names.ModelTag {
 	return names.NewModelTag(s.State.ModelUUID())
 }
