// Copyright 2014 Canonical Ltd.
// Licensed under the AGPLv3, see LICENCE file for details.

package client_test

import (
	"fmt"
	"time"

	"github.com/juju/charm/v11"
	"github.com/juju/clock"
	"github.com/juju/loggo"
	"github.com/juju/names/v4"
	jc "github.com/juju/testing/checkers"
	"github.com/juju/utils/v3"
	"go.uber.org/mock/gomock"
	gc "gopkg.in/check.v1"

	"github.com/juju/juju/api"
	apiclient "github.com/juju/juju/api/client/client"
	"github.com/juju/juju/apiserver/facades/controller/charmrevisionupdater"
	"github.com/juju/juju/apiserver/facades/controller/charmrevisionupdater/mocks"
	"github.com/juju/juju/charmhub/transport"
	"github.com/juju/juju/core/instance"
	"github.com/juju/juju/core/migration"
	"github.com/juju/juju/core/network"
	"github.com/juju/juju/core/status"
	"github.com/juju/juju/feature"
	"github.com/juju/juju/juju/testing"
	"github.com/juju/juju/rpc/params"
	"github.com/juju/juju/state"
	"github.com/juju/juju/testcharms"
	"github.com/juju/juju/testing/factory"
)

type statusSuite struct {
	baseSuite
}

var _ = gc.Suite(&statusSuite{})

func (s *statusSuite) addMachine(c *gc.C) *state.Machine {
	machine, err := s.ControllerModel(c).State().AddMachine(state.UbuntuBase("12.10"), state.JobHostUnits)
	c.Assert(err, jc.ErrorIsNil)
	return machine
}

// Complete testing of status functionality happens elsewhere in the codebase,
// these tests just sanity-check the api itself.

func (s *statusSuite) TestFullStatus(c *gc.C) {
	machine := s.addMachine(c)
<<<<<<< HEAD
	st := s.ControllerModel(c).State()
	c.Assert(st.SetSLA("essential", "test-user", []byte("")), jc.ErrorIsNil)
	c.Assert(st.SetModelMeterStatus("GREEN", "goo"), jc.ErrorIsNil)
	conn := s.OpenModelAPI(c, st.ModelUUID())
	client := apiclient.NewClient(conn)
=======
	c.Assert(s.State.SetSLA("essential", "test-user", []byte("")), jc.ErrorIsNil)
	c.Assert(s.State.SetModelMeterStatus("GREEN", "goo"), jc.ErrorIsNil)
	client := apiclient.NewClient(s.APIState, coretesting.NoopLogger{})
>>>>>>> c6c9f7c6
	status, err := client.Status(nil)
	c.Assert(err, jc.ErrorIsNil)
	c.Check(status.Model.Name, gc.Equals, "controller")
	c.Check(status.Model.Type, gc.Equals, "iaas")
	c.Check(status.Model.CloudTag, gc.Equals, "cloud-dummy")
	c.Check(status.Model.SLA, gc.Equals, "essential")
	c.Check(status.Model.MeterStatus.Color, gc.Equals, "green")
	c.Check(status.Model.MeterStatus.Message, gc.Equals, "goo")
	c.Check(status.Applications, gc.HasLen, 0)
	c.Check(status.RemoteApplications, gc.HasLen, 0)
	c.Check(status.Offers, gc.HasLen, 0)
	c.Check(status.Machines, gc.HasLen, 1)
	c.Check(status.ControllerTimestamp, gc.NotNil)
	c.Check(status.Branches, gc.HasLen, 0)
	resultMachine, ok := status.Machines[machine.Id()]
	if !ok {
		c.Fatalf("Missing machine with id %q", machine.Id())
	}
	c.Check(resultMachine.Id, gc.Equals, machine.Id())
	c.Check(resultMachine.Base, jc.DeepEquals, params.Base{Name: "ubuntu", Channel: "12.10/stable"})
	c.Check(resultMachine.LXDProfiles, gc.HasLen, 0)
}

func (s *statusSuite) TestUnsupportedNoModelMeterStatus(c *gc.C) {
	s.addMachine(c)
<<<<<<< HEAD
	st := s.ControllerModel(c).State()
	c.Assert(st.SetSLA("unsupported", "test-user", []byte("")), jc.ErrorIsNil)
	c.Assert(st.SetModelMeterStatus("RED", "nope"), jc.ErrorIsNil)
	conn := s.OpenModelAPI(c, st.ModelUUID())
	client := apiclient.NewClient(conn)
=======
	c.Assert(s.State.SetSLA("unsupported", "test-user", []byte("")), jc.ErrorIsNil)
	c.Assert(s.State.SetModelMeterStatus("RED", "nope"), jc.ErrorIsNil)
	client := apiclient.NewClient(s.APIState, coretesting.NoopLogger{})
>>>>>>> c6c9f7c6
	status, err := client.Status(nil)
	c.Assert(err, jc.ErrorIsNil)
	c.Check(status.Model.SLA, gc.Equals, "unsupported")
	c.Check(status.Model.MeterStatus.Color, gc.Equals, "")
	c.Check(status.Model.MeterStatus.Message, gc.Equals, "")
}

func (s *statusSuite) TestFullStatusUnitLeadership(c *gc.C) {
	f, release := s.NewFactory(c, s.ControllerModelUUID())
	release()
	u := f.MakeUnit(c, nil)
	st := s.ControllerModel(c).State()
	claimer, err := s.LeaseManager.Claimer("application-leadership", st.ModelUUID())
	c.Assert(err, jc.ErrorIsNil)
	err = claimer.Claim(u.ApplicationName(), u.Name(), time.Minute)
	c.Assert(err, jc.ErrorIsNil)
<<<<<<< HEAD
	conn := s.OpenModelAPI(c, st.ModelUUID())
	client := apiclient.NewClient(conn)
=======
	client := apiclient.NewClient(s.APIState, coretesting.NoopLogger{})
>>>>>>> c6c9f7c6
	status, err := client.Status(nil)
	c.Assert(err, jc.ErrorIsNil)
	app, ok := status.Applications[u.ApplicationName()]
	c.Assert(ok, jc.IsTrue)
	unit, ok := app.Units[u.Name()]
	c.Assert(ok, jc.IsTrue)
	c.Assert(unit.Leader, jc.IsTrue)
}

func (s *statusSuite) TestFullStatusUnitScaling(c *gc.C) {
	f, release := s.NewFactory(c, s.ControllerModelUUID())
	release()
	machine := f.MakeMachine(c, nil)
	unit := f.MakeUnit(c, &factory.UnitParams{
		Machine: machine,
	})
	st := s.ControllerModel(c).State()
	tracker := st.TrackQueries("FullStatus")

<<<<<<< HEAD
	conn := s.OpenModelAPI(c, st.ModelUUID())
	client := apiclient.NewClient(conn)
=======
	client := apiclient.NewClient(s.APIState, coretesting.NoopLogger{})
>>>>>>> c6c9f7c6
	_, err := client.Status(nil)
	c.Assert(err, jc.ErrorIsNil)

	queryCount := tracker.ReadCount()
	c.Logf("initial query count: %d", queryCount)

	// Add several more units of the same application to the
	// same machine. We do this because we want to isolate to
	// status handling to just additional units, not additional machines
	// or applications.
	app, err := unit.Application()
	c.Assert(err, jc.ErrorIsNil)

	const numUnits = 5
	for i := 0; i < numUnits; i++ {
		f.MakeUnit(c, &factory.UnitParams{
			Application: app,
			Machine:     machine,
		})
	}

	tracker.Reset()

	_, err = client.Status(nil)
	c.Assert(err, jc.ErrorIsNil)

	// The number of queries should be the same.
	c.Check(tracker.ReadCount(), gc.Equals, queryCount+numUnits*3,
		gc.Commentf("if the query count is not the same, there has been a regression "+
			"in the processing of units, please fix it"))
}

func (s *statusSuite) TestFullStatusMachineScaling(c *gc.C) {
	f, release := s.NewFactory(c, s.ControllerModelUUID())
	release()
	f.MakeMachine(c, nil)
	st := s.ControllerModel(c).State()
	tracker := st.TrackQueries("FullStatus")

<<<<<<< HEAD
	conn := s.OpenModelAPI(c, st.ModelUUID())
	client := apiclient.NewClient(conn)
=======
	client := apiclient.NewClient(s.APIState, coretesting.NoopLogger{})
>>>>>>> c6c9f7c6
	_, err := client.Status(nil)
	c.Assert(err, jc.ErrorIsNil)

	queryCount := tracker.ReadCount()
	c.Logf("initial query count: %d", queryCount)

	// Add several more machines to the model.
	for i := 0; i < 5; i++ {
		f.MakeMachine(c, nil)
	}
	tracker.Reset()

	_, err = client.Status(nil)
	c.Assert(err, jc.ErrorIsNil)

	// The number of queries should be the same.
	c.Check(tracker.ReadCount(), gc.Equals, queryCount,
		gc.Commentf("if the query count is not the same, there has been a regression "+
			"in the processing of machines, please fix it"))
}

func (s *statusSuite) TestFullStatusInterfaceScaling(c *gc.C) {
	machine := s.addMachine(c)
	s.createSpaceAndSubnetWithProviderID(c, "public", "10.0.0.0/24", "prov-0000")
	s.createSpaceAndSubnetWithProviderID(c, "private", "10.20.0.0/24", "prov-ffff")
	s.createSpaceAndSubnetWithProviderID(c, "dmz", "10.30.0.0/24", "prov-abcd")
	st := s.ControllerModel(c).State()
	tracker := st.TrackQueries("FullStatus")

<<<<<<< HEAD
	conn := s.OpenModelAPI(c, st.ModelUUID())
	client := apiclient.NewClient(conn)
=======
	client := apiclient.NewClient(s.APIState, coretesting.NoopLogger{})
>>>>>>> c6c9f7c6
	_, err := client.Status(nil)
	c.Assert(err, jc.ErrorIsNil)

	queryCount := tracker.ReadCount()
	c.Logf("initial query count: %d", queryCount)

	// Add a bunch of interfaces to the machine.
	s.createNICWithIP(c, machine, "eth0", "10.0.0.11/24")
	s.createNICWithIP(c, machine, "eth1", "10.20.0.42/24")
	s.createNICWithIP(c, machine, "eth2", "10.30.0.99/24")

	err = machine.SetDevicesAddresses(
		state.LinkLayerDeviceAddress{
			DeviceName:        "eth1",
			ConfigMethod:      network.ConfigStatic,
			ProviderNetworkID: "vpc-abcd",
			ProviderSubnetID:  "prov-ffff",
			CIDRAddress:       "10.20.0.42/24",
		},
		state.LinkLayerDeviceAddress{
			DeviceName:        "eth2",
			ConfigMethod:      network.ConfigStatic,
			ProviderNetworkID: "vpc-abcd",
			ProviderSubnetID:  "prov-abcd",
			CIDRAddress:       "10.30.0.99/24",
		},
	)
	c.Assert(err, jc.ErrorIsNil)

	tracker.Reset()

	_, err = client.Status(nil)
	c.Assert(err, jc.ErrorIsNil)

	// The number of queries should be the same.
	c.Check(tracker.ReadCount(), gc.Equals, queryCount,
		gc.Commentf("if the query count is not the same, there has been a regression "+
			"in the way the addresses are processed"))
}

func (s *statusSuite) createSpaceAndSubnetWithProviderID(c *gc.C, spaceName, CIDR, providerSubnetID string) {
	st := s.ControllerModel(c).State()
	space, err := st.AddSpace(spaceName, network.Id(spaceName), nil, true)
	c.Assert(err, jc.ErrorIsNil)

	_, err = st.AddSubnet(network.SubnetInfo{
		CIDR:       CIDR,
		SpaceID:    space.Id(),
		ProviderId: network.Id(providerSubnetID),
	})
	c.Assert(err, jc.ErrorIsNil)
}

func (s *statusSuite) createNICWithIP(c *gc.C, machine *state.Machine, deviceName, cidrAddress string) {
	err := machine.SetLinkLayerDevices(
		state.LinkLayerDeviceArgs{
			Name:       deviceName,
			Type:       network.EthernetDevice,
			ParentName: "",
			IsUp:       true,
		},
	)
	c.Assert(err, jc.ErrorIsNil)
	err = machine.SetDevicesAddresses(
		state.LinkLayerDeviceAddress{
			DeviceName:   deviceName,
			CIDRAddress:  cidrAddress,
			ConfigMethod: network.ConfigStatic,
		},
	)
	c.Assert(err, jc.ErrorIsNil)
}

var _ = gc.Suite(&statusUnitTestSuite{})

type statusUnitTestSuite struct {
	baseSuite
}

func (s *statusUnitTestSuite) TestProcessMachinesWithOneMachineAndOneContainer(c *gc.C) {
	f, release := s.NewFactory(c, s.ControllerModelUUID())
	release()
	host := f.MakeMachine(c, &factory.MachineParams{InstanceId: "0"})
	container := f.MakeMachineNested(c, host.Id(), nil)

<<<<<<< HEAD
	conn := s.OpenControllerModelAPI(c)
	client := apiclient.NewClient(conn)
=======
	client := apiclient.NewClient(s.APIState, coretesting.NoopLogger{})
>>>>>>> c6c9f7c6
	status, err := client.Status(nil)
	c.Assert(err, jc.ErrorIsNil)

	c.Check(status.Machines, gc.HasLen, 1)
	mStatus, ok := status.Machines[host.Id()]
	c.Check(ok, jc.IsTrue)
	c.Check(mStatus.Containers, gc.HasLen, 1)

	_, ok = mStatus.Containers[container.Id()]
	c.Check(ok, jc.IsTrue)
}

func (s *statusUnitTestSuite) TestProcessMachinesWithEmbeddedContainers(c *gc.C) {
<<<<<<< HEAD
	f, release := s.NewFactory(c, s.ControllerModelUUID())
	release()
	host := f.MakeMachine(c, &factory.MachineParams{InstanceId: "1"})
	f.MakeMachineNested(c, host.Id(), nil)
	lxdHost := f.MakeMachineNested(c, host.Id(), nil)
	f.MakeMachineNested(c, lxdHost.Id(), nil)

	conn := s.OpenControllerModelAPI(c)
	client := apiclient.NewClient(conn)
=======
	host := s.Factory.MakeMachine(c, &factory.MachineParams{InstanceId: instance.Id("1")})
	s.Factory.MakeMachineNested(c, host.Id(), nil)
	lxdHost := s.Factory.MakeMachineNested(c, host.Id(), nil)
	s.Factory.MakeMachineNested(c, lxdHost.Id(), nil)

	client := apiclient.NewClient(s.APIState, coretesting.NoopLogger{})
>>>>>>> c6c9f7c6
	status, err := client.Status(nil)
	c.Assert(err, jc.ErrorIsNil)

	c.Check(status.Machines, gc.HasLen, 1)
	mStatus, ok := status.Machines[host.Id()]
	c.Check(ok, jc.IsTrue)
	c.Check(mStatus.Containers, gc.HasLen, 2)

	mStatus, ok = mStatus.Containers[lxdHost.Id()]
	c.Check(ok, jc.IsTrue)

	c.Check(mStatus.Containers, gc.HasLen, 1)
}

var testUnits = []struct {
	unitName       string
	setStatus      *state.MeterStatus
	expectedStatus *params.MeterStatus
}{{
	setStatus:      &state.MeterStatus{Code: state.MeterGreen, Info: "test information"},
	expectedStatus: &params.MeterStatus{Color: "green", Message: "test information"},
}, {
	setStatus:      &state.MeterStatus{Code: state.MeterAmber, Info: "test information"},
	expectedStatus: &params.MeterStatus{Color: "amber", Message: "test information"},
}, {
	setStatus:      &state.MeterStatus{Code: state.MeterRed, Info: "test information"},
	expectedStatus: &params.MeterStatus{Color: "red", Message: "test information"},
}, {
	setStatus:      &state.MeterStatus{Code: state.MeterGreen, Info: "test information"},
	expectedStatus: &params.MeterStatus{Color: "green", Message: "test information"},
}, {},
}

func (s *statusUnitTestSuite) TestModelMeterStatus(c *gc.C) {
	st := s.ControllerModel(c).State()
	c.Assert(st.SetSLA("advanced", "test-user", nil), jc.ErrorIsNil)
	c.Assert(st.SetModelMeterStatus("RED", "thing"), jc.ErrorIsNil)

<<<<<<< HEAD
	conn := s.OpenControllerModelAPI(c)
	client := apiclient.NewClient(conn)
=======
	client := apiclient.NewClient(s.APIState, coretesting.NoopLogger{})
>>>>>>> c6c9f7c6
	status, err := client.Status(nil)
	c.Assert(err, jc.ErrorIsNil)
	c.Assert(status, gc.NotNil)
	modelMeterStatus := status.Model.MeterStatus
	c.Assert(modelMeterStatus.Color, gc.Equals, "red")
	c.Assert(modelMeterStatus.Message, gc.Equals, "thing")
}

func (s *statusUnitTestSuite) TestMeterStatus(c *gc.C) {
	f, release := s.NewFactory(c, s.ControllerModelUUID())
	release()
	meteredCharm := f.MakeCharm(c, &factory.CharmParams{Name: "metered", URL: "ch:amd64/quantal/metered"})
	app := f.MakeApplication(c, &factory.ApplicationParams{Charm: meteredCharm})

	units, err := app.AllUnits()
	c.Assert(err, jc.ErrorIsNil)
	c.Assert(units, gc.HasLen, 0)

	for i, unit := range testUnits {
		u, err := app.AddUnit(state.AddUnitParams{})
		testUnits[i].unitName = u.Name()
		c.Assert(err, jc.ErrorIsNil)
		if unit.setStatus != nil {
			err := u.SetMeterStatus(unit.setStatus.Code.String(), unit.setStatus.Info)
			c.Assert(err, jc.ErrorIsNil)
		}
	}

<<<<<<< HEAD
	conn := s.OpenControllerModelAPI(c)
	client := apiclient.NewClient(conn)
=======
	client := apiclient.NewClient(s.APIState, coretesting.NoopLogger{})
>>>>>>> c6c9f7c6
	status, err := client.Status(nil)
	c.Assert(err, jc.ErrorIsNil)
	c.Assert(status, gc.NotNil)
	appStatus, ok := status.Applications[app.Name()]
	c.Assert(ok, gc.Equals, true)

	c.Assert(appStatus.MeterStatuses, gc.HasLen, len(testUnits)-1)
	for _, unit := range testUnits {
		unitStatus, ok := appStatus.MeterStatuses[unit.unitName]

		if unit.expectedStatus != nil {
			c.Assert(ok, gc.Equals, true)
			c.Assert(&unitStatus, gc.DeepEquals, unit.expectedStatus)
		} else {
			c.Assert(ok, gc.Equals, false)
		}
	}
}

func (s *statusUnitTestSuite) TestNoMeterStatusWhenNotRequired(c *gc.C) {
	f, release := s.NewFactory(c, s.ControllerModelUUID())
	release()
	app := f.MakeApplication(c, nil)

	units, err := app.AllUnits()
	c.Assert(err, jc.ErrorIsNil)
	c.Assert(units, gc.HasLen, 0)

	for i, unit := range testUnits {
		u, err := app.AddUnit(state.AddUnitParams{})
		testUnits[i].unitName = u.Name()
		c.Assert(err, jc.ErrorIsNil)
		if unit.setStatus != nil {
			err := u.SetMeterStatus(unit.setStatus.Code.String(), unit.setStatus.Info)
			c.Assert(err, jc.ErrorIsNil)
		}
	}

<<<<<<< HEAD
	conn := s.OpenControllerModelAPI(c)
	client := apiclient.NewClient(conn)
=======
	client := apiclient.NewClient(s.APIState, coretesting.NoopLogger{})
>>>>>>> c6c9f7c6
	status, err := client.Status(nil)
	c.Assert(err, jc.ErrorIsNil)
	c.Assert(status, gc.NotNil)
	appStatus, ok := status.Applications[app.Name()]
	c.Assert(ok, gc.Equals, true)

	c.Assert(appStatus.MeterStatuses, gc.HasLen, 0)
}

func (s *statusUnitTestSuite) TestMeterStatusWithCredentials(c *gc.C) {
	f, release := s.NewFactory(c, s.ControllerModelUUID())
	release()
	app := f.MakeApplication(c, nil)
	c.Assert(app.SetMetricCredentials([]byte("magic-ticket")), jc.ErrorIsNil)

	units, err := app.AllUnits()
	c.Assert(err, jc.ErrorIsNil)
	c.Assert(units, gc.HasLen, 0)

	for i, unit := range testUnits {
		u, err := app.AddUnit(state.AddUnitParams{})
		testUnits[i].unitName = u.Name()
		c.Assert(err, jc.ErrorIsNil)
		if unit.setStatus != nil {
			err := u.SetMeterStatus(unit.setStatus.Code.String(), unit.setStatus.Info)
			c.Assert(err, jc.ErrorIsNil)
		}
	}

<<<<<<< HEAD
	conn := s.OpenControllerModelAPI(c)
	client := apiclient.NewClient(conn)
=======
	client := apiclient.NewClient(s.APIState, coretesting.NoopLogger{})
>>>>>>> c6c9f7c6
	status, err := client.Status(nil)
	c.Assert(err, jc.ErrorIsNil)
	c.Assert(status, gc.NotNil)
	appStatus, ok := status.Applications[app.Name()]
	c.Assert(ok, gc.Equals, true)

	c.Assert(appStatus.MeterStatuses, gc.HasLen, len(testUnits)-1)
	for _, unit := range testUnits {
		unitStatus, ok := appStatus.MeterStatuses[unit.unitName]

		if unit.expectedStatus != nil {
			c.Assert(ok, gc.Equals, true)
			c.Assert(&unitStatus, gc.DeepEquals, unit.expectedStatus)
		} else {
			c.Assert(ok, gc.Equals, false)
		}
	}
}

func (s *statusUnitTestSuite) TestApplicationWithExposedEndpoints(c *gc.C) {
	f, release := s.NewFactory(c, s.ControllerModelUUID())
	release()
	meteredCharm := f.MakeCharm(c, &factory.CharmParams{Name: "metered", URL: "ch:amd64/quantal/metered"})
	app := f.MakeApplication(c, &factory.ApplicationParams{Charm: meteredCharm})
	err := app.MergeExposeSettings(map[string]state.ExposedEndpoint{
		"": {
			ExposeToSpaceIDs: []string{network.AlphaSpaceId},
			ExposeToCIDRs:    []string{"10.0.0.0/24", "192.168.0.0/24"},
		},
	})
	c.Assert(err, jc.ErrorIsNil)

<<<<<<< HEAD
	conn := s.OpenControllerModelAPI(c)
	client := apiclient.NewClient(conn)
=======
	client := apiclient.NewClient(s.APIState, coretesting.NoopLogger{})
>>>>>>> c6c9f7c6
	status, err := client.Status(nil)
	c.Assert(err, jc.ErrorIsNil)
	c.Assert(status, gc.NotNil)
	appStatus, ok := status.Applications[app.Name()]
	c.Assert(ok, gc.Equals, true)

	c.Assert(appStatus.ExposedEndpoints, gc.DeepEquals, map[string]params.ExposedEndpoint{
		"": {
			ExposeToSpaces: []string{network.AlphaSpaceName},
			ExposeToCIDRs:  []string{"10.0.0.0/24", "192.168.0.0/24"},
		},
	})
}

func (s *statusUnitTestSuite) TestPrincipalUpgradingFrom(c *gc.C) {
	f, release := s.NewFactory(c, s.ControllerModelUUID())
	release()
	meteredCharm := f.MakeCharm(c, &factory.CharmParams{Name: "metered", URL: "ch:amd64/quantal/metered-3"})
	meteredCharmNew := f.MakeCharm(c, &factory.CharmParams{Name: "metered", URL: "ch:amd64/quantal/metered-5"})
	app := f.MakeApplication(c, &factory.ApplicationParams{Charm: meteredCharm})
	u := f.MakeUnit(c, &factory.UnitParams{
		Application: app,
		SetCharmURL: true,
	})
<<<<<<< HEAD
	conn := s.OpenControllerModelAPI(c)
	client := apiclient.NewClient(conn)
=======
	client := apiclient.NewClient(s.APIState, coretesting.NoopLogger{})
>>>>>>> c6c9f7c6
	status, err := client.Status(nil)
	c.Assert(err, jc.ErrorIsNil)
	c.Assert(status, gc.NotNil)
	unitStatus, ok := status.Applications[app.Name()].Units[u.Name()]
	c.Assert(ok, gc.Equals, true)
	c.Assert(unitStatus.Charm, gc.Equals, "")

	err = app.SetCharm(state.SetCharmConfig{
		Charm: meteredCharmNew,
	})
	c.Assert(err, jc.ErrorIsNil)

	status, err = client.Status(nil)
	c.Assert(err, jc.ErrorIsNil)
	c.Assert(status, gc.NotNil)
	unitStatus, ok = status.Applications[app.Name()].Units[u.Name()]
	c.Assert(ok, gc.Equals, true)
	c.Assert(unitStatus.Charm, gc.Equals, "ch:amd64/quantal/metered-3")
}

func (s *statusUnitTestSuite) TestSubordinateUpgradingFrom(c *gc.C) {
	f, release := s.NewFactory(c, s.ControllerModelUUID())
	release()
	principalCharm := f.MakeCharm(c, &factory.CharmParams{Name: "mysql", URL: "ch:amd64/quantal/mysql"})
	subordCharm := f.MakeCharm(c, &factory.CharmParams{Name: "logging", URL: "ch:amd64/quantal/logging-1"})
	subordCharmNew := f.MakeCharm(c, &factory.CharmParams{Name: "logging", URL: "ch:amd64/quantal/logging-2"})
	app := f.MakeApplication(c, &factory.ApplicationParams{
		Charm: principalCharm,
		Name:  "principal",
	})
	pu := f.MakeUnit(c, &factory.UnitParams{
		Application: app,
	})
	subordApp := f.MakeApplication(c, &factory.ApplicationParams{
		Charm: subordCharm,
		Name:  "subord",
	})

	subEndpoint, err := subordApp.Endpoint("info")
	c.Assert(err, jc.ErrorIsNil)
	principalEndpoint, err := app.Endpoint("juju-info")
	c.Assert(err, jc.ErrorIsNil)
	st := s.ControllerModel(c).State()
	rel, err := st.AddRelation(subEndpoint, principalEndpoint)
	c.Assert(err, jc.ErrorIsNil)
	ru, err := rel.Unit(pu)
	c.Assert(err, jc.ErrorIsNil)
	err = ru.EnterScope(nil)
	c.Assert(err, jc.ErrorIsNil)
	subordUnit, err := st.Unit("subord/0")
	c.Assert(err, jc.ErrorIsNil)
	err = subordUnit.SetCharmURL(subordCharm.URL())
	c.Assert(err, jc.ErrorIsNil)

<<<<<<< HEAD
	conn := s.OpenControllerModelAPI(c)
	client := apiclient.NewClient(conn)
=======
	client := apiclient.NewClient(s.APIState, coretesting.NoopLogger{})
>>>>>>> c6c9f7c6
	status, err := client.Status(nil)
	c.Assert(err, jc.ErrorIsNil)
	c.Assert(status, gc.NotNil)
	unitStatus, ok := status.Applications["principal"].Units["principal/0"].Subordinates["subord/0"]
	c.Assert(ok, gc.Equals, true)
	c.Assert(unitStatus.Charm, gc.Equals, "")

	err = subordApp.SetCharm(state.SetCharmConfig{
		Charm: subordCharmNew,
	})
	c.Assert(err, jc.ErrorIsNil)

	status, err = client.Status(nil)
	c.Assert(err, jc.ErrorIsNil)
	c.Assert(status, gc.NotNil)
	unitStatus, ok = status.Applications["principal"].Units["principal/0"].Subordinates["subord/0"]
	c.Assert(ok, gc.Equals, true)
	c.Assert(unitStatus.Charm, gc.Equals, "ch:amd64/quantal/logging-1")
}

func addUnitWithVersion(c *gc.C, application *state.Application, version string) *state.Unit {
	unit, err := application.AddUnit(state.AddUnitParams{})
	c.Assert(err, jc.ErrorIsNil)
	// Ensure that the timestamp on this version record is different
	// from the previous one.
	// TODO(babbageclunk): when Application and Unit have clocks, change
	// that instead of sleeping (lp:1558657)
	time.Sleep(time.Millisecond * 1)
	err = unit.SetWorkloadVersion(version)
	c.Assert(err, jc.ErrorIsNil)
	return unit
}

<<<<<<< HEAD
func (s *statusUnitTestSuite) checkAppVersion(c *gc.C, application *state.Application, expectedVersion string,
) params.ApplicationStatus {
	conn := s.OpenControllerModelAPI(c)
	client := apiclient.NewClient(conn)
=======
func (s *statusUnitTestSuite) checkAppVersion(c *gc.C, application *state.Application,
	expectedVersion string) params.ApplicationStatus {
	client := apiclient.NewClient(s.APIState, coretesting.NoopLogger{})
>>>>>>> c6c9f7c6
	status, err := client.Status(nil)
	c.Assert(err, jc.ErrorIsNil)
	appStatus, found := status.Applications[application.Name()]
	c.Assert(found, jc.IsTrue)
	c.Check(appStatus.WorkloadVersion, gc.Equals, expectedVersion)
	return appStatus
}

func checkUnitVersion(c *gc.C, appStatus params.ApplicationStatus, unit *state.Unit, expectedVersion string) {
	unitStatus, found := appStatus.Units[unit.Name()]
	c.Check(found, jc.IsTrue)
	c.Check(unitStatus.WorkloadVersion, gc.Equals, expectedVersion)
}

func (s *statusUnitTestSuite) TestWorkloadVersionLastWins(c *gc.C) {
	f, release := s.NewFactory(c, s.ControllerModelUUID())
	release()
	application := f.MakeApplication(c, nil)
	unit1 := addUnitWithVersion(c, application, "voltron")
	unit2 := addUnitWithVersion(c, application, "voltron")
	unit3 := addUnitWithVersion(c, application, "zarkon")

	appStatus := s.checkAppVersion(c, application, "zarkon")
	checkUnitVersion(c, appStatus, unit1, "voltron")
	checkUnitVersion(c, appStatus, unit2, "voltron")
	checkUnitVersion(c, appStatus, unit3, "zarkon")
}

func (s *statusUnitTestSuite) TestWorkloadVersionSimple(c *gc.C) {
	f, release := s.NewFactory(c, s.ControllerModelUUID())
	release()
	application := f.MakeApplication(c, nil)
	unit1 := addUnitWithVersion(c, application, "voltron")

	appStatus := s.checkAppVersion(c, application, "voltron")
	checkUnitVersion(c, appStatus, unit1, "voltron")
}

func (s *statusUnitTestSuite) TestWorkloadVersionBlanksCanWin(c *gc.C) {
	f, release := s.NewFactory(c, s.ControllerModelUUID())
	release()
	application := f.MakeApplication(c, nil)
	unit1 := addUnitWithVersion(c, application, "voltron")
	unit2 := addUnitWithVersion(c, application, "")

	appStatus := s.checkAppVersion(c, application, "")
	checkUnitVersion(c, appStatus, unit1, "voltron")
	checkUnitVersion(c, appStatus, unit2, "")
}

func (s *statusUnitTestSuite) TestWorkloadVersionNoUnits(c *gc.C) {
	f, release := s.NewFactory(c, s.ControllerModelUUID())
	release()
	application := f.MakeApplication(c, nil)
	s.checkAppVersion(c, application, "")
}

func (s *statusUnitTestSuite) TestWorkloadVersionOkWithUnset(c *gc.C) {
	f, release := s.NewFactory(c, s.ControllerModelUUID())
	release()
	application := f.MakeApplication(c, nil)
	unit, err := application.AddUnit(state.AddUnitParams{})
	c.Assert(err, jc.ErrorIsNil)
	appStatus := s.checkAppVersion(c, application, "")
	checkUnitVersion(c, appStatus, unit, "")
}

func (s *statusUnitTestSuite) TestMigrationInProgress(c *gc.C) {
	st := s.ControllerModel(c).State()
	setGenerationsControllerConfig(c, st)
	// Create a host model because controller models can't be migrated.
	f, release := s.NewFactory(c, s.ControllerModelUUID())
	release()
	state2 := f.MakeModel(c, nil)
	defer state2.Close()

	model2, err := state2.Model()
	c.Assert(err, jc.ErrorIsNil)

	// Get API connection to hosted model.
	apiInfo := s.ModelApiInfo(model2.UUID())
	apiInfo.Tag = testing.AdminUser
	apiInfo.Password = testing.AdminSecret

	conn, err := api.Open(apiInfo, api.DialOpts{})
	c.Assert(err, jc.ErrorIsNil)
	client := apiclient.NewClient(conn, coretesting.NoopLogger{})

	checkMigStatus := func(expected string) {
		status, err := client.Status(nil)
		c.Assert(err, jc.ErrorIsNil)
		if expected != "" {
			expected = "migrating: " + expected
		}
		c.Check(status.Model.ModelStatus.Info, gc.Equals, expected)
	}

	// Migration status should be empty when no migration is happening.
	checkMigStatus("")

	// Start it migrating.
	mig, err := state2.CreateMigration(state.MigrationSpec{
		InitiatedBy: names.NewUserTag("admin"),
		TargetInfo: migration.TargetInfo{
			ControllerTag: names.NewControllerTag(utils.MustNewUUID().String()),
			Addrs:         []string{"1.2.3.4:5555", "4.3.2.1:6666"},
			CACert:        "cert",
			AuthTag:       names.NewUserTag("user"),
			Password:      "password",
		},
	})
	c.Assert(err, jc.ErrorIsNil)

	// Check initial message.
	checkMigStatus("starting")

	// Check status is reported when set.
	setAndCheckMigStatus := func(message string) {
		err := mig.SetStatusMessage(message)
		c.Assert(err, jc.ErrorIsNil)
		checkMigStatus(message)
	}
	setAndCheckMigStatus("proceeding swimmingly")
	setAndCheckMigStatus("oh noes")
}

func (s *statusUnitTestSuite) TestRelationFiltered(c *gc.C) {
	f, release := s.NewFactory(c, s.ControllerModelUUID())
	release()
	// make application 1 with endpoint 1
	a1 := f.MakeApplication(c, &factory.ApplicationParams{
		Name: "abc",
		Charm: f.MakeCharm(c, &factory.CharmParams{
			Name: "wordpress",
		}),
	})
	e1, err := a1.Endpoint("db")
	c.Assert(err, jc.ErrorIsNil)

	// make application 2 with endpoint 2
	a2 := f.MakeApplication(c, &factory.ApplicationParams{
		Name: "def",
		Charm: f.MakeCharm(c, &factory.CharmParams{
			Name: "mysql",
		}),
	})
	e2, err := a2.Endpoint("server")
	c.Assert(err, jc.ErrorIsNil)

	// create relation between a1 and a2
	r12 := f.MakeRelation(c, &factory.RelationParams{
		Endpoints: []state.Endpoint{e1, e2},
	})
	c.Assert(r12, gc.NotNil)

	// create another application 3 with an endpoint 3
	a3 := f.MakeApplication(c, &factory.ApplicationParams{
		Charm: f.MakeCharm(c, &factory.CharmParams{Name: "logging"}),
	})
	e3, err := a3.Endpoint("info")
	c.Assert(err, jc.ErrorIsNil)

	// create endpoint 4 on application 1
	e4, err := a1.Endpoint("juju-info")
	c.Assert(err, jc.ErrorIsNil)
	r13 := f.MakeRelation(c, &factory.RelationParams{
		Endpoints: []state.Endpoint{e3, e4},
	})
	c.Assert(r13, gc.NotNil)

	// Test status filtering with application 1: should get both relations
<<<<<<< HEAD
	conn := s.OpenControllerModelAPI(c)
	client := apiclient.NewClient(conn)
=======
	client := apiclient.NewClient(s.APIState, coretesting.NoopLogger{})
>>>>>>> c6c9f7c6
	status, err := client.Status([]string{a1.Name()})
	c.Assert(err, jc.ErrorIsNil)
	c.Assert(status, gc.NotNil)
	assertApplicationRelations(c, a1.Name(), 2, status.Relations)

	// test status filtering with application 3: should get 1 relation
	status, err = client.Status([]string{a3.Name()})
	c.Assert(err, jc.ErrorIsNil)
	c.Assert(status, gc.NotNil)
	assertApplicationRelations(c, a3.Name(), 1, status.Relations)
}

// TestApplicationFilterIndependentOfAlphabeticUnitOrdering ensures we
// do not regress and are carrying forward fix for lp#1592872.
func (s *statusUnitTestSuite) TestApplicationFilterIndependentOfAlphabeticUnitOrdering(c *gc.C) {
	f, release := s.NewFactory(c, s.ControllerModelUUID())
	release()
	// Application A has no touch points with application C
	// but will have a unit on the same machine is a unit of an application B.
	applicationA := f.MakeApplication(c, &factory.ApplicationParams{
		Charm: f.MakeCharm(c, &factory.CharmParams{
			Name: "mysql",
		}),
		Name: "abc",
	})

	// Application B will have a unit on the same machine as a unit of an application A
	// and will have a relation to an application C.
	applicationB := f.MakeApplication(c, &factory.ApplicationParams{
		Charm: f.MakeCharm(c, &factory.CharmParams{
			Name: "wordpress",
		}),
		Name: "def",
	})

	// Put a unit from each, application A and B, on the same machine.
	// This will be enough to ensure that the application B qualifies to be
	// in the status result filtered by the application A.
	machine := f.MakeMachine(c, &factory.MachineParams{
		Jobs: []state.MachineJob{state.JobHostUnits},
	})
	f.MakeUnit(c, &factory.UnitParams{
		Application: applicationA,
		Machine:     machine,
	})
	f.MakeUnit(c, &factory.UnitParams{
		Application: applicationB,
		Machine:     machine,
	})

<<<<<<< HEAD
	conn := s.OpenControllerModelAPI(c)
	client := apiclient.NewClient(conn)
=======
	client := apiclient.NewClient(s.APIState, coretesting.NoopLogger{})
>>>>>>> c6c9f7c6
	for i := 0; i < 20; i++ {
		c.Logf("run %d", i)
		status, err := client.Status([]string{applicationA.Name()})
		c.Assert(err, jc.ErrorIsNil)
		c.Assert(status.Applications, gc.HasLen, 2)
	}
}

// TestFilterOutRelationsForRelatedApplicationsThatDoNotMatchCriteriaDirectly
// tests scenario where applications are returned as part of the status because
// they are related to an application that matches given filter.
// However, the relations for these applications should not be returned.
// In other words, if there are two applications, A and B, such that:
//
// * an application A matches the supplied filter directly;
// * an application B has units on the same machine as units of an application A and, thus,
// qualifies to be returned by the status result;
//
// application B's relations should not be returned.
func (s *statusUnitTestSuite) TestFilterOutRelationsForRelatedApplicationsThatDoNotMatchCriteriaDirectly(c *gc.C) {
	f, release := s.NewFactory(c, s.ControllerModelUUID())
	release()
	// Application A has no touch points with application C
	// but will have a unit on the same machine is a unit of an application B.
	applicationA := f.MakeApplication(c, &factory.ApplicationParams{
		Charm: f.MakeCharm(c, &factory.CharmParams{
			Name: "mysql",
		}),
	})

	// Application B will have a unit on the same machine as a unit of an application A
	// and will have a relation to an application C.
	applicationB := f.MakeApplication(c, &factory.ApplicationParams{
		Charm: f.MakeCharm(c, &factory.CharmParams{
			Name: "wordpress",
		}),
	})
	endpoint1, err := applicationB.Endpoint("juju-info")
	c.Assert(err, jc.ErrorIsNil)

	// Application C has a relation to application B but has no touch points with
	// an application A.
	applicationC := f.MakeApplication(c, &factory.ApplicationParams{
		Charm: f.MakeCharm(c, &factory.CharmParams{Name: "logging"}),
	})
	endpoint2, err := applicationC.Endpoint("info")
	c.Assert(err, jc.ErrorIsNil)
	f.MakeRelation(c, &factory.RelationParams{
		Endpoints: []state.Endpoint{endpoint2, endpoint1},
	})

	// Put a unit from each, application A and B, on the same machine.
	// This will be enough to ensure that the application B qualifies to be
	// in the status result filtered by the application A.
	machine := f.MakeMachine(c, &factory.MachineParams{
		Jobs: []state.MachineJob{state.JobHostUnits},
	})
	f.MakeUnit(c, &factory.UnitParams{
		Application: applicationA,
		Machine:     machine,
	})
	f.MakeUnit(c, &factory.UnitParams{
		Application: applicationB,
		Machine:     machine,
	})

	// Filtering status on application A should get:
	// * no relations;
	// * two applications.
<<<<<<< HEAD
	conn := s.OpenControllerModelAPI(c)
	client := apiclient.NewClient(conn)
=======
	client := apiclient.NewClient(s.APIState, coretesting.NoopLogger{})
>>>>>>> c6c9f7c6
	status, err := client.Status([]string{applicationA.Name()})
	c.Assert(err, jc.ErrorIsNil)
	c.Assert(status, gc.NotNil)
	c.Assert(status.Applications, gc.HasLen, 2)
	c.Assert(status.Relations, gc.HasLen, 0)
}

func (s *statusUnitTestSuite) TestMachineWithNoDisplayNameHasItsEmptyDisplayNameSent(c *gc.C) {
	f, release := s.NewFactory(c, s.ControllerModelUUID())
	release()
	machine := f.MakeMachine(c, &factory.MachineParams{
		InstanceId: instance.Id("i-123"),
	})

<<<<<<< HEAD
	conn := s.OpenControllerModelAPI(c)
	client := apiclient.NewClient(conn)
=======
	client := apiclient.NewClient(s.APIState, coretesting.NoopLogger{})
>>>>>>> c6c9f7c6
	status, err := client.Status(nil)
	c.Assert(err, jc.ErrorIsNil)
	c.Assert(status.Machines, gc.HasLen, 1)
	c.Assert(status.Machines[machine.Id()].DisplayName, gc.Equals, "")
}

func (s *statusUnitTestSuite) TestMachineWithDisplayNameHasItsDisplayNameSent(c *gc.C) {
	f, release := s.NewFactory(c, s.ControllerModelUUID())
	release()
	machine := f.MakeMachine(c, &factory.MachineParams{
		InstanceId:  instance.Id("i-123"),
		DisplayName: "snowflake",
	})

<<<<<<< HEAD
	conn := s.OpenControllerModelAPI(c)
	client := apiclient.NewClient(conn)
=======
	client := apiclient.NewClient(s.APIState, coretesting.NoopLogger{})
>>>>>>> c6c9f7c6
	status, err := client.Status(nil)
	c.Assert(err, jc.ErrorIsNil)
	c.Assert(status.Machines, gc.HasLen, 1)
	c.Assert(status.Machines[machine.Id()].DisplayName, gc.Equals, "snowflake")
}

func assertApplicationRelations(c *gc.C, appName string, expectedNumber int, relations []params.RelationStatus) {
	c.Assert(relations, gc.HasLen, expectedNumber)
	for _, relation := range relations {
		belongs := false
		for _, endpoint := range relation.Endpoints {
			if endpoint.ApplicationName == appName {
				belongs = true
				continue
			}
		}
		if !belongs {
			c.Fatalf("application %v is not part of the relation %v as expected", appName, relation.Id)
		}
	}
}

type statusUpgradeUnitSuite struct {
	testing.ApiServerSuite

	charms               map[string]*state.Charm
	charmrevisionupdater *charmrevisionupdater.CharmRevisionUpdaterAPI
	ctrl                 *gomock.Controller
}

var _ = gc.Suite(&statusUpgradeUnitSuite{})

func (s *statusUpgradeUnitSuite) SetUpTest(c *gc.C) {
	s.ApiServerSuite.WithLeaseManager = true
	s.ApiServerSuite.SetUpTest(c)
	s.charms = make(map[string]*state.Charm)

	state := charmrevisionupdater.StateShim{State: s.ControllerModel(c).State()}
	s.ctrl = gomock.NewController(c)
	charmhubClient := mocks.NewMockCharmhubRefreshClient(s.ctrl)
	charmhubClient.EXPECT().RefreshWithRequestMetrics(gomock.Any(), gomock.Any(),
		gomock.Any()).Return([]transport.RefreshResponse{
		{Entity: transport.RefreshEntity{Revision: 42}},
	}, nil)
	newCharmhubClient := func(st charmrevisionupdater.State) (charmrevisionupdater.CharmhubRefreshClient, error) {
		return charmhubClient, nil
	}

	var err error
	s.charmrevisionupdater, err = charmrevisionupdater.NewCharmRevisionUpdaterAPIState(state, clock.WallClock,
		newCharmhubClient, loggo.GetLogger("juju.apiserver.charmrevisionupdater"))
	c.Assert(err, jc.ErrorIsNil)
}

func (s *statusUpgradeUnitSuite) TearDownTest(c *gc.C) {
	s.ApiServerSuite.TearDownTest(c)
	s.ctrl.Finish()
}

// AddMachine adds a new machine to state.
func (s *statusUpgradeUnitSuite) AddMachine(c *gc.C, machineId string, job state.MachineJob) {
	m, err := s.ControllerModel(c).State().AddOneMachine(state.MachineTemplate{
		Base: state.UbuntuBase("12.10"),
		Jobs: []state.MachineJob{job},
	})
	c.Assert(err, jc.ErrorIsNil)
	c.Assert(m.Id(), gc.Equals, machineId)
}

// AddCharmhubCharmWithRevision adds a charmhub charm with the specified revision to state.
func (s *statusUpgradeUnitSuite) AddCharmhubCharmWithRevision(c *gc.C, charmName string, rev int) *state.Charm {
	ch := testcharms.Hub.CharmDir(charmName)
	name := ch.Meta().Name
	curl := charm.MustParseURL(fmt.Sprintf("ch:amd64/jammy/%s-%d", name, rev))
	info := state.CharmInfo{
		Charm:       ch,
		ID:          curl,
		StoragePath: "dummy-path",
		SHA256:      fmt.Sprintf("%s-%d-sha256", name, rev),
	}
	dummy, err := s.ControllerModel(c).State().AddCharm(info)
	c.Assert(err, jc.ErrorIsNil)
	s.charms[name] = dummy
	return dummy
}

// AddApplication adds an application for the specified charm to state.
func (s *statusUpgradeUnitSuite) AddApplication(c *gc.C, charmName, applicationName string) {
	ch, ok := s.charms[charmName]
	c.Assert(ok, jc.IsTrue)
	revision := ch.Revision()
	_, err := s.ControllerModel(c).State().AddApplication(state.AddApplicationArgs{
		Name:  applicationName,
		Charm: ch,
		CharmOrigin: &state.CharmOrigin{
			ID:     "mycharmhubid",
			Hash:   "mycharmhash",
			Source: "charm-hub",
			Platform: &state.Platform{
				Architecture: "amd64",
				OS:           "ubuntu",
				Channel:      "12.10/stable",
			},
			Revision: &revision,
			Channel: &state.Channel{
				Track: "latest",
				Risk:  "stable",
			},
		},
	})
	c.Assert(err, jc.ErrorIsNil)
}

// AddUnit adds a new unit for application to the specified machine.
func (s *statusUpgradeUnitSuite) AddUnit(c *gc.C, appName, machineId string) {
	app, err := s.ControllerModel(c).State().Application(appName)
	c.Assert(err, jc.ErrorIsNil)
	u, err := app.AddUnit(state.AddUnitParams{})
	c.Assert(err, jc.ErrorIsNil)
	m, err := s.ControllerModel(c).State().Machine(machineId)
	c.Assert(err, jc.ErrorIsNil)
	err = u.AssignToMachine(m)
	c.Assert(err, jc.ErrorIsNil)
}

// SetUnitRevision sets the unit's charm to the specified revision.
func (s *statusUpgradeUnitSuite) SetUnitRevision(c *gc.C, unitName string, rev int) {
	u, err := s.ControllerModel(c).State().Unit(unitName)
	c.Assert(err, jc.ErrorIsNil)
	svc, err := u.Application()
	c.Assert(err, jc.ErrorIsNil)
	curl := charm.MustParseURL(fmt.Sprintf("ch:amd64/jammy/%s-%d", svc.Name(), rev))
	err = u.SetCharmURL(curl)
	c.Assert(err, jc.ErrorIsNil)
}

// SetupScenario adds some machines and applications to state.
// It assumes a controller machine has already been created.
func (s *statusUpgradeUnitSuite) SetupScenario(c *gc.C) {
	s.AddMachine(c, "1", state.JobHostUnits)
	s.AddMachine(c, "2", state.JobHostUnits)
	s.AddMachine(c, "3", state.JobHostUnits)

	// mysql is out of date
	s.AddCharmhubCharmWithRevision(c, "mysql", 22)
	s.AddApplication(c, "mysql", "mysql")
	s.AddUnit(c, "mysql", "1")

	// wordpress is up to date
	s.AddCharmhubCharmWithRevision(c, "wordpress", 26)
	s.AddApplication(c, "wordpress", "wordpress")
	s.AddUnit(c, "wordpress", "2")
	s.AddUnit(c, "wordpress", "2")
	// wordpress/0 has a version, wordpress/1 is unknown
	s.SetUnitRevision(c, "wordpress/0", 26)

	// varnish is a charm that does not have a version in the mock store.
	s.AddCharmhubCharmWithRevision(c, "varnish", 5)
	s.AddApplication(c, "varnish", "varnish")
	s.AddUnit(c, "varnish", "3")
}

func (s *statusUpgradeUnitSuite) TestUpdateRevisionsCharmhub(c *gc.C) {
	s.AddMachine(c, "0", state.JobManageModel)
	s.AddMachine(c, "1", state.JobHostUnits)
	s.AddCharmhubCharmWithRevision(c, "charmhubby", 41)
	s.AddApplication(c, "charmhubby", "charmhubby")
	s.AddUnit(c, "charmhubby", "1")

<<<<<<< HEAD
	conn := s.OpenControllerModelAPI(c)
	client := apiclient.NewClient(conn)
=======
	client := apiclient.NewClient(s.APIState, coretesting.NoopLogger{})
>>>>>>> c6c9f7c6
	status, _ := client.Status(nil)

	appStatus, ok := status.Applications["charmhubby"]
	c.Assert(ok, gc.Equals, true)
	c.Assert(appStatus.CanUpgradeTo, gc.Equals, "")

	// Update to the latest available charm revision.
	result, err := s.charmrevisionupdater.UpdateLatestRevisions()
	c.Assert(err, jc.ErrorIsNil)
	c.Assert(result.Error, gc.IsNil)

	// Check if CanUpgradeTo suggests the latest revision.
	status, _ = client.Status(nil)
	appStatus, ok = status.Applications["charmhubby"]
	c.Assert(ok, gc.Equals, true)
	c.Assert(appStatus.CanUpgradeTo, gc.Equals, "ch:amd64/jammy/charmhubby-42")
}

type CAASStatusSuite struct {
	baseSuite

	model *state.Model
	app   *state.Application
}

var _ = gc.Suite(&CAASStatusSuite{})

func (s *CAASStatusSuite) SetUpTest(c *gc.C) {
	s.baseSuite.SetUpTest(c)

	f, release := s.NewFactory(c, s.ControllerModelUUID())
	release()
	// Set up a CAAS model to replace the IAAS one.
	st := f.MakeCAASModel(c, nil)
	s.CleanupSuite.AddCleanup(func(*gc.C) { st.Close() })
	f = factory.NewFactory(st, nil)
	m, err := st.Model()
	c.Assert(err, jc.ErrorIsNil)
	s.model = m

	ch := f.MakeCharm(c, &factory.CharmParams{
		Name:   "mysql-k8s",
		Series: "focal",
	})
	s.app = f.MakeApplication(c, &factory.ApplicationParams{
		CharmOrigin: &state.CharmOrigin{Platform: &state.Platform{
			OS:      "ubuntu",
			Channel: "20.04/stable",
		}},
		Charm: ch,
	})
	f.MakeUnit(c, &factory.UnitParams{Application: s.app})
}

func (s *CAASStatusSuite) TestStatusOperatorNotReady(c *gc.C) {
<<<<<<< HEAD
	conn := s.OpenModelAPI(c, s.model.UUID())
	client := apiclient.NewClient(conn)
=======
	client := apiclient.NewClient(s.APIState, coretesting.NoopLogger{})

	status, err := client.Status(nil)
	c.Assert(err, jc.ErrorIsNil)
	c.Assert(status.Applications, gc.HasLen, 1)
	clearSinceTimes(status)
	s.assertUnitStatus(c, status.Applications[s.app.Name()], "waiting", "installing agent")
}

func (s *CAASStatusSuite) TestStatusPodSpecNotSet(c *gc.C) {
	client := apiclient.NewClient(s.APIState, coretesting.NoopLogger{})
	err := s.app.SetOperatorStatus(status.StatusInfo{Status: status.Active})
	c.Assert(err, jc.ErrorIsNil)
	s.WaitForModelWatchersIdle(c, s.State.ModelUUID())
>>>>>>> c6c9f7c6

	status, err := client.Status(nil)
	c.Assert(err, jc.ErrorIsNil)
	c.Assert(status.Applications, gc.HasLen, 1)
	clearSinceTimes(status)
	s.assertUnitStatus(c, status.Applications[s.app.Name()], "waiting", "installing agent")
}

<<<<<<< HEAD
func (s *CAASStatusSuite) TestStatusCloudContainerSet(c *gc.C) {
	loggo.GetLogger("juju.state.status").SetLogLevel(loggo.TRACE)
	conn := s.OpenModelAPI(c, s.model.UUID())
	client := apiclient.NewClient(conn)
=======
func (s *CAASStatusSuite) TestStatusPodSpecSet(c *gc.C) {
	client := apiclient.NewClient(s.APIState, coretesting.NoopLogger{})
	err := s.app.SetOperatorStatus(status.StatusInfo{Status: status.Active})
	c.Assert(err, jc.ErrorIsNil)
	cm, err := s.Model.CAASModel()
	c.Assert(err, jc.ErrorIsNil)

	spec := `
containers:
  - name: gitlab
    image: gitlab/latest
`[1:]
	err = cm.SetPodSpec(nil, s.app.ApplicationTag(), &spec)
	c.Assert(err, jc.ErrorIsNil)
	s.WaitForModelWatchersIdle(c, s.State.ModelUUID())

	status, err := client.Status(nil)
	c.Assert(err, jc.ErrorIsNil)
	c.Assert(status.Applications, gc.HasLen, 1)
	clearSinceTimes(status)
	s.assertUnitStatus(c, status.Applications[s.app.Name()], "waiting", "waiting for container")
}

func (s *CAASStatusSuite) TestStatusCloudContainerSet(c *gc.C) {
	loggo.GetLogger("juju.state.allwatcher").SetLogLevel(loggo.TRACE)
	client := apiclient.NewClient(s.APIState, coretesting.NoopLogger{})
>>>>>>> c6c9f7c6
	err := s.app.SetOperatorStatus(status.StatusInfo{Status: status.Active})
	c.Assert(err, jc.ErrorIsNil)

	u, err := s.app.AllUnits()
	c.Assert(err, jc.ErrorIsNil)
	var updateUnits state.UpdateUnitsOperation
	updateUnits.Updates = []*state.UpdateUnitOperation{
		u[0].UpdateOperation(state.UnitUpdateProperties{
			CloudContainerStatus: &status.StatusInfo{Status: status.Blocked, Message: "blocked"},
		})}
	err = s.app.UpdateUnits(&updateUnits)
	c.Assert(err, jc.ErrorIsNil)

	status, err := client.Status(nil)
	c.Assert(err, jc.ErrorIsNil)
	c.Assert(status.Applications, gc.HasLen, 1)
	clearSinceTimes(status)
	s.assertUnitStatus(c, status.Applications[s.app.Name()], "blocked", "blocked")
}

func (s *CAASStatusSuite) assertUnitStatus(c *gc.C, appStatus params.ApplicationStatus, status, info string) {
	curl, _ := s.app.CharmURL()
	workloadVersion := ""
	if info != "installing agent" && info != "blocked" {
		workloadVersion = "gitlab/latest"
	}
	c.Assert(appStatus, jc.DeepEquals, params.ApplicationStatus{
		Charm:           *curl,
		Base:            params.Base{Name: "ubuntu", Channel: "20.04/stable"},
		WorkloadVersion: workloadVersion,
		Relations:       map[string][]string{},
		SubordinateTo:   []string{},
		Units: map[string]params.UnitStatus{
			s.app.Name() + "/0": {
				AgentStatus: params.DetailedStatus{
					Status: "allocating",
				},
				WorkloadStatus: params.DetailedStatus{
					Status: status,
					Info:   info,
				},
			},
		},
		Status: params.DetailedStatus{
			Status: status,
			Info:   info,
		},
		EndpointBindings: map[string]string{
			"":             network.AlphaSpaceName,
			"server":       network.AlphaSpaceName,
			"server-admin": network.AlphaSpaceName,
		},
	})
}

func (s *CAASStatusSuite) TestStatusWorkloadVersionSetByCharm(c *gc.C) {
	loggo.GetLogger("juju.state.allwatcher").SetLogLevel(loggo.TRACE)
<<<<<<< HEAD
	conn := s.OpenModelAPI(c, s.model.UUID())
	client := apiclient.NewClient(conn)
=======
	client := apiclient.NewClient(s.APIState, coretesting.NoopLogger{})
>>>>>>> c6c9f7c6
	err := s.app.SetOperatorStatus(status.StatusInfo{Status: status.Active})
	c.Assert(err, jc.ErrorIsNil)
	err = s.app.SetScale(1, 1, true)
	c.Assert(err, jc.ErrorIsNil)
	u, err := s.app.AllUnits()
	c.Assert(err, jc.ErrorIsNil)
	c.Assert(u, gc.HasLen, 1)
	err = u[0].SetWorkloadVersion("666")
	c.Assert(err, jc.ErrorIsNil)
	status, err := client.Status(nil)
	c.Assert(err, jc.ErrorIsNil)
	c.Assert(status.Applications, gc.HasLen, 1)
	app := status.Applications[s.app.Name()]
	c.Assert(app.WorkloadVersion, gc.Equals, "666")
	c.Assert(app.Scale, gc.Equals, 1)
}

type filteringBranchesSuite struct {
	baseSuite

	appA string
	appB string
	subB string
}

var _ = gc.Suite(&filteringBranchesSuite{})

func (s *filteringBranchesSuite) SetUpTest(c *gc.C) {
	s.ApiServerSuite.WithLeaseManager = true
	s.baseSuite.SetUpTest(c)
	setGenerationsControllerConfig(c, s.ControllerModel(c).State())

	s.appA = "mysql"
	s.appB = "wordpress"
	s.subB = "logging"

	f, release := s.NewFactory(c, s.ControllerModelUUID())
	release()
	// Application A has no touch points with application C
	// but will have a unit on the same machine is a unit of an application B.
	applicationA := f.MakeApplication(c, &factory.ApplicationParams{
		Charm: f.MakeCharm(c, &factory.CharmParams{
			Name: s.appA,
		}),
	})

	// Application B will have a unit on the same machine as a unit of an application A
	// and will have a relation to an application C.
	applicationB := f.MakeApplication(c, &factory.ApplicationParams{
		Charm: f.MakeCharm(c, &factory.CharmParams{
			Name: s.appB,
		}),
	})
	endpoint1, err := applicationB.Endpoint("juju-info")
	c.Assert(err, jc.ErrorIsNil)

	f.MakeUnit(c, &factory.UnitParams{
		Application: applicationA,
	})
	appBUnit := f.MakeUnit(c, &factory.UnitParams{
		Application: applicationB,
	})

	// Application C has a relation to application B but has no touch points with
	// an application A.
	applicationC := f.MakeApplication(c, &factory.ApplicationParams{
		Charm: f.MakeCharm(c, &factory.CharmParams{Name: s.subB}),
	})
	endpoint2, err := applicationC.Endpoint("info")
	c.Assert(err, jc.ErrorIsNil)
	rel := f.MakeRelation(c, &factory.RelationParams{
		Endpoints: []state.Endpoint{endpoint2, endpoint1},
	})
	// Trigger the creation of the subordinate unit by entering scope
	// on the principal unit.
	ru, err := rel.Unit(appBUnit)
	c.Assert(err, jc.ErrorIsNil)
	err = ru.EnterScope(nil)
	c.Assert(err, jc.ErrorIsNil)
}

func (s *filteringBranchesSuite) TestFullStatusBranchNoFilter(c *gc.C) {
	st := s.ControllerModel(c).State()
	err := st.AddBranch("apple", "test-user")
	c.Assert(err, jc.ErrorIsNil)

	conn := s.OpenControllerModelAPI(c)
	client := apiclient.NewClient(conn)

	status, err := client.Status(nil)
	c.Assert(err, jc.ErrorIsNil)
	c.Logf("%#v", status.Branches)
	b, ok := status.Branches["apple"]
	c.Assert(ok, jc.IsTrue)
	c.Assert(b.AssignedUnits, jc.DeepEquals, map[string][]string{})
	c.Assert(status.Applications, gc.HasLen, 3)
}

func (s *filteringBranchesSuite) TestFullStatusBranchFilterUnit(c *gc.C) {
	s.assertBranchAssignUnit(c, "apple", s.appA+"/0")
	st := s.ControllerModel(c).State()
	err := st.AddBranch("banana", "test-user")
	c.Assert(err, jc.ErrorIsNil)

	conn := s.OpenControllerModelAPI(c)
	client := apiclient.NewClient(conn)

	status, err := client.Status([]string{s.appA + "/0"})
	c.Assert(err, jc.ErrorIsNil)
	c.Assert(status.Branches, gc.HasLen, 1)
	b, ok := status.Branches["apple"]
	c.Assert(ok, jc.IsTrue)
	c.Assert(b.AssignedUnits, jc.DeepEquals, map[string][]string{s.appA: {s.appA + "/0"}})
	c.Assert(status.Applications, gc.HasLen, 1)
}

func (s *filteringBranchesSuite) TestFullStatusBranchFilterUnitLeader(c *gc.C) {
	s.assertBranchAssignUnit(c, "apple", s.appA+"/0")
	claimer, err := s.LeaseManager.Claimer("application-leadership", s.ControllerModelUUID())
	c.Assert(err, jc.ErrorIsNil)
	err = claimer.Claim(s.appA, s.appA+"/0", time.Minute)
	c.Assert(err, jc.ErrorIsNil)

	st := s.ControllerModel(c).State()
	err = st.AddBranch("banana", "test-user")
	c.Assert(err, jc.ErrorIsNil)

	conn := s.OpenControllerModelAPI(c)
	client := apiclient.NewClient(conn)

	status, err := client.Status([]string{s.appA + "/leader"})
	c.Assert(err, jc.ErrorIsNil)
	c.Assert(status.Branches, gc.HasLen, 1)
	b, ok := status.Branches["apple"]
	c.Assert(ok, jc.IsTrue)
	c.Assert(b.AssignedUnits, jc.DeepEquals, map[string][]string{s.appA: {s.appA + "/0"}})
	c.Assert(status.Applications, gc.HasLen, 1)
}

func (s *filteringBranchesSuite) TestFullStatusBranchFilterApplication(c *gc.C) {
	st := s.ControllerModel(c).State()
	err := st.AddBranch("apple", "test-user")
	c.Assert(err, jc.ErrorIsNil)
	s.assertBranchAssignApplication(c, "banana", s.appB)

	conn := s.OpenControllerModelAPI(c)
	client := apiclient.NewClient(conn)

	status, err := client.Status([]string{s.appB})
	c.Assert(err, jc.ErrorIsNil)
	c.Assert(status.Branches, gc.HasLen, 1)
	b, ok := status.Branches["banana"]
	c.Assert(ok, jc.IsTrue)
	c.Assert(b.AssignedUnits, jc.DeepEquals, map[string][]string{s.appB: {}})
	c.Assert(status.Applications, gc.HasLen, 2)
}

func (s *filteringBranchesSuite) TestFullStatusBranchFilterSubordinateUnit(c *gc.C) {
	s.assertBranchAssignUnit(c, "apple", s.subB+"/0")
	s.assertBranchAssignUnit(c, "banana", s.appA+"/0")
	st := s.ControllerModel(c).State()
	err := st.AddBranch("cucumber", "test-user")
	c.Assert(err, jc.ErrorIsNil)

	conn := s.OpenControllerModelAPI(c)
	client := apiclient.NewClient(conn)

	status, err := client.Status([]string{s.subB + "/0"})
	c.Assert(err, jc.ErrorIsNil)
	c.Assert(status.Branches, gc.HasLen, 1)
	b, ok := status.Branches["apple"]
	c.Assert(ok, jc.IsTrue)
	c.Assert(b.AssignedUnits, jc.DeepEquals, map[string][]string{s.subB: {s.subB + "/0"}})
	c.Assert(status.Applications, gc.HasLen, 2)

}

func (s *filteringBranchesSuite) TestFullStatusBranchFilterTwoBranchesSubordinateUnit(c *gc.C) {
	s.assertBranchAssignUnit(c, "apple", s.subB+"/0")
	s.assertBranchAssignUnit(c, "banana", s.appA+"/0")
	s.assertBranchAssignUnit(c, "cucumber", s.appB+"/0")

	conn := s.OpenControllerModelAPI(c)
	client := apiclient.NewClient(conn)

	status, err := client.Status([]string{s.appB + "/0"})
	c.Assert(err, jc.ErrorIsNil)
	c.Assert(status.Branches, gc.HasLen, 2)
	b, ok := status.Branches["apple"]
	c.Assert(ok, jc.IsTrue)
	c.Assert(b.AssignedUnits, jc.DeepEquals, map[string][]string{s.subB: {s.subB + "/0"}})
	b, ok = status.Branches["cucumber"]
	c.Assert(ok, jc.IsTrue)
	c.Assert(b.AssignedUnits, jc.DeepEquals, map[string][]string{s.appB: {s.appB + "/0"}})
	c.Assert(status.Applications, gc.HasLen, 2)
}

func (s *filteringBranchesSuite) assertBranchAssignUnit(c *gc.C, bName, uName string) {
	st := s.ControllerModel(c).State()
	err := st.AddBranch(bName, "test-user")
	c.Assert(err, jc.ErrorIsNil)
	gen, err := st.Branch(bName)
	c.Assert(err, jc.ErrorIsNil)
	c.Assert(gen, gc.NotNil)
	err = gen.AssignUnit(uName)
	c.Assert(err, jc.ErrorIsNil)
}

func (s *filteringBranchesSuite) assertBranchAssignApplication(c *gc.C, bName, aName string) {
	st := s.ControllerModel(c).State()
	err := st.AddBranch(bName, "test-user")
	c.Assert(err, jc.ErrorIsNil)
	gen, err := st.Branch(bName)
	c.Assert(err, jc.ErrorIsNil)
	c.Assert(gen, gc.NotNil)
	err = gen.AssignApplication(aName)
	c.Assert(err, jc.ErrorIsNil)
}

func setGenerationsControllerConfig(c *gc.C, st *state.State) {
	err := st.UpdateControllerConfig(map[string]interface{}{
		"features": feature.Branches,
	}, nil)
	c.Assert(err, jc.ErrorIsNil)
}<|MERGE_RESOLUTION|>--- conflicted
+++ resolved
@@ -30,6 +30,7 @@
 	"github.com/juju/juju/rpc/params"
 	"github.com/juju/juju/state"
 	"github.com/juju/juju/testcharms"
+	coretesting "github.com/juju/juju/testing"
 	"github.com/juju/juju/testing/factory"
 )
 
@@ -50,17 +51,11 @@
 
 func (s *statusSuite) TestFullStatus(c *gc.C) {
 	machine := s.addMachine(c)
-<<<<<<< HEAD
 	st := s.ControllerModel(c).State()
 	c.Assert(st.SetSLA("essential", "test-user", []byte("")), jc.ErrorIsNil)
 	c.Assert(st.SetModelMeterStatus("GREEN", "goo"), jc.ErrorIsNil)
 	conn := s.OpenModelAPI(c, st.ModelUUID())
-	client := apiclient.NewClient(conn)
-=======
-	c.Assert(s.State.SetSLA("essential", "test-user", []byte("")), jc.ErrorIsNil)
-	c.Assert(s.State.SetModelMeterStatus("GREEN", "goo"), jc.ErrorIsNil)
-	client := apiclient.NewClient(s.APIState, coretesting.NoopLogger{})
->>>>>>> c6c9f7c6
+	client := apiclient.NewClient(conn, coretesting.NoopLogger{})
 	status, err := client.Status(nil)
 	c.Assert(err, jc.ErrorIsNil)
 	c.Check(status.Model.Name, gc.Equals, "controller")
@@ -86,17 +81,11 @@
 
 func (s *statusSuite) TestUnsupportedNoModelMeterStatus(c *gc.C) {
 	s.addMachine(c)
-<<<<<<< HEAD
 	st := s.ControllerModel(c).State()
 	c.Assert(st.SetSLA("unsupported", "test-user", []byte("")), jc.ErrorIsNil)
 	c.Assert(st.SetModelMeterStatus("RED", "nope"), jc.ErrorIsNil)
 	conn := s.OpenModelAPI(c, st.ModelUUID())
-	client := apiclient.NewClient(conn)
-=======
-	c.Assert(s.State.SetSLA("unsupported", "test-user", []byte("")), jc.ErrorIsNil)
-	c.Assert(s.State.SetModelMeterStatus("RED", "nope"), jc.ErrorIsNil)
-	client := apiclient.NewClient(s.APIState, coretesting.NoopLogger{})
->>>>>>> c6c9f7c6
+	client := apiclient.NewClient(conn, coretesting.NoopLogger{})
 	status, err := client.Status(nil)
 	c.Assert(err, jc.ErrorIsNil)
 	c.Check(status.Model.SLA, gc.Equals, "unsupported")
@@ -113,12 +102,8 @@
 	c.Assert(err, jc.ErrorIsNil)
 	err = claimer.Claim(u.ApplicationName(), u.Name(), time.Minute)
 	c.Assert(err, jc.ErrorIsNil)
-<<<<<<< HEAD
 	conn := s.OpenModelAPI(c, st.ModelUUID())
-	client := apiclient.NewClient(conn)
-=======
-	client := apiclient.NewClient(s.APIState, coretesting.NoopLogger{})
->>>>>>> c6c9f7c6
+	client := apiclient.NewClient(conn, coretesting.NoopLogger{})
 	status, err := client.Status(nil)
 	c.Assert(err, jc.ErrorIsNil)
 	app, ok := status.Applications[u.ApplicationName()]
@@ -138,12 +123,8 @@
 	st := s.ControllerModel(c).State()
 	tracker := st.TrackQueries("FullStatus")
 
-<<<<<<< HEAD
 	conn := s.OpenModelAPI(c, st.ModelUUID())
-	client := apiclient.NewClient(conn)
-=======
-	client := apiclient.NewClient(s.APIState, coretesting.NoopLogger{})
->>>>>>> c6c9f7c6
+	client := apiclient.NewClient(conn, coretesting.NoopLogger{})
 	_, err := client.Status(nil)
 	c.Assert(err, jc.ErrorIsNil)
 
@@ -183,12 +164,8 @@
 	st := s.ControllerModel(c).State()
 	tracker := st.TrackQueries("FullStatus")
 
-<<<<<<< HEAD
 	conn := s.OpenModelAPI(c, st.ModelUUID())
-	client := apiclient.NewClient(conn)
-=======
-	client := apiclient.NewClient(s.APIState, coretesting.NoopLogger{})
->>>>>>> c6c9f7c6
+	client := apiclient.NewClient(conn, coretesting.NoopLogger{})
 	_, err := client.Status(nil)
 	c.Assert(err, jc.ErrorIsNil)
 
@@ -218,12 +195,8 @@
 	st := s.ControllerModel(c).State()
 	tracker := st.TrackQueries("FullStatus")
 
-<<<<<<< HEAD
 	conn := s.OpenModelAPI(c, st.ModelUUID())
-	client := apiclient.NewClient(conn)
-=======
-	client := apiclient.NewClient(s.APIState, coretesting.NoopLogger{})
->>>>>>> c6c9f7c6
+	client := apiclient.NewClient(conn, coretesting.NoopLogger{})
 	_, err := client.Status(nil)
 	c.Assert(err, jc.ErrorIsNil)
 
@@ -309,12 +282,8 @@
 	host := f.MakeMachine(c, &factory.MachineParams{InstanceId: "0"})
 	container := f.MakeMachineNested(c, host.Id(), nil)
 
-<<<<<<< HEAD
-	conn := s.OpenControllerModelAPI(c)
-	client := apiclient.NewClient(conn)
-=======
-	client := apiclient.NewClient(s.APIState, coretesting.NoopLogger{})
->>>>>>> c6c9f7c6
+	conn := s.OpenControllerModelAPI(c)
+	client := apiclient.NewClient(conn, coretesting.NoopLogger{})
 	status, err := client.Status(nil)
 	c.Assert(err, jc.ErrorIsNil)
 
@@ -328,7 +297,6 @@
 }
 
 func (s *statusUnitTestSuite) TestProcessMachinesWithEmbeddedContainers(c *gc.C) {
-<<<<<<< HEAD
 	f, release := s.NewFactory(c, s.ControllerModelUUID())
 	release()
 	host := f.MakeMachine(c, &factory.MachineParams{InstanceId: "1"})
@@ -337,15 +305,7 @@
 	f.MakeMachineNested(c, lxdHost.Id(), nil)
 
 	conn := s.OpenControllerModelAPI(c)
-	client := apiclient.NewClient(conn)
-=======
-	host := s.Factory.MakeMachine(c, &factory.MachineParams{InstanceId: instance.Id("1")})
-	s.Factory.MakeMachineNested(c, host.Id(), nil)
-	lxdHost := s.Factory.MakeMachineNested(c, host.Id(), nil)
-	s.Factory.MakeMachineNested(c, lxdHost.Id(), nil)
-
-	client := apiclient.NewClient(s.APIState, coretesting.NoopLogger{})
->>>>>>> c6c9f7c6
+	client := apiclient.NewClient(conn, coretesting.NoopLogger{})
 	status, err := client.Status(nil)
 	c.Assert(err, jc.ErrorIsNil)
 
@@ -384,12 +344,8 @@
 	c.Assert(st.SetSLA("advanced", "test-user", nil), jc.ErrorIsNil)
 	c.Assert(st.SetModelMeterStatus("RED", "thing"), jc.ErrorIsNil)
 
-<<<<<<< HEAD
-	conn := s.OpenControllerModelAPI(c)
-	client := apiclient.NewClient(conn)
-=======
-	client := apiclient.NewClient(s.APIState, coretesting.NoopLogger{})
->>>>>>> c6c9f7c6
+	conn := s.OpenControllerModelAPI(c)
+	client := apiclient.NewClient(conn, coretesting.NoopLogger{})
 	status, err := client.Status(nil)
 	c.Assert(err, jc.ErrorIsNil)
 	c.Assert(status, gc.NotNil)
@@ -418,12 +374,8 @@
 		}
 	}
 
-<<<<<<< HEAD
-	conn := s.OpenControllerModelAPI(c)
-	client := apiclient.NewClient(conn)
-=======
-	client := apiclient.NewClient(s.APIState, coretesting.NoopLogger{})
->>>>>>> c6c9f7c6
+	conn := s.OpenControllerModelAPI(c)
+	client := apiclient.NewClient(conn, coretesting.NoopLogger{})
 	status, err := client.Status(nil)
 	c.Assert(err, jc.ErrorIsNil)
 	c.Assert(status, gc.NotNil)
@@ -462,12 +414,8 @@
 		}
 	}
 
-<<<<<<< HEAD
-	conn := s.OpenControllerModelAPI(c)
-	client := apiclient.NewClient(conn)
-=======
-	client := apiclient.NewClient(s.APIState, coretesting.NoopLogger{})
->>>>>>> c6c9f7c6
+	conn := s.OpenControllerModelAPI(c)
+	client := apiclient.NewClient(conn, coretesting.NoopLogger{})
 	status, err := client.Status(nil)
 	c.Assert(err, jc.ErrorIsNil)
 	c.Assert(status, gc.NotNil)
@@ -497,12 +445,8 @@
 		}
 	}
 
-<<<<<<< HEAD
-	conn := s.OpenControllerModelAPI(c)
-	client := apiclient.NewClient(conn)
-=======
-	client := apiclient.NewClient(s.APIState, coretesting.NoopLogger{})
->>>>>>> c6c9f7c6
+	conn := s.OpenControllerModelAPI(c)
+	client := apiclient.NewClient(conn, coretesting.NoopLogger{})
 	status, err := client.Status(nil)
 	c.Assert(err, jc.ErrorIsNil)
 	c.Assert(status, gc.NotNil)
@@ -535,12 +479,8 @@
 	})
 	c.Assert(err, jc.ErrorIsNil)
 
-<<<<<<< HEAD
-	conn := s.OpenControllerModelAPI(c)
-	client := apiclient.NewClient(conn)
-=======
-	client := apiclient.NewClient(s.APIState, coretesting.NoopLogger{})
->>>>>>> c6c9f7c6
+	conn := s.OpenControllerModelAPI(c)
+	client := apiclient.NewClient(conn, coretesting.NoopLogger{})
 	status, err := client.Status(nil)
 	c.Assert(err, jc.ErrorIsNil)
 	c.Assert(status, gc.NotNil)
@@ -565,12 +505,8 @@
 		Application: app,
 		SetCharmURL: true,
 	})
-<<<<<<< HEAD
-	conn := s.OpenControllerModelAPI(c)
-	client := apiclient.NewClient(conn)
-=======
-	client := apiclient.NewClient(s.APIState, coretesting.NoopLogger{})
->>>>>>> c6c9f7c6
+	conn := s.OpenControllerModelAPI(c)
+	client := apiclient.NewClient(conn, coretesting.NoopLogger{})
 	status, err := client.Status(nil)
 	c.Assert(err, jc.ErrorIsNil)
 	c.Assert(status, gc.NotNil)
@@ -625,12 +561,8 @@
 	err = subordUnit.SetCharmURL(subordCharm.URL())
 	c.Assert(err, jc.ErrorIsNil)
 
-<<<<<<< HEAD
-	conn := s.OpenControllerModelAPI(c)
-	client := apiclient.NewClient(conn)
-=======
-	client := apiclient.NewClient(s.APIState, coretesting.NoopLogger{})
->>>>>>> c6c9f7c6
+	conn := s.OpenControllerModelAPI(c)
+	client := apiclient.NewClient(conn, coretesting.NoopLogger{})
 	status, err := client.Status(nil)
 	c.Assert(err, jc.ErrorIsNil)
 	c.Assert(status, gc.NotNil)
@@ -664,16 +596,10 @@
 	return unit
 }
 
-<<<<<<< HEAD
 func (s *statusUnitTestSuite) checkAppVersion(c *gc.C, application *state.Application, expectedVersion string,
 ) params.ApplicationStatus {
 	conn := s.OpenControllerModelAPI(c)
-	client := apiclient.NewClient(conn)
-=======
-func (s *statusUnitTestSuite) checkAppVersion(c *gc.C, application *state.Application,
-	expectedVersion string) params.ApplicationStatus {
-	client := apiclient.NewClient(s.APIState, coretesting.NoopLogger{})
->>>>>>> c6c9f7c6
+	client := apiclient.NewClient(conn, coretesting.NoopLogger{})
 	status, err := client.Status(nil)
 	c.Assert(err, jc.ErrorIsNil)
 	appStatus, found := status.Applications[application.Name()]
@@ -845,12 +771,8 @@
 	c.Assert(r13, gc.NotNil)
 
 	// Test status filtering with application 1: should get both relations
-<<<<<<< HEAD
-	conn := s.OpenControllerModelAPI(c)
-	client := apiclient.NewClient(conn)
-=======
-	client := apiclient.NewClient(s.APIState, coretesting.NoopLogger{})
->>>>>>> c6c9f7c6
+	conn := s.OpenControllerModelAPI(c)
+	client := apiclient.NewClient(conn, coretesting.NoopLogger{})
 	status, err := client.Status([]string{a1.Name()})
 	c.Assert(err, jc.ErrorIsNil)
 	c.Assert(status, gc.NotNil)
@@ -901,12 +823,8 @@
 		Machine:     machine,
 	})
 
-<<<<<<< HEAD
-	conn := s.OpenControllerModelAPI(c)
-	client := apiclient.NewClient(conn)
-=======
-	client := apiclient.NewClient(s.APIState, coretesting.NoopLogger{})
->>>>>>> c6c9f7c6
+	conn := s.OpenControllerModelAPI(c)
+	client := apiclient.NewClient(conn, coretesting.NoopLogger{})
 	for i := 0; i < 20; i++ {
 		c.Logf("run %d", i)
 		status, err := client.Status([]string{applicationA.Name()})
@@ -976,12 +894,8 @@
 	// Filtering status on application A should get:
 	// * no relations;
 	// * two applications.
-<<<<<<< HEAD
-	conn := s.OpenControllerModelAPI(c)
-	client := apiclient.NewClient(conn)
-=======
-	client := apiclient.NewClient(s.APIState, coretesting.NoopLogger{})
->>>>>>> c6c9f7c6
+	conn := s.OpenControllerModelAPI(c)
+	client := apiclient.NewClient(conn, coretesting.NoopLogger{})
 	status, err := client.Status([]string{applicationA.Name()})
 	c.Assert(err, jc.ErrorIsNil)
 	c.Assert(status, gc.NotNil)
@@ -996,12 +910,8 @@
 		InstanceId: instance.Id("i-123"),
 	})
 
-<<<<<<< HEAD
-	conn := s.OpenControllerModelAPI(c)
-	client := apiclient.NewClient(conn)
-=======
-	client := apiclient.NewClient(s.APIState, coretesting.NoopLogger{})
->>>>>>> c6c9f7c6
+	conn := s.OpenControllerModelAPI(c)
+	client := apiclient.NewClient(conn, coretesting.NoopLogger{})
 	status, err := client.Status(nil)
 	c.Assert(err, jc.ErrorIsNil)
 	c.Assert(status.Machines, gc.HasLen, 1)
@@ -1016,12 +926,8 @@
 		DisplayName: "snowflake",
 	})
 
-<<<<<<< HEAD
-	conn := s.OpenControllerModelAPI(c)
-	client := apiclient.NewClient(conn)
-=======
-	client := apiclient.NewClient(s.APIState, coretesting.NoopLogger{})
->>>>>>> c6c9f7c6
+	conn := s.OpenControllerModelAPI(c)
+	client := apiclient.NewClient(conn, coretesting.NoopLogger{})
 	status, err := client.Status(nil)
 	c.Assert(err, jc.ErrorIsNil)
 	c.Assert(status.Machines, gc.HasLen, 1)
@@ -1191,12 +1097,8 @@
 	s.AddApplication(c, "charmhubby", "charmhubby")
 	s.AddUnit(c, "charmhubby", "1")
 
-<<<<<<< HEAD
-	conn := s.OpenControllerModelAPI(c)
-	client := apiclient.NewClient(conn)
-=======
-	client := apiclient.NewClient(s.APIState, coretesting.NoopLogger{})
->>>>>>> c6c9f7c6
+	conn := s.OpenControllerModelAPI(c)
+	client := apiclient.NewClient(conn, coretesting.NoopLogger{})
 	status, _ := client.Status(nil)
 
 	appStatus, ok := status.Applications["charmhubby"]
@@ -1252,11 +1154,8 @@
 }
 
 func (s *CAASStatusSuite) TestStatusOperatorNotReady(c *gc.C) {
-<<<<<<< HEAD
 	conn := s.OpenModelAPI(c, s.model.UUID())
-	client := apiclient.NewClient(conn)
-=======
-	client := apiclient.NewClient(s.APIState, coretesting.NoopLogger{})
+	client := apiclient.NewClient(conn, coretesting.NoopLogger{})
 
 	status, err := client.Status(nil)
 	c.Assert(err, jc.ErrorIsNil)
@@ -1265,53 +1164,10 @@
 	s.assertUnitStatus(c, status.Applications[s.app.Name()], "waiting", "installing agent")
 }
 
-func (s *CAASStatusSuite) TestStatusPodSpecNotSet(c *gc.C) {
-	client := apiclient.NewClient(s.APIState, coretesting.NoopLogger{})
-	err := s.app.SetOperatorStatus(status.StatusInfo{Status: status.Active})
-	c.Assert(err, jc.ErrorIsNil)
-	s.WaitForModelWatchersIdle(c, s.State.ModelUUID())
->>>>>>> c6c9f7c6
-
-	status, err := client.Status(nil)
-	c.Assert(err, jc.ErrorIsNil)
-	c.Assert(status.Applications, gc.HasLen, 1)
-	clearSinceTimes(status)
-	s.assertUnitStatus(c, status.Applications[s.app.Name()], "waiting", "installing agent")
-}
-
-<<<<<<< HEAD
 func (s *CAASStatusSuite) TestStatusCloudContainerSet(c *gc.C) {
 	loggo.GetLogger("juju.state.status").SetLogLevel(loggo.TRACE)
 	conn := s.OpenModelAPI(c, s.model.UUID())
-	client := apiclient.NewClient(conn)
-=======
-func (s *CAASStatusSuite) TestStatusPodSpecSet(c *gc.C) {
-	client := apiclient.NewClient(s.APIState, coretesting.NoopLogger{})
-	err := s.app.SetOperatorStatus(status.StatusInfo{Status: status.Active})
-	c.Assert(err, jc.ErrorIsNil)
-	cm, err := s.Model.CAASModel()
-	c.Assert(err, jc.ErrorIsNil)
-
-	spec := `
-containers:
-  - name: gitlab
-    image: gitlab/latest
-`[1:]
-	err = cm.SetPodSpec(nil, s.app.ApplicationTag(), &spec)
-	c.Assert(err, jc.ErrorIsNil)
-	s.WaitForModelWatchersIdle(c, s.State.ModelUUID())
-
-	status, err := client.Status(nil)
-	c.Assert(err, jc.ErrorIsNil)
-	c.Assert(status.Applications, gc.HasLen, 1)
-	clearSinceTimes(status)
-	s.assertUnitStatus(c, status.Applications[s.app.Name()], "waiting", "waiting for container")
-}
-
-func (s *CAASStatusSuite) TestStatusCloudContainerSet(c *gc.C) {
-	loggo.GetLogger("juju.state.allwatcher").SetLogLevel(loggo.TRACE)
-	client := apiclient.NewClient(s.APIState, coretesting.NoopLogger{})
->>>>>>> c6c9f7c6
+	client := apiclient.NewClient(conn, coretesting.NoopLogger{})
 	err := s.app.SetOperatorStatus(status.StatusInfo{Status: status.Active})
 	c.Assert(err, jc.ErrorIsNil)
 
@@ -1369,12 +1225,8 @@
 
 func (s *CAASStatusSuite) TestStatusWorkloadVersionSetByCharm(c *gc.C) {
 	loggo.GetLogger("juju.state.allwatcher").SetLogLevel(loggo.TRACE)
-<<<<<<< HEAD
 	conn := s.OpenModelAPI(c, s.model.UUID())
-	client := apiclient.NewClient(conn)
-=======
-	client := apiclient.NewClient(s.APIState, coretesting.NoopLogger{})
->>>>>>> c6c9f7c6
+	client := apiclient.NewClient(conn, coretesting.NoopLogger{})
 	err := s.app.SetOperatorStatus(status.StatusInfo{Status: status.Active})
 	c.Assert(err, jc.ErrorIsNil)
 	err = s.app.SetScale(1, 1, true)
@@ -1462,7 +1314,7 @@
 	c.Assert(err, jc.ErrorIsNil)
 
 	conn := s.OpenControllerModelAPI(c)
-	client := apiclient.NewClient(conn)
+	client := apiclient.NewClient(conn, coretesting.NoopLogger{})
 
 	status, err := client.Status(nil)
 	c.Assert(err, jc.ErrorIsNil)
@@ -1480,7 +1332,7 @@
 	c.Assert(err, jc.ErrorIsNil)
 
 	conn := s.OpenControllerModelAPI(c)
-	client := apiclient.NewClient(conn)
+	client := apiclient.NewClient(conn, coretesting.NoopLogger{})
 
 	status, err := client.Status([]string{s.appA + "/0"})
 	c.Assert(err, jc.ErrorIsNil)
@@ -1503,7 +1355,7 @@
 	c.Assert(err, jc.ErrorIsNil)
 
 	conn := s.OpenControllerModelAPI(c)
-	client := apiclient.NewClient(conn)
+	client := apiclient.NewClient(conn, coretesting.NoopLogger{})
 
 	status, err := client.Status([]string{s.appA + "/leader"})
 	c.Assert(err, jc.ErrorIsNil)
@@ -1521,7 +1373,7 @@
 	s.assertBranchAssignApplication(c, "banana", s.appB)
 
 	conn := s.OpenControllerModelAPI(c)
-	client := apiclient.NewClient(conn)
+	client := apiclient.NewClient(conn, coretesting.NoopLogger{})
 
 	status, err := client.Status([]string{s.appB})
 	c.Assert(err, jc.ErrorIsNil)
@@ -1540,7 +1392,7 @@
 	c.Assert(err, jc.ErrorIsNil)
 
 	conn := s.OpenControllerModelAPI(c)
-	client := apiclient.NewClient(conn)
+	client := apiclient.NewClient(conn, coretesting.NoopLogger{})
 
 	status, err := client.Status([]string{s.subB + "/0"})
 	c.Assert(err, jc.ErrorIsNil)
@@ -1558,7 +1410,7 @@
 	s.assertBranchAssignUnit(c, "cucumber", s.appB+"/0")
 
 	conn := s.OpenControllerModelAPI(c)
-	client := apiclient.NewClient(conn)
+	client := apiclient.NewClient(conn, coretesting.NoopLogger{})
 
 	status, err := client.Status([]string{s.appB + "/0"})
 	c.Assert(err, jc.ErrorIsNil)
