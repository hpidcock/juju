--- conflicted
+++ resolved
@@ -50,49 +50,23 @@
 	if !ctx.Auth().AuthUnitAgent() && !ctx.Auth().AuthApplicationAgent() {
 		return nil, apiservererrors.ErrPerm
 	}
-<<<<<<< HEAD
-	leadershipChecker, err := ctx.LeadershipChecker()
-=======
-	model, err := context.State().Model()
+	model, err := ctx.State().Model()
 	if err != nil {
 		return nil, errors.Trace(err)
 	}
 
-	leadershipChecker, err := context.LeadershipChecker()
->>>>>>> d6207b59
+	leadershipChecker, err := ctx.LeadershipChecker()
 	if err != nil {
 		return nil, errors.Trace(err)
 	}
 	secretBackendConfigGetter := func(backendIDs []string, wantAll bool) (*provider.ModelBackendConfigInfo, error) {
-<<<<<<< HEAD
-		model, err := ctx.State().Model()
-		if err != nil {
-			return nil, errors.Trace(err)
-		}
 		return secrets.BackendConfigInfo(secrets.SecretsModel(model), backendIDs, wantAll, ctx.Auth().GetAuthTag(), leadershipChecker)
-	}
-	secretBackendAdminConfigGetter := func() (*provider.ModelBackendConfigInfo, error) {
-		model, err := ctx.State().Model()
-		if err != nil {
-			return nil, errors.Trace(err)
-		}
-		return secrets.AdminBackendConfigInfo(secrets.SecretsModel(model))
-	}
-	secretBackendDrainConfigGetter := func(backendID string) (*provider.ModelBackendConfigInfo, error) {
-		model, err := ctx.State().Model()
-		if err != nil {
-			return nil, errors.Trace(err)
-		}
-		return secrets.DrainBackendConfigInfo(backendID, secrets.SecretsModel(model), ctx.Auth().GetAuthTag(), leadershipChecker)
-=======
-		return secrets.BackendConfigInfo(secrets.SecretsModel(model), backendIDs, wantAll, context.Auth().GetAuthTag(), leadershipChecker)
 	}
 	secretBackendAdminConfigGetter := func() (*provider.ModelBackendConfigInfo, error) {
 		return secrets.AdminBackendConfigInfo(secrets.SecretsModel(model))
 	}
 	secretBackendDrainConfigGetter := func(backendID string) (*provider.ModelBackendConfigInfo, error) {
-		return secrets.DrainBackendConfigInfo(backendID, secrets.SecretsModel(model), context.Auth().GetAuthTag(), leadershipChecker)
->>>>>>> d6207b59
+		return secrets.DrainBackendConfigInfo(backendID, secrets.SecretsModel(model), ctx.Auth().GetAuthTag(), leadershipChecker)
 	}
 	controllerAPI := common.NewControllerConfigAPI(
 		ctx.State(),
@@ -122,12 +96,8 @@
 	}
 
 	return &SecretsManagerAPI{
-<<<<<<< HEAD
 		authTag:             ctx.Auth().GetAuthTag(),
-=======
-		authorizer:          context.Auth(),
-		authTag:             context.Auth().GetAuthTag(),
->>>>>>> d6207b59
+		authorizer:          ctx.Auth(),
 		leadershipChecker:   leadershipChecker,
 		secretsState:        state.NewSecrets(ctx.State()),
 		watcherRegistry:     ctx.WatcherRegistry(),
