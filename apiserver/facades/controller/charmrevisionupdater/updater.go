// Copyright 2013 Canonical Ltd.
// Licensed under the AGPLv3, see LICENCE file for details.

package charmrevisionupdater

import (
	"strconv"
	"strings"
	"time"

<<<<<<< HEAD
	"github.com/juju/charm/v9"
	"github.com/juju/charm/v9/resource"
=======
	"github.com/juju/charm/v8"
	"github.com/juju/charm/v8/resource"
>>>>>>> 33a867b7
	"github.com/juju/collections/set"
	"github.com/juju/errors"
	"github.com/juju/loggo"

	"github.com/juju/juju/apiserver/common"
	apiservererrors "github.com/juju/juju/apiserver/errors"
	"github.com/juju/juju/apiserver/facade"
	"github.com/juju/juju/apiserver/params"
	"github.com/juju/juju/charmhub"
	"github.com/juju/juju/charmstore"
	charmmetrics "github.com/juju/juju/core/charm/metrics"
	"github.com/juju/juju/environs/config"
	"github.com/juju/juju/state"
	"github.com/juju/juju/version"
)

var logger = loggo.GetLogger("juju.apiserver.charmrevisionupdater")

// CharmRevisionUpdater defines the methods on the charmrevisionupdater API end point.
type CharmRevisionUpdater interface {
	UpdateLatestRevisions() (params.ErrorResult, error)
}

// CharmRevisionUpdaterAPI implements the CharmRevisionUpdater interface and is the concrete
// implementation of the api end point.
type CharmRevisionUpdaterAPI struct {
	state State

	newCharmstoreClient newCharmstoreClientFunc
	newCharmhubClient   newCharmhubClientFunc
}

type newCharmstoreClientFunc func(st State) (charmstore.Client, error)
type newCharmhubClientFunc func(st State) (CharmhubRefreshClient, error)

var _ CharmRevisionUpdater = (*CharmRevisionUpdaterAPI)(nil)

// NewCharmRevisionUpdaterAPI creates a new server-side charmrevisionupdater API end point.
func NewCharmRevisionUpdaterAPI(ctx facade.Context) (*CharmRevisionUpdaterAPI, error) {
	if !ctx.Auth().AuthController() {
		return nil, apiservererrors.ErrPerm
	}
	newCharmstoreClient := func(st State) (charmstore.Client, error) {
		controllerCfg, err := st.ControllerConfig()
		if err != nil {
			return charmstore.Client{}, errors.Trace(err)
		}
		return charmstore.NewCachingClient(state.MacaroonCache{MacaroonCacheState: st}, controllerCfg.CharmStoreURL())
	}
	newCharmhubClient := func(st State) (CharmhubRefreshClient, error) {
		// TODO (stickupkid): Get the http transport from the facade context
		transport := charmhub.DefaultHTTPTransport(logger)
		return common.CharmhubClient(charmhubClientStateShim{state: st}, transport, logger)
	}
	return NewCharmRevisionUpdaterAPIState(
		StateShim{State: ctx.State()},
		newCharmstoreClient,
		newCharmhubClient,
	)
}

// NewCharmRevisionUpdaterAPIState creates a new charmrevisionupdater API
// with a State interface directly (mainly for use in tests).
func NewCharmRevisionUpdaterAPIState(
	state State,
	newCharmstoreClient newCharmstoreClientFunc,
	newCharmhubClient newCharmhubClientFunc,
) (*CharmRevisionUpdaterAPI, error) {
	return &CharmRevisionUpdaterAPI{
		state:               state,
		newCharmstoreClient: newCharmstoreClient,
		newCharmhubClient:   newCharmhubClient,
	}, nil
}

// UpdateLatestRevisions retrieves the latest revision information from the charm store for all deployed charms
// and records this information in state.
func (api *CharmRevisionUpdaterAPI) UpdateLatestRevisions() (params.ErrorResult, error) {
	if err := api.updateLatestRevisions(); err != nil {
		return params.ErrorResult{Error: apiservererrors.ServerError(err)}, nil
	}
	return params.ErrorResult{}, nil
}

func (api *CharmRevisionUpdaterAPI) updateLatestRevisions() error {
	// Look up the information for all the deployed charms. This is the
	// "expensive" part.
	latest, err := api.retrieveLatestCharmInfo()
	if err != nil {
		return errors.Trace(err)
	}

	// Process the resulting info for each charm.
	resources, err := api.state.Resources()
	if err != nil {
		return errors.Trace(err)
	}
	for _, info := range latest {
		// First, add a charm placeholder to the model for each.
		if err := api.state.AddCharmPlaceholder(info.url); err != nil {
			return errors.Trace(err)
		}

		// Then save the resources
		err := resources.SetCharmStoreResources(info.appID, info.resources, info.timestamp)
		if err != nil {
			return errors.Trace(err)
		}
	}

	return nil
}

type latestCharmInfo struct {
	url       *charm.URL
	timestamp time.Time
	revision  int
	resources []resource.Resource
	appID     string
}

type appInfo struct {
	id       string
	charmURL *charm.URL
}

// retrieveLatestCharmInfo looks up the charm store to return the charm URLs for the
// latest revision of the deployed charms.
func (api *CharmRevisionUpdaterAPI) retrieveLatestCharmInfo() ([]latestCharmInfo, error) {
	applications, err := api.state.AllApplications()
	if err != nil {
		return nil, errors.Trace(err)
	}
	model, err := api.state.Model()
	if err != nil {
		return nil, errors.Trace(err)
	}
	cfg, err := model.Config()
	if err != nil {
		return nil, errors.Trace(err)
	}
	telemetry := cfg.Telemetry()

	// Partition the charms into charmhub vs charmstore so we can query each
	// batch separately.
	var (
		charmstoreIDs  []charmstore.CharmID
		charmstoreApps []appInfo
		charmhubIDs    []charmhubID
		charmhubApps   []appInfo
	)
	for _, application := range applications {
		curl, _ := application.CharmURL()
		switch {
		case charm.Local.Matches(curl.Schema):
			continue

		case charm.CharmHub.Matches(curl.Schema):
			origin := application.CharmOrigin()
			if origin == nil {
				// If this fails, we have big problems, so make this Errorf
				logger.Errorf("charm %s has no origin, skipping", curl)
				continue
			}
			if origin.ID == "" || origin.Revision == nil || origin.Channel == nil || origin.Platform == nil {
				logger.Errorf("charm %s has missing id(%s), revision (%p), channel (%p), or platform (%p), skipping",
					curl, origin.Revision, origin.Channel, origin.Platform)
				continue
			}
			channel, err := charm.MakeChannel(origin.Channel.Track, origin.Channel.Risk, origin.Channel.Branch)
			if err != nil {
				return nil, errors.Trace(err)
			}
			cid := charmhubID{
				id:          origin.ID,
				revision:    *origin.Revision,
				channel:     channel.String(),
				os:          strings.ToLower(origin.Platform.OS), // charmhub API requires lowercase OS key
				series:      origin.Platform.Series,
				arch:        origin.Platform.Architecture,
<<<<<<< HEAD
				instanceKey: charmhub.CreateInstanceKey(cfg.UUID(), application.ApplicationTag().Name),
=======
				instanceKey: charmhub.CreateInstanceKey(application.ApplicationTag(), model.ModelTag()),
>>>>>>> 33a867b7
			}
			if telemetry {
				cid.metrics = map[charmmetrics.MetricKey]string{
					charmmetrics.NumUnits: strconv.Itoa(application.UnitCount()),
				}
			}
			charmhubIDs = append(charmhubIDs, cid)
			charmhubApps = append(charmhubApps, appInfo{
				id:       application.ApplicationTag().Id(),
				charmURL: curl,
			})

		case charm.CharmStore.Matches(curl.Schema):
			origin := application.CharmOrigin()
			if origin == nil {
				// If this fails, we have big problems, so make this Errorf
				logger.Errorf("charm %s has no origin, skipping", curl)
				continue
			}
			cid := charmstore.CharmID{
				URL:     curl,
				Channel: application.Channel(),
			}
			if telemetry {
				cid.Metadata = map[string]string{
					"series": origin.Platform.Series,
					"arch":   origin.Platform.Architecture,
				}
			}
			charmstoreIDs = append(charmstoreIDs, cid)
			charmstoreApps = append(charmstoreApps, appInfo{
				id:       application.ApplicationTag().Id(),
				charmURL: curl,
			})

		default:
			return nil, errors.NotValidf("charm schema %q", curl.Schema)
		}
	}

	var latest []latestCharmInfo
	if len(charmstoreIDs) > 0 {
		storeLatest, err := api.fetchCharmstoreInfos(cfg, charmstoreIDs, charmstoreApps)
		if err != nil {
			return nil, errors.Trace(err)
		}
		latest = append(latest, storeLatest...)
	}
	if len(charmhubIDs) > 0 {
		if telemetry {
			charmhubIDs, err = api.addMetricsToCharmhubInfos(charmhubIDs, charmhubApps)
			if err != nil {
				return nil, errors.Trace(err)
			}
		}
		hubLatest, err := api.fetchCharmhubInfos(cfg, charmhubIDs, charmhubApps)
		if err != nil {
			return nil, errors.Trace(err)
		}
		latest = append(latest, hubLatest...)
	}

	return latest, nil
}

func (api *CharmRevisionUpdaterAPI) addMetricsToCharmhubInfos(ids []charmhubID, appInfos []appInfo) ([]charmhubID, error) {
	relationKeys := api.state.AliveRelationKeys()
	if len(relationKeys) == 0 {
		return ids, nil
	}
	for k, v := range convertRelations(appInfos, relationKeys) {
		for i, app := range appInfos {
			if app.id != k {
				continue
			}
			if ids[i].metrics == nil {
				ids[i].metrics = map[charmmetrics.MetricKey]string{}
			}
			ids[i].metrics[charmmetrics.Relations] = strings.Join(v, ",")
		}
	}
	return ids, nil
}

// convertRelations converts the list of relations by application name to charm name
// for the metrics response.
func convertRelations(appInfos []appInfo, relationKeys []string) map[string][]string {
	// Map application names to its charm name.
	appToCharm := make(map[string]string)
	for _, v := range appInfos {
		if v.charmURL != nil {
			appToCharm[v.id] = v.charmURL.Name
		}
	}

	// relationsByAppName is a map of relation providers, by application name,
	// to a slice of requirers, by application name.
	relationsByAppName := make(map[string][]string)
	for _, key := range relationKeys {
		one, two, use := relationApplicationNames(key)
		if !use {
			continue
		}
		values, _ := relationsByAppName[one]
		values = append(values, two)
		relationsByAppName[one] = values
		rValues, _ := relationsByAppName[two]
		rValues = append(rValues, one)
		relationsByAppName[two] = rValues
	}

	// Put them together to create a map of relations, by
	// application name, to a slice of relations, by charm name.
	relations := make(map[string][]string)
	for appName, appNameRels := range relationsByAppName {
		// It is possible the same charm is deployed more than once with
		// different names.
		c := relations[appName]
		relatedTo := set.NewStrings(c...)
		// Using a set, also ensures there are no duplicates.
		for _, v := range appNameRels {
			relatedTo.Add(appToCharm[v])
		}
		relations[appName] = relatedTo.SortedValues()
	}

	return relations
}

// relationApplicationNames returns the application names in the relation.
// Peer relations are filtered out, not needed for metrics.
// Keys are in the format: "appName:endpoint appName:endpoint"
func relationApplicationNames(str string) (string, string, bool) {
	endpoints := strings.Split(str, " ")
	if len(endpoints) != 2 {
		return "", "", false
	}
	one := strings.Split(endpoints[0], ":")
	if len(one) != 2 {
		return "", "", false
	}
	two := strings.Split(endpoints[1], ":")
	if len(two) != 2 {
		return "", "", false
	}
	return one[0], two[0], true
}

func (api *CharmRevisionUpdaterAPI) fetchCharmstoreInfos(cfg *config.Config, ids []charmstore.CharmID, appInfos []appInfo) ([]latestCharmInfo, error) {
	client, err := api.newCharmstoreClient(api.state)
	if err != nil {
		return nil, errors.Trace(err)
	}

	var metadata map[string]string
	if cfg.Telemetry() {
		metadata, err = charmstoreApiMetadata(api.state)
		if err != nil {
			return nil, errors.Trace(err)
		}
		metadata["environment_uuid"] = cfg.UUID() // duplicates model_uuid, but send to charmstore for legacy reasons
	}
	results, err := charmstore.LatestCharmInfo(client, ids, metadata)
	if err != nil {
		return nil, errors.Trace(err)
	}

	var latest []latestCharmInfo
	for i, result := range results {
		if i >= len(appInfos) {
			logger.Errorf("retrieved more results (%d) than charmstore applications (%d)",
				i, len(appInfos))
			break
		}
		if result.Error != nil {
			logger.Errorf("retrieving charm info for %s: %v", ids[i].URL, result.Error)
			continue
		}
		appInfo := appInfos[i]
		latest = append(latest, latestCharmInfo{
			url:       result.CharmInfo.OriginalURL.WithRevision(result.CharmInfo.LatestRevision),
			timestamp: result.CharmInfo.Timestamp,
			revision:  result.CharmInfo.LatestRevision,
			resources: result.CharmInfo.LatestResources,
			appID:     appInfo.id,
		})
	}
	return latest, nil
}

func (api *CharmRevisionUpdaterAPI) fetchCharmhubInfos(cfg *config.Config, ids []charmhubID, appInfos []appInfo) ([]latestCharmInfo, error) {
	var requestMetrics map[charmmetrics.MetricKey]map[charmmetrics.MetricKey]string
	if cfg.Telemetry() {
		var err error
		requestMetrics, err = charmhubRequestMetadata(api.state)
		if err != nil {
			return nil, errors.Trace(err)
		}
	}
	client, err := api.newCharmhubClient(api.state)
	if err != nil {
		return nil, errors.Trace(err)
	}
<<<<<<< HEAD
	results, err := charmhubLatestCharmInfo(client, requestMetrics, ids, cfg.UUID())
=======
	results, err := charmhubLatestCharmInfo(client, requestMetrics, ids)
>>>>>>> 33a867b7
	if err != nil {
		return nil, errors.Trace(err)
	}

	var latest []latestCharmInfo
	for i, result := range results {
		if i >= len(appInfos) {
			logger.Errorf("retrieved more results (%d) than charmhub applications (%d)",
				i, len(appInfos))
			break
		}
		if result.error != nil {
			logger.Errorf("retrieving charm info for ID %s: %v", ids[i].id, result.error)
			continue
		}
		appInfo := appInfos[i]
		latest = append(latest, latestCharmInfo{
			url:       appInfo.charmURL.WithRevision(result.revision),
			timestamp: result.timestamp,
			revision:  result.revision,
			resources: result.resources,
			appID:     appInfo.id,
		})
	}
	return latest, nil
}

// charmstoreApiMetadata returns a map containing metadata key/value pairs to
// send to the charmstore API for tracking metrics.
func charmstoreApiMetadata(st State) (map[string]string, error) {
	model, err := st.Model()
	if err != nil {
		return nil, errors.Trace(err)
	}
	metadata := map[string]string{
		"model_uuid":         model.UUID(),
		"controller_uuid":    st.ControllerUUID(),
		"controller_version": version.Current.String(),
		"cloud":              model.CloudName(),
		"cloud_region":       model.CloudRegion(),
		"is_controller":      strconv.FormatBool(model.IsControllerModel()),
	}
	cloud, err := st.Cloud(model.CloudName())
	if err != nil {
		metadata["provider"] = "unknown"
	} else {
		metadata["provider"] = cloud.Type
	}
	return metadata, nil
}

// charmstoreApiMetadata returns a map containing metadata key/value pairs to
// send to the charmhub for tracking metrics.
func charmhubRequestMetadata(st State) (map[charmmetrics.MetricKey]map[charmmetrics.MetricKey]string, error) {
	model, err := st.Model()
	if err != nil {
		return nil, errors.Trace(err)
	}

	metrics, err := model.Metrics()
	if err != nil {
		return nil, errors.Trace(err)
	}

	metadata := map[charmmetrics.MetricKey]map[charmmetrics.MetricKey]string{
		charmmetrics.Controller: {
			charmmetrics.JujuVersion: version.Current.String(),
			charmmetrics.UUID:        metrics.ControllerUUID,
		},
		charmmetrics.Model: {
			charmmetrics.Cloud:           metrics.CloudName,
			charmmetrics.UUID:            metrics.UUID,
			charmmetrics.NumApplications: metrics.ApplicationCount,
			charmmetrics.NumMachines:     metrics.MachineCount,
			charmmetrics.NumUnits:        metrics.UnitCount,
			charmmetrics.Provider:        metrics.Provider,
			charmmetrics.Region:          metrics.CloudRegion,
		},
	}

	return metadata, nil
}<|MERGE_RESOLUTION|>--- conflicted
+++ resolved
@@ -8,13 +8,8 @@
 	"strings"
 	"time"
 
-<<<<<<< HEAD
 	"github.com/juju/charm/v9"
 	"github.com/juju/charm/v9/resource"
-=======
-	"github.com/juju/charm/v8"
-	"github.com/juju/charm/v8/resource"
->>>>>>> 33a867b7
 	"github.com/juju/collections/set"
 	"github.com/juju/errors"
 	"github.com/juju/loggo"
@@ -195,11 +190,7 @@
 				os:          strings.ToLower(origin.Platform.OS), // charmhub API requires lowercase OS key
 				series:      origin.Platform.Series,
 				arch:        origin.Platform.Architecture,
-<<<<<<< HEAD
-				instanceKey: charmhub.CreateInstanceKey(cfg.UUID(), application.ApplicationTag().Name),
-=======
 				instanceKey: charmhub.CreateInstanceKey(application.ApplicationTag(), model.ModelTag()),
->>>>>>> 33a867b7
 			}
 			if telemetry {
 				cid.metrics = map[charmmetrics.MetricKey]string{
@@ -403,11 +394,7 @@
 	if err != nil {
 		return nil, errors.Trace(err)
 	}
-<<<<<<< HEAD
-	results, err := charmhubLatestCharmInfo(client, requestMetrics, ids, cfg.UUID())
-=======
 	results, err := charmhubLatestCharmInfo(client, requestMetrics, ids)
->>>>>>> 33a867b7
 	if err != nil {
 		return nil, errors.Trace(err)
 	}
