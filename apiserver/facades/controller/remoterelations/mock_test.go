--- conflicted
+++ resolved
@@ -4,13 +4,7 @@
 package remoterelations_test
 
 import (
-<<<<<<< HEAD
-	"fmt"
-
 	"github.com/juju/charm/v9"
-=======
-	"github.com/juju/charm/v8"
->>>>>>> 31559b71
 	"github.com/juju/errors"
 	"github.com/juju/names/v4"
 	"github.com/juju/testing"
@@ -18,24 +12,10 @@
 	"gopkg.in/tomb.v2"
 
 	common "github.com/juju/juju/apiserver/common/crossmodel"
-	"github.com/juju/juju/core/crossmodel"
 	"github.com/juju/juju/core/status"
 	"github.com/juju/juju/core/watcher"
 	"github.com/juju/juju/state"
 )
-
-type mockControllerInfo struct {
-	uuid string
-	info crossmodel.ControllerInfo
-}
-
-func (c *mockControllerInfo) Id() string {
-	return c.uuid
-}
-
-func (c *mockControllerInfo) ControllerInfo() crossmodel.ControllerInfo {
-	return c.info
-}
 
 type mockRelation struct {
 	common.Relation
