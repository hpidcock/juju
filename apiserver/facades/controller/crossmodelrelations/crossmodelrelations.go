--- conflicted
+++ resolved
@@ -122,9 +122,6 @@
 			results.Results[i].Error = apiservererrors.ServerError(err)
 			continue
 		}
-<<<<<<< HEAD
-		if err := commoncrossmodel.PublishRelationChange(api.authorizer, api.st, relationTag, change); err != nil {
-=======
 		// Look up the application on the remote side of this relation
 		// ie from the model which published this change.
 		appOrOfferTag, err := api.st.GetRemoteEntity(change.ApplicationToken)
@@ -155,8 +152,7 @@
 			}
 		}
 
-		if err := commoncrossmodel.PublishRelationChange(api.st, relationTag, applicationTag, change); err != nil {
->>>>>>> 63900364
+		if err := commoncrossmodel.PublishRelationChange(api.authorizer, api.st, relationTag, applicationTag, change); err != nil {
 			results.Results[i].Error = apiservererrors.ServerError(err)
 			continue
 		}
