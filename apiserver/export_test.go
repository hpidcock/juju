--- conflicted
+++ resolved
@@ -139,16 +139,6 @@
 	return restrictRoot(r, check)
 }
 
-<<<<<<< HEAD
-// TestingUpgradeOrMigrationOnlyRoot returns a restricted srvRoot
-// as if called from a newer client.
-func TestingUpgradeOrMigrationOnlyRoot(userLogin bool, clientVersion version.Number) rpc.Root {
-	r := TestingAPIRoot(AllFacades())
-	return restrictRoot(r, checkClientVersion(userLogin, clientVersion))
-}
-
-=======
->>>>>>> 643a0565
 // PatchGetMigrationBackend overrides the getMigrationBackend function
 // to support testing.
 func PatchGetMigrationBackend(p Patcher, ctrlSt controllerBackend, st migrationBackend) {
