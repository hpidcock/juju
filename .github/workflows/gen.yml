name: "Generate"
on:
  workflow_dispatch:
  workflow_call:

permissions:
  contents: read

jobs:
  generate:
    name: Check Generated Mocks
    runs-on: [self-hosted, linux, arm64, aws, xxlarge]

    steps:
        # Since this check is marked as "required", the action needs to run on
        # every PR. However, if there were no changes to Go files, there will
        # be no changes to the generated files, hence we don't need to check.
        # So this step checks which files have been changed, and allows the
        # rest of the workflow to be skipped if no Go files were changed.
      - name: Check changed files
        id: should-run
        uses: dorny/paths-filter@v3
        with:
          filters: |
            go:
              - '**.go'
              - 'go.mod'
              - '.github/workflows/gen.yml'

      - name: "Checkout"
        uses: actions/checkout@v4

      - name: "Set up Go"
        uses: actions/setup-go@v5
        with:
          go-version-file: 'go.mod'
          cache: true

      - name: "Delete all mocks"
<<<<<<< HEAD
         shell: bash
=======
        shell: bash
>>>>>>> 684ac980
        # Ideally we'd delete all generated files, but we can't because some of
        # the Go code depends on generated files for go:generate to actually work.
        run: |
          for FILE in $(grep '// Code generated by MockGen. DO NOT EDIT.' -r . -l --include \*.go); do
            rm $FILE
          done

      - name: "Regenerate code"
        shell: bash
        run: |
          # Running go generate by itself is slow over a large codebase, where
          # all generate directives are dispersed over many files. Instead, the
          # following uses tools for locating and extracting the directives,
          # before piping them to go generate in parallel.
          #
          #  1. grep for go generate directive in the go files recursively.
          #  2. Grab the file name of each select file.
          #  3. Unique every file, so we only go generate the file once.
          #  4. Using xargs perform go generate in parallel.
          #
          grep -ir "//go:generate" --include '*.go' . | awk -F : '{ print $1 }' | uniq | xargs -n 1 -P 8 -I% go generate -x $(realpath %)

      - name: "Check diff"
        shell: bash
        run: |
          git add -A
          if [[ -n $(git diff HEAD) ]]; then
            # Print the full diff for debugging purposes
            git diff HEAD
            echo "*****"
            echo "The following generated files have been modified:"
            git diff --name-status HEAD
            echo "Please regenerate these files and check in the changes."
            echo "*****"
            exit 1
          fi<|MERGE_RESOLUTION|>--- conflicted
+++ resolved
@@ -12,21 +12,6 @@
     runs-on: [self-hosted, linux, arm64, aws, xxlarge]
 
     steps:
-        # Since this check is marked as "required", the action needs to run on
-        # every PR. However, if there were no changes to Go files, there will
-        # be no changes to the generated files, hence we don't need to check.
-        # So this step checks which files have been changed, and allows the
-        # rest of the workflow to be skipped if no Go files were changed.
-      - name: Check changed files
-        id: should-run
-        uses: dorny/paths-filter@v3
-        with:
-          filters: |
-            go:
-              - '**.go'
-              - 'go.mod'
-              - '.github/workflows/gen.yml'
-
       - name: "Checkout"
         uses: actions/checkout@v4
 
@@ -37,11 +22,7 @@
           cache: true
 
       - name: "Delete all mocks"
-<<<<<<< HEAD
-         shell: bash
-=======
         shell: bash
->>>>>>> 684ac980
         # Ideally we'd delete all generated files, but we can't because some of
         # the Go code depends on generated files for go:generate to actually work.
         run: |
