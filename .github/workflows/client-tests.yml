name: "Client Tests"
on:
  push:
  pull_request:
    types: [opened, synchronize, reopened, ready_for_review]
    paths:
      - '**.go'
      - 'go.mod'
      - '.github/workflows/client-tests.yml'
      - 'scripts/dqlite/**'
      - 'Makefile'
      - 'make_functions.sh'
  workflow_dispatch:

permissions:
  contents: read

jobs:

  test-client-ubuntu:
    name: "Client Tests"
    runs-on: ${{ matrix.os }}
    if: github.event.pull_request.draft == false
    strategy:
      fail-fast: false
      matrix:
<<<<<<< HEAD
        os: [ubuntu-latest, macOS-latest]
=======
        # windows tests is disabled because we require a certain version of
        # mongo (that's actually going away now though), and choclately was
        # failing to install it correctly.
        # os: [ubuntu-latest, macOS-latest, windows-latest]
        os: [macOS-latest]
>>>>>>> e94656ba

    steps:
    - name: "Checkout"
      uses: actions/checkout@v3

    - name: "Set up Go"
      uses: actions/setup-go@v4
      with:
        go-version-file: 'go.mod'
        cache: true

    - name: "Install Mongo Dependencies (Ubuntu)"
      if: (matrix.os == 'ubuntu-latest')
      run: |
        make install-mongo-dependencies

    - name: "Install musl & dqlite  (Ubuntu)"
      if: (matrix.os == 'ubuntu-latest')
      shell: bash
      run: |
        sudo make MUSL_CROSS_COMPILE=0 musl-install dqlite-install

    - name: "Test client (Ubuntu)"
      if: (matrix.os == 'ubuntu-latest')
      shell: bash
      run: |
        # Jenkins can perform the full jujud testing.
        TEST_PACKAGES=./cmd/juju/... COVERAGE_CHECK=1 TEST_TIMEOUT="15m" make run-go-tests
        TEST_PACKAGES=./cmd/plugins/... COVERAGE_CHECK=1 TEST_TIMEOUT="15m" make run-go-tests

    - name: "Test client (macOS)"
      if: (matrix.os == 'macOS-latest')
      shell: bash
      run: |
        go test -race -v ./cmd/juju/... -check.v -coverprofile=coverage.txt -covermode=atomic -timeout=15m
        go test -race -v ./cmd/plugins/... -check.v -coverprofile=coverage.txt -covermode=atomic -timeout=15m<|MERGE_RESOLUTION|>--- conflicted
+++ resolved
@@ -1,6 +1,5 @@
 name: "Client Tests"
 on:
-  push:
   pull_request:
     types: [opened, synchronize, reopened, ready_for_review]
     paths:
@@ -24,15 +23,7 @@
     strategy:
       fail-fast: false
       matrix:
-<<<<<<< HEAD
-        os: [ubuntu-latest, macOS-latest]
-=======
-        # windows tests is disabled because we require a certain version of
-        # mongo (that's actually going away now though), and choclately was
-        # failing to install it correctly.
-        # os: [ubuntu-latest, macOS-latest, windows-latest]
         os: [macOS-latest]
->>>>>>> e94656ba
 
     steps:
     - name: "Checkout"
