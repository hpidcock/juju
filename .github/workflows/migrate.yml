name: "Migrate"
on:
  push:
  pull_request:
    types: [opened, synchronize, reopened, ready_for_review]
    paths:
      - '**.go'
      - 'go.mod'
      - 'snap/**'
      - '.github/workflows/migrate.yml'
      - 'scripts/dqlite/**'
      - 'Makefile'
      - 'make_functions.sh'
  workflow_dispatch:

permissions:
  contents: read

jobs:
  migrate:
    name: 2.9-to-3.x via ${{ matrix.client }} client
    runs-on: ubuntu-latest
    if: github.event.pull_request.draft == false
    strategy:
      fail-fast: false
      matrix:
        # TODO: add microk8s tests
        cloud: ["lxd"]
        channel: ["2.9/stable"]
        client: ['2.9', '3.x']

    steps:
      - name: Checkout code
        uses: actions/checkout@v3

      - name: Setup LXD
        if: matrix.cloud == 'lxd'
        uses: canonical/setup-lxd@90d76101915da56a42a562ba766b1a77019242fd

      - name: Install Juju 2.9
        run: |
          sudo snap install juju --classic --channel ${{ matrix.channel }}

      - name: Bootstrap a 2.9 controller and model
        run: |
          /snap/bin/juju version
          /snap/bin/juju bootstrap lxd test29
          /snap/bin/juju add-model test-migrate
          /snap/bin/juju deploy ubuntu
          
          # TODO: use juju-restore
          # TODO: add users/permissions/models and test that those migrate over

      - name: Set up Go
        uses: actions/setup-go@v3

      - name: Set up Go env
        run: |
          echo "GOPATH=$(go env GOPATH)" >> $GITHUB_ENV
          echo "$(go env GOPATH)/bin" >> $GITHUB_PATH

      - name: Upgrade client to 3.x
        run: |
          make go-install &>/dev/null

      - name: Bootstrap 3.x controller
        run: |
          juju version
          juju bootstrap lxd test3x
          juju switch controller
          juju wait-for application controller

        # TODO: create backup and juju restore

      - name: Migrate default model to 3.x controller
        run: |
          # Determine which Juju client to use
          JUJU='juju'
          if [[ ${{ matrix.client }} == '2.9' ]]; then
            JUJU='/snap/bin/juju'
          fi
          
<<<<<<< HEAD
          # Wait a few secs for the machine status to update
          # so that migration prechecks pass.
          sleep 10

          /snap/bin/juju version
          /snap/bin/juju migrate test-migrate test3x

      - name: Check the migration was successful
        run: |
          set -x
          juju switch test3x
          
          # Wait for 'test-migrate' model to come through
          attempt=0
          while true; do
            RES=$(juju models | grep 'test-migrate' || true)
            if [[ -n $RES ]]; then
              break
            fi
            sleep 5
            attempt=$((attempt+1))
            if [ "$attempt" -eq 10 ]; then
              echo "Migration timed out"
              exit 1
            fi
          done
          
          juju switch test-migrate
          juju wait-for application ubuntu
          
          juju deploy ubuntu yet-another-ubuntu
          juju wait-for application yet-another-ubuntu


  migrate_via_3x:
    name: 2.9-to-3.x via 3.x client
    runs-on: ubuntu-latest
    if: github.event.pull_request.draft == false
    strategy:
      fail-fast: false
      matrix:
        # TODO: add microk8s tests
        cloud: ["lxd"]
        channel: ["2.9/stable"]

    steps:
      - name: Checkout code
        uses: actions/checkout@v3

      - name: Setup LXD
        if: matrix.cloud == 'lxd'
        uses: canonical/setup-lxd@ea57509243d3cf39f8ab926e021bb353947b01b5

      - name: Install Juju 2.9
        run: |
          sudo snap install juju --classic --channel ${{ matrix.channel }}

      - name: Bootstrap a 2.9 controller and model
        run: |
          /snap/bin/juju version
          /snap/bin/juju bootstrap lxd test29
          /snap/bin/juju add-model test-migrate
          /snap/bin/juju deploy ubuntu

          # TODO: use juju-restore
          # TODO: add users/permissions/models and test that those migrate over

      - name: Set up Go
        uses: actions/setup-go@v4

      - name: Set up Go env
        run: |
          echo "GOPATH=$(go env GOPATH)" >> $GITHUB_ENV
          echo "$(go env GOPATH)/bin" >> $GITHUB_PATH

      - name: Upgrade client to 3.x
        run: |
          make go-install &>/dev/null

      - name: Bootstrap 3.x controller
        run: |
          juju version
          juju bootstrap lxd test3x
          juju switch controller
          juju wait-for application controller

        # TODO: create backup and juju restore

      - name: Migrate default model to 3.x controller
        run: |
          juju switch test29
=======
          $JUJU switch test29
>>>>>>> cd5cd085
          
          # Ensure application is fully deployed
          # We have to use the old client to speak to the new controller, as
          # this is blocked otherwise.
          /snap/bin/juju wait-for application ubuntu

          # Wait a few secs for the machine status to update
          # so that migration prechecks pass.
          sleep 10

          $JUJU version
          $JUJU migrate test-migrate test3x

      - name: Check the migration was successful
        run: |
          set -x
          juju switch test3x
          
          # Wait for 'test-migrate' model to come through
          attempt=0
          while true; do
            RES=$(juju models | grep 'test-migrate' || true)
            if [[ -n $RES ]]; then
              break
            fi
            sleep 5
            attempt=$((attempt+1))
            if [ "$attempt" -eq 10 ]; then
              echo "Migration timed out"
              exit 1
            fi
          done
          
          juju switch test-migrate
          juju wait-for application ubuntu
          
          juju deploy ubuntu yet-another-ubuntu
          juju wait-for application yet-another-ubuntu<|MERGE_RESOLUTION|>--- conflicted
+++ resolved
@@ -35,7 +35,7 @@
 
       - name: Setup LXD
         if: matrix.cloud == 'lxd'
-        uses: canonical/setup-lxd@90d76101915da56a42a562ba766b1a77019242fd
+        uses: canonical/setup-lxd@v0.1.1
 
       - name: Install Juju 2.9
         run: |
@@ -52,7 +52,7 @@
           # TODO: add users/permissions/models and test that those migrate over
 
       - name: Set up Go
-        uses: actions/setup-go@v3
+        uses: actions/setup-go@v4
 
       - name: Set up Go env
         run: |
@@ -80,101 +80,7 @@
             JUJU='/snap/bin/juju'
           fi
           
-<<<<<<< HEAD
-          # Wait a few secs for the machine status to update
-          # so that migration prechecks pass.
-          sleep 10
-
-          /snap/bin/juju version
-          /snap/bin/juju migrate test-migrate test3x
-
-      - name: Check the migration was successful
-        run: |
-          set -x
-          juju switch test3x
-          
-          # Wait for 'test-migrate' model to come through
-          attempt=0
-          while true; do
-            RES=$(juju models | grep 'test-migrate' || true)
-            if [[ -n $RES ]]; then
-              break
-            fi
-            sleep 5
-            attempt=$((attempt+1))
-            if [ "$attempt" -eq 10 ]; then
-              echo "Migration timed out"
-              exit 1
-            fi
-          done
-          
-          juju switch test-migrate
-          juju wait-for application ubuntu
-          
-          juju deploy ubuntu yet-another-ubuntu
-          juju wait-for application yet-another-ubuntu
-
-
-  migrate_via_3x:
-    name: 2.9-to-3.x via 3.x client
-    runs-on: ubuntu-latest
-    if: github.event.pull_request.draft == false
-    strategy:
-      fail-fast: false
-      matrix:
-        # TODO: add microk8s tests
-        cloud: ["lxd"]
-        channel: ["2.9/stable"]
-
-    steps:
-      - name: Checkout code
-        uses: actions/checkout@v3
-
-      - name: Setup LXD
-        if: matrix.cloud == 'lxd'
-        uses: canonical/setup-lxd@ea57509243d3cf39f8ab926e021bb353947b01b5
-
-      - name: Install Juju 2.9
-        run: |
-          sudo snap install juju --classic --channel ${{ matrix.channel }}
-
-      - name: Bootstrap a 2.9 controller and model
-        run: |
-          /snap/bin/juju version
-          /snap/bin/juju bootstrap lxd test29
-          /snap/bin/juju add-model test-migrate
-          /snap/bin/juju deploy ubuntu
-
-          # TODO: use juju-restore
-          # TODO: add users/permissions/models and test that those migrate over
-
-      - name: Set up Go
-        uses: actions/setup-go@v4
-
-      - name: Set up Go env
-        run: |
-          echo "GOPATH=$(go env GOPATH)" >> $GITHUB_ENV
-          echo "$(go env GOPATH)/bin" >> $GITHUB_PATH
-
-      - name: Upgrade client to 3.x
-        run: |
-          make go-install &>/dev/null
-
-      - name: Bootstrap 3.x controller
-        run: |
-          juju version
-          juju bootstrap lxd test3x
-          juju switch controller
-          juju wait-for application controller
-
-        # TODO: create backup and juju restore
-
-      - name: Migrate default model to 3.x controller
-        run: |
-          juju switch test29
-=======
           $JUJU switch test29
->>>>>>> cd5cd085
           
           # Ensure application is fully deployed
           # We have to use the old client to speak to the new controller, as
