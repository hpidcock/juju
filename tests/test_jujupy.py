from contextlib import contextmanager
import copy
from datetime import (
    datetime,
    timedelta,
)
from itertools import count
import logging
import os
import socket
import StringIO
import subprocess
import sys
from textwrap import dedent
import types

from mock import (
    call,
    MagicMock,
    Mock,
    patch,
)
import yaml

from deploy_stack import GET_TOKEN_SCRIPT
from jujuconfig import (
    get_environments_path,
    get_jenv_path,
    NoSuchEnvironment,
)
from jujupy import (
    CannotConnectEnv,
    DEFAULT_JES_COMMAND_1x,
    DEFAULT_JES_COMMAND_2x,
    EnvJujuClient,
    EnvJujuClient22,
    EnvJujuClient24,
    EnvJujuClient25,
    EnvJujuClient26,
    ErroredUnit,
    GroupReporter,
    get_cache_path,
    get_local_root,
    get_machine_dns_name,
    get_timeout_path,
    jes_home_path,
    JESByDefault,
    JESNotSupported,
    JUJU_DEV_FEATURE_FLAGS,
    make_client,
    make_jes_home,
    OPTIONAL_JES_COMMAND,
    parse_new_state_server_from_error,
    SimpleEnvironment,
    Status,
    tear_down,
    temp_bootstrap_env,
    _temp_env as temp_env,
    uniquify_local,
)
from tests import (
    TestCase,
    FakeHomeTestCase,
)
from utility import (
    scoped_environ,
    temp_dir,
)


__metaclass__ = type


def assert_juju_call(test_case, mock_method, client, expected_args,
                     call_index=None):
    if call_index is None:
        test_case.assertEqual(len(mock_method.mock_calls), 1)
        call_index = 0
    empty, args, kwargs = mock_method.mock_calls[call_index]
    test_case.assertEqual(args, (expected_args,))


class FakeEnvironmentState:
    """A Fake environment state that can be used by multiple FakeClients."""

    def __init__(self):
        self._clear()

    def _clear(self):
        self.name = None
        self.machine_id_iter = count()
        self.state_servers = []
        self.services = {}
        self.machines = set()
        self.containers = {}
        self.relations = {}
        self.token = None
        self.exposed = set()
        self.machine_host_names = {}
        self.state = 'not-bootstrapped'
        self.current_bundle = None

    def add_machine(self):
        machine_id = str(self.machine_id_iter.next())
        self.machines.add(machine_id)
        self.machine_host_names[machine_id] = '{}.example.com'.format(
            machine_id)
        return machine_id

    def add_ssh_machines(self, machines):
        for machine in machines:
            self.add_machine()

    def add_container(self, container_type):
        host = self.add_machine()
        container_name = '{}/{}/{}'.format(host, container_type, '0')
        self.containers[host] = {container_name}

    def remove_container(self, container_id):
        for containers in self.containers.values():
            containers.discard(container_id)

    def remove_machine(self, machine_id):
        self.machines.remove(machine_id)
        self.containers.pop(machine_id, None)

    def bootstrap(self, name):
        self.name = name
        self.state_servers.append(self.add_machine())
        self.state = 'bootstrapped'

    def destroy_environment(self):
        self._clear()
        self.state = 'destroyed'
        return 0

    def deploy(self, charm_name, service_name):
        self.add_unit(service_name)

    def deploy_bundle(self, bundle_path):
        self.current_bundle = bundle_path

    def add_unit(self, service_name):
        machines = self.services.setdefault(service_name, set())
        machines.add(
            ('{}/{}'.format(service_name, str(len(machines))),
             self.add_machine()))

    def remove_unit(self, to_remove):
        for units in self.services.values():
            for unit_id, machine_id in units:
                if unit_id == to_remove:
                    self.remove_machine(machine_id)
                    units.remove((unit_id, machine_id))
                    break

    def destroy_service(self, service_name):
        for unit, machine_id in self.services.pop(service_name):
            self.remove_machine(machine_id)

    def get_status_dict(self):
        machines = {}
        for machine_id in self.machines:
            machine_dict = {}
            hostname = self.machine_host_names.get(machine_id)
            if hostname is not None:
                machine_dict['dns-name'] = hostname
            machines[machine_id] = machine_dict
        for host, containers in self.containers.items():
            machines[host]['containers'] = dict((c, {}) for c in containers)
        services = {}
        for service, units in self.services.items():
            unit_map = {}
            for unit_id, machine_id in units:
                unit_map[unit_id] = {'machine': machine_id}
            services[service] = {
                'units': unit_map,
                'relations': self.relations.get(service, {}),
                'exposed': service in self.exposed,
                }
        return {'machines': machines, 'services': services}


class FakeJujuClient:
    """A fake juju client for tests.

    This is a partial implementation, but should be suitable for many uses,
    and can be extended.

    The state is provided by _backing_state, so that multiple clients can
    manipulate the same state.
    """
    def __init__(self, env=None, full_path=None, debug=False):
        self._backing_state = FakeEnvironmentState()
        if env is None:
            env = SimpleEnvironment('name', {
                'type': 'foo',
                'default-series': 'angsty',
                }, juju_home='foo')
        self.env = env
        self.full_path = full_path
        self.debug = debug
        self._jes_enabled = False

    def by_version(self, env, path, debug):
        return FakeJujuClient(env, path, debug)

    def get_matching_agent_version(self):
        return '1.2-alpha3'

    def is_jes_enabled(self):
        return self._jes_enabled

    def get_juju_output(self, command, *args, **kwargs):
        if (command, args) == ('ssh', ('dummy-sink/0', GET_TOKEN_SCRIPT)):
            return self._backing_state.token
        if (command, args) == ('ssh', ('0', 'lsb_release', '-c')):
            return 'Codename:\t{}\n'.format(self.env.config['default-series'])

    def juju(self, cmd, args, include_e=True):
        # TODO: Use argparse or change all call sites to use functions.
        if (cmd, args[:1]) == ('set', ('dummy-source',)):
            name, value = args[1].split('=')
            if name == 'token':
                self._backing_state.token = value
        if cmd == 'deploy':
            self.deploy(*args)
        if cmd == 'destroy-service':
            self._backing_state.destroy_service(*args)
        if cmd == 'add-relation':
            if args[0] == 'dummy-source':
                self._backing_state.relations[args[1]] = {'source': [args[0]]}
        if cmd == 'expose':
            (service,) = args
            self._backing_state.exposed.add(service)
        if cmd == 'unexpose':
            (service,) = args
            self._backing_state.exposed.remove(service)
        if cmd == 'add-unit':
            (service,) = args
            self._backing_state.add_unit(service)
        if cmd == 'remove-unit':
            (unit_id,) = args
            self._backing_state.remove_unit(unit_id)
        if cmd == 'add-machine':
            (container_type,) = args
            self._backing_state.add_container(container_type)
        if cmd == 'remove-machine':
            (machine_id,) = args
            if '/' in machine_id:
                self._backing_state.remove_container(machine_id)
            else:
                self._backing_state.remove_machine(machine_id)

    def bootstrap(self, upload_tools=False):
        self._backing_state.bootstrap(self.env.environment)

<<<<<<< HEAD
    @contextmanager
    def bootstrap_async(self, upload_tools=False):
        yield
        self._backing_state.bootstrap(self.env.environment)
=======
    def quickstart(self, bundle):
        self._backing_state.bootstrap(self.env.environment)
        self._backing_state.deploy_bundle(bundle)
>>>>>>> dd3d90bd

    def destroy_environment(self, force=True, delete_jenv=False):
        self._backing_state.destroy_environment()

    def add_ssh_machines(self, machines):
        self._backing_state.add_ssh_machines(machines)

    def deploy(self, charm_name, service_name=None):
        if service_name is None:
            service_name = charm_name.split(':')[-1]
        self._backing_state.deploy(charm_name, service_name)

    def wait_for_started(self, timeout=1200, start=None):
        pass

    def wait_for_deploy_started(self):
        pass

    def get_status(self):
        status_dict = self._backing_state.get_status_dict()
        return Status(status_dict, yaml.safe_dump(status_dict))

    def status_until(self, timeout):
        yield self.get_status()

    def deployer(self, bundle, name=None):
        pass

    def wait_for_workloads(self):
        pass

    def get_juju_timings(self):
        pass


class TestErroredUnit(TestCase):

    def test_output(self):
        e = ErroredUnit('bar', 'baz')
        self.assertEqual('bar is in state baz', str(e))


class ClientTest(FakeHomeTestCase):

    def setUp(self):
        super(ClientTest, self).setUp()
        patcher = patch('jujupy.pause')
        self.addCleanup(patcher.stop)
        self.pause_mock = patcher.start()


class CloudSigmaTest:

    def test__shell_environ_no_flags(self):
        client = self.client_class(
            SimpleEnvironment('baz', {'type': 'ec2'}), '1.25-foobar', 'path')
        env = client._shell_environ()
        self.assertEqual(env.get(JUJU_DEV_FEATURE_FLAGS, ''), '')

    def test__shell_environ_cloudsigma(self):
        client = self.client_class(
            SimpleEnvironment('baz', {'type': 'cloudsigma'}),
            '1.25-foobar', 'path')
        env = client._shell_environ()
        self.assertTrue('cloudsigma' in env[JUJU_DEV_FEATURE_FLAGS].split(","))

    def test__shell_environ_juju_home(self):
        client = self.client_class(
            SimpleEnvironment('baz', {'type': 'ec2'}), '1.25-foobar', 'path',
            'asdf')
        env = client._shell_environ()
        self.assertEqual(env['JUJU_HOME'], 'asdf')


class TestEnvJujuClient26(ClientTest, CloudSigmaTest):

    client_class = EnvJujuClient26

    def test_enable_jes_already_supported(self):
        client = self.client_class(
            SimpleEnvironment('baz', {}),
            '1.26-foobar', 'path')
        fake_popen = FakePopen(DEFAULT_JES_COMMAND_2x, '', 0)
        with patch('subprocess.Popen', autospec=True,
                   return_value=fake_popen) as po_mock:
            with self.assertRaises(JESByDefault):
                client.enable_jes()
        self.assertFalse(client._use_jes)
        assert_juju_call(
            self, po_mock, client, ('juju', '--show-log', 'help', 'commands'))

    def test_enable_jes_unsupported(self):
        client = self.client_class(
            SimpleEnvironment('baz', {}),
            '1.24-foobar', 'path')
        with patch('subprocess.Popen', autospec=True,
                   return_value=FakePopen('', '', 0)) as po_mock:
            with self.assertRaises(JESNotSupported):
                client.enable_jes()
        self.assertFalse(client._use_jes)
        assert_juju_call(
            self, po_mock, client, ('juju', '--show-log', 'help', 'commands'),
            0)
        assert_juju_call(
            self, po_mock, client, ('juju', '--show-log', 'help', 'commands'),
            1)
        self.assertEqual(po_mock.call_count, 2)

    def test_enable_jes_requires_flag(self):
        client = self.client_class(
            SimpleEnvironment('baz', {}),
            '1.25-foobar', 'path')
        # The help output will change when the jes feature flag is set.
        with patch('subprocess.Popen', autospec=True, side_effect=[
                FakePopen('', '', 0),
                FakePopen(OPTIONAL_JES_COMMAND, '', 0)]) as po_mock:
            client.enable_jes()
        self.assertTrue(client._use_jes)
        assert_juju_call(
            self, po_mock, client, ('juju', '--show-log', 'help', 'commands'),
            0)
        # GZ 2015-10-26: Should assert that env has feature flag at call time.
        assert_juju_call(
            self, po_mock, client, ('juju', '--show-log', 'help', 'commands'),
            1)
        self.assertEqual(po_mock.call_count, 2)

    def test_disable_jes(self):
        client = self.client_class(
            SimpleEnvironment('baz', {}),
            '1.25-foobar', 'path')
        client._use_jes = True
        client.disable_jes()
        self.assertIs(False, client._use_jes)

    def test__shell_environ_jes(self):
        client = self.client_class(
            SimpleEnvironment('baz', {}),
            '1.25-foobar', 'path')
        client._use_jes = True
        env = client._shell_environ()
        self.assertIn('jes', env[JUJU_DEV_FEATURE_FLAGS].split(","))

    def test__shell_environ_jes_cloudsigma(self):
        client = self.client_class(
            SimpleEnvironment('baz', {'type': 'cloudsigma'}),
            '1.25-foobar', 'path')
        client._use_jes = True
        env = client._shell_environ()
        flags = env[JUJU_DEV_FEATURE_FLAGS].split(",")
        self.assertItemsEqual(['cloudsigma', 'jes'], flags)


class TestEnvJujuClient25(TestEnvJujuClient26):

    client_class = EnvJujuClient25


class TestEnvJujuClient22(ClientTest):

    client_class = EnvJujuClient22

    def test__shell_environ(self):
        client = self.client_class(
            SimpleEnvironment('baz', {'type': 'ec2'}), '1.22-foobar', 'path')
        env = client._shell_environ()
        self.assertEqual(env.get(JUJU_DEV_FEATURE_FLAGS), 'actions')

    def test__shell_environ_juju_home(self):
        client = self.client_class(
            SimpleEnvironment('baz', {'type': 'ec2'}), '1.22-foobar', 'path',
            'asdf')
        env = client._shell_environ()
        self.assertEqual(env['JUJU_HOME'], 'asdf')


class TestEnvJujuClient24(ClientTest, CloudSigmaTest):

    client_class = EnvJujuClient24

    def test_no_jes(self):
        client = self.client_class(
            SimpleEnvironment('baz', {'type': 'cloudsigma'}),
            '1.25-foobar', 'path')
        with self.assertRaises(JESNotSupported):
            client.enable_jes()
        client._use_jes = True
        env = client._shell_environ()
        self.assertNotIn('jes', env[JUJU_DEV_FEATURE_FLAGS].split(","))


class TestTearDown(TestCase):

    def test_tear_down_no_jes(self):
        client = MagicMock()
        client.destroy_environment.return_value = 0
        tear_down(client, False)
        client.destroy_environment.assert_called_once_with(force=False)
        self.assertEqual(0, client.kill_controller.call_count)
        self.assertEqual(0, client.disable_jes.call_count)

    def test_tear_down_no_jes_exception(self):
        client = MagicMock()
        client.destroy_environment.side_effect = [1, 0]
        tear_down(client, False)
        self.assertEqual(
            client.destroy_environment.mock_calls,
            [call(force=False), call(force=True)])
        self.assertEqual(0, client.kill_controller.call_count)
        self.assertEqual(0, client.disable_jes.call_count)

    def test_tear_down_jes(self):
        client = MagicMock()
        tear_down(client, True)
        client.kill_controller.assert_called_once_with()
        self.assertEqual(0, client.destroy_environment.call_count)
        self.assertEqual(0, client.enable_jes.call_count)
        self.assertEqual(0, client.disable_jes.call_count)

    def test_tear_down_try_jes(self):

        def check_jes():
            client.enable_jes.assert_called_once_with()
            self.assertEqual(0, client.disable_jes.call_count)

        client = MagicMock()
        client.kill_controller.side_effect = check_jes

        tear_down(client, jes_enabled=False, try_jes=True)
        client.kill_controller.assert_called_once_with()
        client.disable_jes.assert_called_once_with()

    def test_tear_down_jes_try_jes(self):
        client = MagicMock()
        tear_down(client, jes_enabled=True, try_jes=True)
        client.kill_controller.assert_called_once_with()
        self.assertEqual(0, client.destroy_environment.call_count)
        self.assertEqual(0, client.enable_jes.call_count)
        self.assertEqual(0, client.disable_jes.call_count)

    def test_tear_down_try_jes_not_supported(self):

        def check_jes(force=True):
            client.enable_jes.assert_called_once_with()
            return 0

        client = MagicMock()
        client.enable_jes.side_effect = JESNotSupported
        client.destroy_environment.side_effect = check_jes

        tear_down(client, jes_enabled=False, try_jes=True)
        client.destroy_environment.assert_called_once_with(force=False)
        self.assertEqual(0, client.disable_jes.call_count)


class FakePopen(object):

    def __init__(self, out, err, returncode):
        self._out = out
        self._err = err
        self._code = returncode

    def communicate(self):
        self.returncode = self._code
        return self._out, self._err


class TestEnvJujuClient(ClientTest):

    def test_no_duplicate_env(self):
        env = SimpleEnvironment('foo', {})
        client = EnvJujuClient(env, '1.25', 'full_path')
        self.assertIs(env, client.env)

    def test_get_version(self):
        value = ' 5.6 \n'
        with patch('subprocess.check_output', return_value=value) as vsn:
            version = EnvJujuClient.get_version()
        self.assertEqual('5.6', version)
        vsn.assert_called_with(('juju', '--version'))

    def test_get_version_path(self):
        with patch('subprocess.check_output', return_value=' 4.3') as vsn:
            EnvJujuClient.get_version('foo/bar/baz')
        vsn.assert_called_once_with(('foo/bar/baz', '--version'))

    def test_get_matching_agent_version(self):
        client = EnvJujuClient(SimpleEnvironment(None, {'type': 'local'}),
                               '1.23-series-arch', None)
        self.assertEqual('1.23.1', client.get_matching_agent_version())
        self.assertEqual('1.23', client.get_matching_agent_version(
                         no_build=True))
        client.version = '1.20-beta1-series-arch'
        self.assertEqual('1.20-beta1.1', client.get_matching_agent_version())

    def test_upgrade_juju_nonlocal(self):
        client = EnvJujuClient(
            SimpleEnvironment('foo', {'type': 'nonlocal'}), '1.234-76', None)
        with patch.object(client, 'juju') as juju_mock:
            client.upgrade_juju()
        juju_mock.assert_called_with(
            'upgrade-juju', ('--version', '1.234'))

    def test_upgrade_juju_local(self):
        client = EnvJujuClient(
            SimpleEnvironment('foo', {'type': 'local'}), '1.234-76', None)
        with patch.object(client, 'juju') as juju_mock:
            client.upgrade_juju()
        juju_mock.assert_called_with(
            'upgrade-juju', ('--version', '1.234', '--upload-tools',))

    def test_upgrade_juju_no_force_version(self):
        client = EnvJujuClient(
            SimpleEnvironment('foo', {'type': 'local'}), '1.234-76', None)
        with patch.object(client, 'juju') as juju_mock:
            client.upgrade_juju(force_version=False)
        juju_mock.assert_called_with(
            'upgrade-juju', ('--upload-tools',))

    @patch.object(EnvJujuClient, 'get_full_path', return_value='fake-path')
    def test_by_version(self, gfp_mock):
        def juju_cmd_iterator():
            yield '1.17'
            yield '1.16'
            yield '1.16.1'
            yield '1.15'
            yield '1.22.1'
            yield '1.24-alpha1'
            yield '1.24.7'
            yield '1.25.1'
            yield '1.26.1'
            yield '1.27.1'

        context = patch.object(
            EnvJujuClient, 'get_version',
            side_effect=juju_cmd_iterator().send)
        with context:
            self.assertIs(EnvJujuClient,
                          type(EnvJujuClient.by_version(None)))
            with self.assertRaisesRegexp(Exception, 'Unsupported juju: 1.16'):
                EnvJujuClient.by_version(None)
            with self.assertRaisesRegexp(Exception,
                                         'Unsupported juju: 1.16.1'):
                EnvJujuClient.by_version(None)
            client = EnvJujuClient.by_version(None)
            self.assertIs(EnvJujuClient, type(client))
            self.assertEqual('1.15', client.version)
            client = EnvJujuClient.by_version(None)
            self.assertIs(type(client), EnvJujuClient22)
            client = EnvJujuClient.by_version(None)
            self.assertIs(type(client), EnvJujuClient24)
            self.assertEqual(client.version, '1.24-alpha1')
            client = EnvJujuClient.by_version(None)
            self.assertIs(type(client), EnvJujuClient24)
            self.assertEqual(client.version, '1.24.7')
            client = EnvJujuClient.by_version(None)
            self.assertIs(type(client), EnvJujuClient25)
            self.assertEqual(client.version, '1.25.1')
            client = EnvJujuClient.by_version(None)
            self.assertIs(type(client), EnvJujuClient26)
            self.assertEqual(client.version, '1.26.1')
            client = EnvJujuClient.by_version(None)
            self.assertIs(type(client), EnvJujuClient)
            self.assertEqual(client.version, '1.27.1')

    def test_by_version_path(self):
        with patch('subprocess.check_output', return_value=' 4.3') as vsn:
            client = EnvJujuClient.by_version(None, 'foo/bar/qux')
        vsn.assert_called_once_with(('foo/bar/qux', '--version'))
        self.assertNotEqual(client.full_path, 'foo/bar/qux')
        self.assertEqual(client.full_path, os.path.abspath('foo/bar/qux'))

    def test_by_version_keep_home(self):
        env = SimpleEnvironment({}, juju_home='/foo/bar')
        with patch('subprocess.check_output', return_value=' 4.3'):
            EnvJujuClient.by_version(env, 'foo/bar/qux')
        self.assertEqual('/foo/bar', env.juju_home)

    def test_full_args(self):
        env = SimpleEnvironment('foo')
        client = EnvJujuClient(env, None, 'my/juju/bin')
        full = client._full_args('bar', False, ('baz', 'qux'))
        self.assertEqual(('juju', '--show-log', 'bar', '-e', 'foo', 'baz',
                          'qux'), full)
        full = client._full_args('bar', True, ('baz', 'qux'))
        self.assertEqual((
            'juju', '--show-log', 'bar', '-e', 'foo',
            'baz', 'qux'), full)
        client.env = None
        full = client._full_args('bar', False, ('baz', 'qux'))
        self.assertEqual(('juju', '--show-log', 'bar', 'baz', 'qux'), full)

    def test_full_args_debug(self):
        env = SimpleEnvironment('foo')
        client = EnvJujuClient(env, None, 'my/juju/bin')
        client.debug = True
        full = client._full_args('bar', False, ('baz', 'qux'))
        self.assertEqual((
            'juju', '--debug', 'bar', '-e', 'foo', 'baz', 'qux'), full)

    def test_full_args_action(self):
        env = SimpleEnvironment('foo')
        client = EnvJujuClient(env, None, 'my/juju/bin')
        full = client._full_args('action bar', False, ('baz', 'qux'))
        self.assertEqual((
            'juju', '--show-log', 'action', 'bar', '-e', 'foo', 'baz', 'qux'),
            full)

    def test_bootstrap_hpcloud(self):
        env = SimpleEnvironment('hp')
        with patch.object(env, 'hpcloud', lambda: True):
            with patch.object(EnvJujuClient, 'juju') as mock:
                EnvJujuClient(env, None, None).bootstrap()
            mock.assert_called_with(
                'bootstrap', ('--constraints', 'mem=2G'), False)

    def test_bootstrap_maas(self):
        env = SimpleEnvironment('maas')
        with patch.object(EnvJujuClient, 'juju') as mock:
            client = EnvJujuClient(env, None, None)
            with patch.object(client.env, 'maas', lambda: True):
                client.bootstrap()
            mock.assert_called_with(
                'bootstrap', ('--constraints', 'mem=2G arch=amd64'), False)

    def test_bootstrap_joyent(self):
        env = SimpleEnvironment('joyent')
        with patch.object(EnvJujuClient, 'juju', autospec=True) as mock:
            client = EnvJujuClient(env, None, None)
            with patch.object(client.env, 'joyent', lambda: True):
                client.bootstrap()
            mock.assert_called_once_with(
                client, 'bootstrap', ('--constraints', 'mem=2G cpu-cores=1'),
                False)

    def test_bootstrap_non_sudo(self):
        env = SimpleEnvironment('foo')
        with patch.object(EnvJujuClient, 'juju') as mock:
            client = EnvJujuClient(env, None, None)
            with patch.object(client.env, 'needs_sudo', lambda: False):
                client.bootstrap()
            mock.assert_called_with(
                'bootstrap', ('--constraints', 'mem=2G'), False)

    def test_bootstrap_sudo(self):
        env = SimpleEnvironment('foo')
        client = EnvJujuClient(env, None, None)
        with patch.object(client.env, 'needs_sudo', lambda: True):
            with patch.object(client, 'juju') as mock:
                client.bootstrap()
            mock.assert_called_with(
                'bootstrap', ('--constraints', 'mem=2G'), True)

    def test_bootstrap_upload_tools(self):
        env = SimpleEnvironment('foo')
        client = EnvJujuClient(env, None, None)
        with patch.object(client.env, 'needs_sudo', lambda: True):
            with patch.object(client, 'juju') as mock:
                client.bootstrap(upload_tools=True)
            mock.assert_called_with(
                'bootstrap', ('--upload-tools', '--constraints', 'mem=2G'),
                True)

    def test_bootstrap_async(self):
        env = SimpleEnvironment('foo')
        with patch.object(EnvJujuClient, 'juju_async', autospec=True) as mock:
            client = EnvJujuClient(env, None, None)
            client.env.juju_home = 'foo'
            with client.bootstrap_async():
                mock.assert_called_once_with(
                    client, 'bootstrap', ('--constraints', 'mem=2G'))

    def test_bootstrap_async_upload_tools(self):
        env = SimpleEnvironment('foo')
        with patch.object(EnvJujuClient, 'juju_async', autospec=True) as mock:
            client = EnvJujuClient(env, None, None)
            with client.bootstrap_async(upload_tools=True):
                mock.assert_called_with(
                    client, 'bootstrap', ('--upload-tools', '--constraints',
                                          'mem=2G'))

    def test_create_environment_system(self):
        self.do_create_environment(
            'system', 'system create-environment', ('-s', 'foo'))

    def test_create_environment_controller(self):
        self.do_create_environment(
            'controller', 'controller create-environment', ('-c', 'foo'))

    def test_create_environment_hypenated_controller(self):
        self.do_create_environment(
            'kill-controller', 'create-environment', ('-c', 'foo'))

    def do_create_environment(self, jes_command, create_cmd,
                              controller_option):
        controller_client = EnvJujuClient(SimpleEnvironment('foo'), None, None)
        client = EnvJujuClient(SimpleEnvironment('bar'), None, None)
        with patch.object(client, 'get_jes_command',
                          return_value=jes_command):
            with patch.object(client, 'juju') as juju_mock:
                client.create_environment(controller_client, 'temp')
        juju_mock.assert_called_once_with(
            create_cmd, controller_option + ('bar', '--config', 'temp'),
            include_e=False)

    def test_destroy_environment_non_sudo(self):
        env = SimpleEnvironment('foo')
        client = EnvJujuClient(env, None, None)
        with patch.object(client.env, 'needs_sudo', lambda: False):
            with patch.object(client, 'juju') as mock:
                client.destroy_environment()
            mock.assert_called_with(
                'destroy-environment', ('foo', '--force', '-y'),
                False, check=False, include_e=False, timeout=600.0)

    def test_destroy_environment_sudo(self):
        env = SimpleEnvironment('foo')
        client = EnvJujuClient(env, None, None)
        with patch.object(client.env, 'needs_sudo', lambda: True):
            with patch.object(client, 'juju') as mock:
                client.destroy_environment()
            mock.assert_called_with(
                'destroy-environment', ('foo', '--force', '-y'),
                True, check=False, include_e=False, timeout=600.0)

    def test_destroy_environment_no_force(self):
        env = SimpleEnvironment('foo')
        client = EnvJujuClient(env, None, None)
        with patch.object(client, 'juju') as mock:
            client.destroy_environment(force=False)
            mock.assert_called_with(
                'destroy-environment', ('foo', '-y'),
                False, check=False, include_e=False, timeout=600.0)

    def test_destroy_environment_delete_jenv(self):
        env = SimpleEnvironment('foo')
        client = EnvJujuClient(env, None, None)
        with patch.object(client, 'juju'):
            with temp_env({}) as juju_home:
                client.env.juju_home = juju_home
                jenv_path = get_jenv_path(juju_home, 'foo')
                os.makedirs(os.path.dirname(jenv_path))
                open(jenv_path, 'w')
                self.assertTrue(os.path.exists(jenv_path))
                client.destroy_environment(delete_jenv=True)
                self.assertFalse(os.path.exists(jenv_path))

    def test_kill_controller_system(self):
        self.do_kill_controller('system', 'system kill')

    def test_kill_controller_controller(self):
        self.do_kill_controller('controller', 'controller kill')

    def test_kill_controller_hyphenated(self):
        self.do_kill_controller('kill-controller', 'kill-controller')

    def do_kill_controller(self, jes_command, kill_command):
        client = EnvJujuClient(SimpleEnvironment('foo'), None, None)
        with patch.object(client, 'get_jes_command',
                          return_value=jes_command):
            with patch.object(client, 'juju') as juju_mock:
                client.kill_controller()
        juju_mock.assert_called_once_with(
            kill_command, ('foo', '-y'), check=False, include_e=False,
            timeout=600)

    def test_get_juju_output(self):
        env = SimpleEnvironment('foo')
        client = EnvJujuClient(env, None, None)
        fake_popen = FakePopen('asdf', None, 0)
        with patch('subprocess.Popen', return_value=fake_popen) as mock:
            result = client.get_juju_output('bar')
        self.assertEqual('asdf', result)
        self.assertEqual((('juju', '--show-log', 'bar', '-e', 'foo'),),
                         mock.call_args[0])

    def test_get_juju_output_accepts_varargs(self):
        env = SimpleEnvironment('foo')
        fake_popen = FakePopen('asdf', None, 0)
        client = EnvJujuClient(env, None, None)
        with patch('subprocess.Popen', return_value=fake_popen) as mock:
            result = client.get_juju_output('bar', 'baz', '--qux')
        self.assertEqual('asdf', result)
        self.assertEqual((('juju', '--show-log', 'bar', '-e', 'foo', 'baz',
                           '--qux'),), mock.call_args[0])

    def test_get_juju_output_stderr(self):
        env = SimpleEnvironment('foo')
        fake_popen = FakePopen(None, 'Hello!', 1)
        client = EnvJujuClient(env, None, None)
        with self.assertRaises(subprocess.CalledProcessError) as exc:
            with patch('subprocess.Popen', return_value=fake_popen):
                client.get_juju_output('bar')
        self.assertEqual(exc.exception.stderr, 'Hello!')

    def test_get_juju_output_accepts_timeout(self):
        env = SimpleEnvironment('foo')
        fake_popen = FakePopen('asdf', None, 0)
        client = EnvJujuClient(env, None, None)
        with patch('subprocess.Popen', return_value=fake_popen) as po_mock:
            client.get_juju_output('bar', timeout=5)
        self.assertEqual(
            po_mock.call_args[0][0],
            (sys.executable, get_timeout_path(), '5.00', '--', 'juju',
             '--show-log', 'bar', '-e', 'foo'))

    def test__shell_environ_cloudsigma(self):
        client = EnvJujuClient(
            SimpleEnvironment('baz', {'type': 'cloudsigma'}),
            '1.24-foobar', 'path')
        env = client._shell_environ()
        self.assertEqual(env.get(JUJU_DEV_FEATURE_FLAGS, ''), '')

    def test_juju_output_supplies_path(self):
        env = SimpleEnvironment('foo')
        client = EnvJujuClient(env, None, '/foobar/bar')

        def check_path(*args, **kwargs):
            self.assertRegexpMatches(os.environ['PATH'], r'/foobar\:')
            return FakePopen(None, None, 0)
        with patch('subprocess.Popen', autospec=True,
                   side_effect=check_path):
            client.get_juju_output('cmd', 'baz')

    def test_get_status(self):
        output_text = yield dedent("""\
                - a
                - b
                - c
                """)
        env = SimpleEnvironment('foo')
        client = EnvJujuClient(env, None, None)
        with patch.object(client, 'get_juju_output',
                          return_value=output_text):
            result = client.get_status()
        self.assertEqual(Status, type(result))
        self.assertEqual(['a', 'b', 'c'], result.status)

    def test_get_status_retries_on_error(self):
        env = SimpleEnvironment('foo')
        client = EnvJujuClient(env, None, None)
        client.attempt = 0

        def get_juju_output(command, *args):
            if client.attempt == 1:
                return '"hello"'
            client.attempt += 1
            raise subprocess.CalledProcessError(1, command)

        with patch.object(client, 'get_juju_output', get_juju_output):
            client.get_status()

    def test_get_status_raises_on_timeout_1(self):
        env = SimpleEnvironment('foo')
        client = EnvJujuClient(env, None, None)

        def get_juju_output(command):
            raise subprocess.CalledProcessError(1, command)

        with patch.object(client, 'get_juju_output',
                          side_effect=get_juju_output):
            with patch('jujupy.until_timeout', lambda x: iter([None, None])):
                with self.assertRaisesRegexp(
                        Exception, 'Timed out waiting for juju status'):
                    client.get_status()

    def test_get_status_raises_on_timeout_2(self):
        env = SimpleEnvironment('foo')
        client = EnvJujuClient(env, None, None)
        with patch('jujupy.until_timeout', return_value=iter([1])) as mock_ut:
            with patch.object(client, 'get_juju_output',
                              side_effect=StopIteration):
                with self.assertRaises(StopIteration):
                    client.get_status(500)
        mock_ut.assert_called_with(500)

    @staticmethod
    def make_status_yaml(key, machine_value, unit_value):
        return dedent("""\
            machines:
              "0":
                {0}: {1}
            services:
              jenkins:
                units:
                  jenkins/0:
                    {0}: {2}
        """.format(key, machine_value, unit_value))

    def test_deploy_non_joyent(self):
        env = EnvJujuClient(
            SimpleEnvironment('foo', {'type': 'local'}), '1.234-76', None)
        with patch.object(env, 'juju') as mock_juju:
            env.deploy('mondogb')
        mock_juju.assert_called_with('deploy', ('mondogb',))

    def test_deploy_joyent(self):
        env = EnvJujuClient(
            SimpleEnvironment('foo', {'type': 'local'}), '1.234-76', None)
        with patch.object(env, 'juju') as mock_juju:
            env.deploy('mondogb')
        mock_juju.assert_called_with('deploy', ('mondogb',))

    def test_deploy_repository(self):
        env = EnvJujuClient(
            SimpleEnvironment('foo', {'type': 'local'}), '1.234-76', None)
        with patch.object(env, 'juju') as mock_juju:
            env.deploy('mondogb', '/home/jrandom/repo')
        mock_juju.assert_called_with(
            'deploy', ('mondogb', '--repository', '/home/jrandom/repo'))

    def test_deploy_to(self):
        env = EnvJujuClient(
            SimpleEnvironment('foo', {'type': 'local'}), '1.234-76', None)
        with patch.object(env, 'juju') as mock_juju:
            env.deploy('mondogb', to='0')
        mock_juju.assert_called_with(
            'deploy', ('mondogb', '--to', '0'))

    def test_deploy_service(self):
        env = EnvJujuClient(
            SimpleEnvironment('foo', {'type': 'local'}), '1.234-76', None)
        with patch.object(env, 'juju') as mock_juju:
            env.deploy('local:mondogb', service='my-mondogb')
        mock_juju.assert_called_with(
            'deploy', ('local:mondogb', 'my-mondogb',))

    def test_status_until_always_runs_once(self):
        client = EnvJujuClient(
            SimpleEnvironment('foo', {'type': 'local'}), '1.234-76', None)
        status_txt = self.make_status_yaml('agent-state', 'started', 'started')
        with patch.object(client, 'get_juju_output', return_value=status_txt):
            result = list(client.status_until(-1))
        self.assertEqual(
            [r.status for r in result], [Status.from_text(status_txt).status])

    def test_status_until_timeout(self):
        client = EnvJujuClient(
            SimpleEnvironment('foo', {'type': 'local'}), '1.234-76', None)
        status_txt = self.make_status_yaml('agent-state', 'started', 'started')
        status_yaml = yaml.safe_load(status_txt)

        def until_timeout_stub(timeout, start=None):
            return iter([None, None])

        with patch.object(client, 'get_juju_output', return_value=status_txt):
            with patch('jujupy.until_timeout',
                       side_effect=until_timeout_stub) as ut_mock:
                result = list(client.status_until(30, 70))
        self.assertEqual(
            [r.status for r in result], [status_yaml] * 3)
        # until_timeout is called by status as well as status_until.
        self.assertEqual(ut_mock.mock_calls,
                         [call(60), call(30, start=70), call(60), call(60)])

    def test_add_ssh_machines(self):
        client = EnvJujuClient(SimpleEnvironment('foo'), None, '')
        with patch('subprocess.check_call', autospec=True) as cc_mock:
            client.add_ssh_machines(['m-foo', 'm-bar', 'm-baz'])
        assert_juju_call(self, cc_mock, client, (
            'juju', '--show-log', 'add-machine', '-e', 'foo', 'ssh:m-foo'), 0)
        assert_juju_call(self, cc_mock, client, (
            'juju', '--show-log', 'add-machine', '-e', 'foo', 'ssh:m-bar'), 1)
        assert_juju_call(self, cc_mock, client, (
            'juju', '--show-log', 'add-machine', '-e', 'foo', 'ssh:m-baz'), 2)
        self.assertEqual(cc_mock.call_count, 3)

    def test_wait_for_started(self):
        value = self.make_status_yaml('agent-state', 'started', 'started')
        client = EnvJujuClient(SimpleEnvironment('local'), None, None)
        with patch.object(client, 'get_juju_output', return_value=value):
            client.wait_for_started()

    def test_wait_for_started_timeout(self):
        value = self.make_status_yaml('agent-state', 'pending', 'started')
        client = EnvJujuClient(SimpleEnvironment('local'), None, None)
        with patch('jujupy.until_timeout', lambda x, start=None: range(1)):
            with patch.object(client, 'get_juju_output', return_value=value):
                writes = []
                with patch.object(GroupReporter, '_write', autospec=True,
                                  side_effect=lambda _, s: writes.append(s)):
                    with self.assertRaisesRegexp(
                            Exception,
                            'Timed out waiting for agents to start in local'):
                        client.wait_for_started()
                self.assertEqual(writes, ['pending: 0', ' .', '\n'])

    def test_wait_for_started_start(self):
        value = self.make_status_yaml('agent-state', 'started', 'pending')
        client = EnvJujuClient(SimpleEnvironment('local'), None, None)
        now = datetime.now() + timedelta(days=1)
        with patch('utility.until_timeout.now', return_value=now):
            with patch.object(client, 'get_juju_output', return_value=value):
                writes = []
                with patch.object(GroupReporter, '_write', autospec=True,
                                  side_effect=lambda _, s: writes.append(s)):
                    with self.assertRaisesRegexp(
                            Exception,
                            'Timed out waiting for agents to start in local'):
                        client.wait_for_started(start=now - timedelta(1200))
                self.assertEqual(writes, ['pending: jenkins/0', '\n'])

    def test_wait_for_started_logs_status(self):
        value = self.make_status_yaml('agent-state', 'pending', 'started')
        client = EnvJujuClient(SimpleEnvironment('local'), None, None)
        with patch.object(client, 'get_juju_output', return_value=value):
            writes = []
            with patch.object(GroupReporter, '_write', autospec=True,
                              side_effect=lambda _, s: writes.append(s)):
                with self.assertRaisesRegexp(
                        Exception,
                        'Timed out waiting for agents to start in local'):
                    client.wait_for_started(0)
            self.assertEqual(writes, ['pending: 0', '\n'])
        self.assertEqual(self.log_stream.getvalue(), 'ERROR %s\n' % value)

    def test_wait_for_subordinate_units(self):
        value = dedent("""\
            machines:
              "0":
                agent-state: started
            services:
              jenkins:
                units:
                  jenkins/0:
                    subordinates:
                      sub1/0:
                        agent-state: started
              ubuntu:
                units:
                  ubuntu/0:
                    subordinates:
                      sub2/0:
                        agent-state: started
                      sub3/0:
                        agent-state: started
        """)
        client = EnvJujuClient(SimpleEnvironment('local'), None, None)
        now = datetime.now() + timedelta(days=1)
        with patch('utility.until_timeout.now', return_value=now):
            with patch.object(client, 'get_juju_output', return_value=value):
                with patch('jujupy.GroupReporter.update') as update_mock:
                    with patch('jujupy.GroupReporter.finish') as finish_mock:
                        client.wait_for_subordinate_units(
                            'jenkins', 'sub1', start=now - timedelta(1200))
        self.assertEqual([], update_mock.call_args_list)
        finish_mock.assert_called_once_with()

    def test_wait_for_multiple_subordinate_units(self):
        value = dedent("""\
            machines:
              "0":
                agent-state: started
            services:
              ubuntu:
                units:
                  ubuntu/0:
                    subordinates:
                      sub/0:
                        agent-state: started
                  ubuntu/1:
                    subordinates:
                      sub/1:
                        agent-state: started
        """)
        client = EnvJujuClient(SimpleEnvironment('local'), None, None)
        now = datetime.now() + timedelta(days=1)
        with patch('utility.until_timeout.now', return_value=now):
            with patch.object(client, 'get_juju_output', return_value=value):
                with patch('jujupy.GroupReporter.update') as update_mock:
                    with patch('jujupy.GroupReporter.finish') as finish_mock:
                        client.wait_for_subordinate_units(
                            'ubuntu', 'sub', start=now - timedelta(1200))
        self.assertEqual([], update_mock.call_args_list)
        finish_mock.assert_called_once_with()

    def test_wait_for_subordinate_units_checks_slash_in_unit_name(self):
        value = dedent("""\
            machines:
              "0":
                agent-state: started
            services:
              jenkins:
                units:
                  jenkins/0:
                    subordinates:
                      sub1:
                        agent-state: started
        """)
        client = EnvJujuClient(SimpleEnvironment('local'), None, None)
        now = datetime.now() + timedelta(days=1)
        with patch('utility.until_timeout.now', return_value=now):
            with patch.object(client, 'get_juju_output', return_value=value):
                with self.assertRaisesRegexp(
                        Exception,
                        'Timed out waiting for agents to start in local'):
                    client.wait_for_subordinate_units(
                        'jenkins', 'sub1', start=now - timedelta(1200))

    def test_wait_for_subordinate_units_no_subordinate(self):
        value = dedent("""\
            machines:
              "0":
                agent-state: started
            services:
              jenkins:
                units:
                  jenkins/0:
                    agent-state: started
        """)
        client = EnvJujuClient(SimpleEnvironment('local'), None, None)
        now = datetime.now() + timedelta(days=1)
        with patch('utility.until_timeout.now', return_value=now):
            with patch.object(client, 'get_juju_output', return_value=value):
                with self.assertRaisesRegexp(
                        Exception,
                        'Timed out waiting for agents to start in local'):
                    client.wait_for_subordinate_units(
                        'jenkins', 'sub1', start=now - timedelta(1200))

    def test_wait_for_workload(self):
        initial_status = Status.from_text("""\
            services:
              jenkins:
                units:
                  jenkins/0:
                    workload-status:
                      current: waiting
                  subordinates:
                    ntp/0:
                      workload-status:
                        current: unknown
        """)
        final_status = Status(copy.deepcopy(initial_status.status), None)
        final_status.status['services']['jenkins']['units']['jenkins/0'][
            'workload-status']['current'] = 'active'
        client = EnvJujuClient(SimpleEnvironment('local'), None, None)
        writes = []
        with patch('utility.until_timeout', autospec=True, return_value=[1]):
            with patch.object(client, 'get_status', autospec=True,
                              side_effect=[initial_status, final_status]):
                with patch.object(GroupReporter, '_write', autospec=True,
                                  side_effect=lambda _, s: writes.append(s)):
                    client.wait_for_workloads()
        self.assertEqual(writes, ['waiting: jenkins/0', '\n'])

    def test_wait_for_workload_all_unknown(self):
        status = Status.from_text("""\
            services:
              jenkins:
                units:
                  jenkins/0:
                    workload-status:
                      current: unknown
                  subordinates:
                    ntp/0:
                      workload-status:
                        current: unknown
        """)
        client = EnvJujuClient(SimpleEnvironment('local'), None, None)
        writes = []
        with patch('utility.until_timeout', autospec=True, return_value=[]):
            with patch.object(client, 'get_status', autospec=True,
                              return_value=status):
                with patch.object(GroupReporter, '_write', autospec=True,
                                  side_effect=lambda _, s: writes.append(s)):
                    client.wait_for_workloads(timeout=1)
        self.assertEqual(writes, [])

    def test_wait_for_workload_no_workload_status(self):
        status = Status.from_text("""\
            services:
              jenkins:
                units:
                  jenkins/0:
                    agent-state: active
        """)
        client = EnvJujuClient(SimpleEnvironment('local'), None, None)
        writes = []
        with patch('utility.until_timeout', autospec=True, return_value=[]):
            with patch.object(client, 'get_status', autospec=True,
                              return_value=status):
                with patch.object(GroupReporter, '_write', autospec=True,
                                  side_effect=lambda _, s: writes.append(s)):
                    client.wait_for_workloads(timeout=1)
        self.assertEqual(writes, [])

    def test_wait_for_ha(self):
        value = yaml.safe_dump({
            'machines': {
                '0': {'state-server-member-status': 'has-vote'},
                '1': {'state-server-member-status': 'has-vote'},
                '2': {'state-server-member-status': 'has-vote'},
            },
            'services': {},
        })
        client = EnvJujuClient(SimpleEnvironment('local'), None, None)
        with patch.object(client, 'get_juju_output', return_value=value):
            client.wait_for_ha()

    def test_wait_for_ha_no_has_vote(self):
        value = yaml.safe_dump({
            'machines': {
                '0': {'state-server-member-status': 'no-vote'},
                '1': {'state-server-member-status': 'no-vote'},
                '2': {'state-server-member-status': 'no-vote'},
            },
            'services': {},
        })
        client = EnvJujuClient(SimpleEnvironment('local'), None, None)
        with patch.object(client, 'get_juju_output', return_value=value):
            writes = []
            with patch('jujupy.until_timeout', autospec=True,
                       return_value=[2, 1]):
                with patch.object(GroupReporter, '_write', autospec=True,
                                  side_effect=lambda _, s: writes.append(s)):
                    with self.assertRaisesRegexp(
                            Exception,
                            'Timed out waiting for voting to be enabled.'):
                        client.wait_for_ha()
            self.assertEqual(writes[:2], ['no-vote: 0, 1, 2', ' .'])
            self.assertEqual(writes[2:-1], ['.'] * (len(writes) - 3))
            self.assertEqual(writes[-1:], ['\n'])

    def test_wait_for_ha_timeout(self):
        value = yaml.safe_dump({
            'machines': {
                '0': {'state-server-member-status': 'has-vote'},
                '1': {'state-server-member-status': 'has-vote'},
            },
            'services': {},
        })
        client = EnvJujuClient(SimpleEnvironment('local'), None, None)
        with patch('jujupy.until_timeout', lambda x: range(0)):
            with patch.object(client, 'get_juju_output', return_value=value):
                with self.assertRaisesRegexp(
                        Exception,
                        'Timed out waiting for voting to be enabled.'):
                    client.wait_for_ha()

    def test_wait_for_deploy_started(self):
        value = yaml.safe_dump({
            'machines': {
                '0': {'agent-state': 'started'},
            },
            'services': {
                'jenkins': {
                    'units': {
                        'jenkins/1': {'baz': 'qux'}
                    }
                }
            }
        })
        client = EnvJujuClient(SimpleEnvironment('local'), None, None)
        with patch.object(client, 'get_juju_output', return_value=value):
            client.wait_for_deploy_started()

    def test_wait_for_deploy_started_timeout(self):
        value = yaml.safe_dump({
            'machines': {
                '0': {'agent-state': 'started'},
            },
            'services': {},
        })
        client = EnvJujuClient(SimpleEnvironment('local'), None, None)
        with patch('jujupy.until_timeout', lambda x: range(0)):
            with patch.object(client, 'get_juju_output', return_value=value):
                with self.assertRaisesRegexp(
                        Exception,
                        'Timed out waiting for services to start.'):
                    client.wait_for_deploy_started()

    def test_wait_for_version(self):
        value = self.make_status_yaml('agent-version', '1.17.2', '1.17.2')
        client = EnvJujuClient(SimpleEnvironment('local'), None, None)
        with patch.object(client, 'get_juju_output', return_value=value):
            client.wait_for_version('1.17.2')

    def test_wait_for_version_timeout(self):
        value = self.make_status_yaml('agent-version', '1.17.2', '1.17.1')
        client = EnvJujuClient(SimpleEnvironment('local'), None, None)
        writes = []
        with patch('jujupy.until_timeout', lambda x, start=None: [x]):
            with patch.object(client, 'get_juju_output', return_value=value):
                with patch.object(GroupReporter, '_write', autospec=True,
                                  side_effect=lambda _, s: writes.append(s)):
                    with self.assertRaisesRegexp(
                            Exception, 'Some versions did not update'):
                        client.wait_for_version('1.17.2')
        self.assertEqual(writes, ['1.17.1: jenkins/0', ' .', '\n'])

    def test_wait_for_version_handles_connection_error(self):
        err = subprocess.CalledProcessError(2, 'foo')
        err.stderr = 'Unable to connect to environment'
        err = CannotConnectEnv(err)
        status = self.make_status_yaml('agent-version', '1.17.2', '1.17.2')
        actions = [err, status]

        def get_juju_output_fake(*args):
            action = actions.pop(0)
            if isinstance(action, Exception):
                raise action
            else:
                return action

        client = EnvJujuClient(SimpleEnvironment('local'), None, None)
        with patch.object(client, 'get_juju_output', get_juju_output_fake):
            client.wait_for_version('1.17.2')

    def test_wait_for_version_raises_non_connection_error(self):
        err = Exception('foo')
        status = self.make_status_yaml('agent-version', '1.17.2', '1.17.2')
        actions = [err, status]

        def get_juju_output_fake(*args):
            action = actions.pop(0)
            if isinstance(action, Exception):
                raise action
            else:
                return action

        client = EnvJujuClient(SimpleEnvironment('local'), None, None)
        with patch.object(client, 'get_juju_output', get_juju_output_fake):
            with self.assertRaisesRegexp(Exception, 'foo'):
                client.wait_for_version('1.17.2')

    def test_wait_for_just_machine_0(self):
        value = yaml.safe_dump({
            'machines': {
                '0': {'agent-state': 'started'},
            },
        })
        client = EnvJujuClient(SimpleEnvironment('local'), None, None)
        with patch.object(client, 'get_juju_output', return_value=value):
            client.wait_for('machines-not-0', 'none')

    def test_wait_for_just_machine_0_timeout(self):
        value = yaml.safe_dump({
            'machines': {
                '0': {'agent-state': 'started'},
                '1': {'agent-state': 'started'},
            },
        })
        client = EnvJujuClient(SimpleEnvironment('local'), None, None)
        with patch.object(client, 'get_juju_output', return_value=value), \
            patch('jujupy.until_timeout', lambda x: range(0)), \
            self.assertRaisesRegexp(
                Exception,
                'Timed out waiting for machines-not-0'):
            client.wait_for('machines-not-0', 'none')

    def test_get_env_option(self):
        env = SimpleEnvironment('foo', None)
        fake_popen = FakePopen('https://example.org/juju/tools', None, 0)
        client = EnvJujuClient(env, None, None)
        with patch('subprocess.Popen', return_value=fake_popen) as mock:
            result = client.get_env_option('tools-metadata-url')
        self.assertEqual(
            mock.call_args[0][0],
            ('juju', '--show-log', 'get-env', '-e', 'foo',
             'tools-metadata-url'))
        self.assertEqual('https://example.org/juju/tools', result)

    def test_set_env_option(self):
        env = SimpleEnvironment('foo')
        client = EnvJujuClient(env, None, None)
        with patch('subprocess.check_call') as mock:
            client.set_env_option(
                'tools-metadata-url', 'https://example.org/juju/tools')
        environ = dict(os.environ)
        environ['JUJU_HOME'] = client.env.juju_home
        mock.assert_called_with(
            ('juju', '--show-log', 'set-env', '-e', 'foo',
             'tools-metadata-url=https://example.org/juju/tools'))

    def test_set_testing_tools_metadata_url(self):
        env = SimpleEnvironment(None, {'type': 'foo'})
        client = EnvJujuClient(env, None, None)
        with patch.object(client, 'get_env_option') as mock_get:
            mock_get.return_value = 'https://example.org/juju/tools'
            with patch.object(client, 'set_env_option') as mock_set:
                client.set_testing_tools_metadata_url()
        mock_get.assert_called_with('tools-metadata-url')
        mock_set.assert_called_with(
            'tools-metadata-url',
            'https://example.org/juju/testing/tools')

    def test_set_testing_tools_metadata_url_noop(self):
        env = SimpleEnvironment(None, {'type': 'foo'})
        client = EnvJujuClient(env, None, None)
        with patch.object(client, 'get_env_option') as mock_get:
            mock_get.return_value = 'https://example.org/juju/testing/tools'
            with patch.object(client, 'set_env_option') as mock_set:
                client.set_testing_tools_metadata_url()
        mock_get.assert_called_with('tools-metadata-url')
        self.assertEqual(0, mock_set.call_count)

    def test_juju(self):
        env = SimpleEnvironment('qux')
        client = EnvJujuClient(env, None, None)
        with patch('subprocess.check_call') as mock:
            client.juju('foo', ('bar', 'baz'))
        environ = dict(os.environ)
        environ['JUJU_HOME'] = client.env.juju_home
        mock.assert_called_with(('juju', '--show-log', 'foo', '-e', 'qux',
                                 'bar', 'baz'))

    def test_juju_env(self):
        env = SimpleEnvironment('qux')
        client = EnvJujuClient(env, None, '/foobar/baz')

        def check_path(*args, **kwargs):
            self.assertRegexpMatches(os.environ['PATH'], r'/foobar\:')
        with patch('subprocess.check_call', side_effect=check_path):
            client.juju('foo', ('bar', 'baz'))

    def test_juju_no_check(self):
        env = SimpleEnvironment('qux')
        client = EnvJujuClient(env, None, None)
        environ = dict(os.environ)
        environ['JUJU_HOME'] = client.env.juju_home
        with patch('subprocess.call') as mock:
            client.juju('foo', ('bar', 'baz'), check=False)
        mock.assert_called_with(('juju', '--show-log', 'foo', '-e', 'qux',
                                 'bar', 'baz'))

    def test_juju_no_check_env(self):
        env = SimpleEnvironment('qux')
        client = EnvJujuClient(env, None, '/foobar/baz')

        def check_path(*args, **kwargs):
            self.assertRegexpMatches(os.environ['PATH'], r'/foobar\:')
        with patch('subprocess.call', side_effect=check_path):
            client.juju('foo', ('bar', 'baz'), check=False)

    def test_juju_timeout(self):
        env = SimpleEnvironment('qux')
        client = EnvJujuClient(env, None, '/foobar/baz')
        with patch('subprocess.check_call') as cc_mock:
            client.juju('foo', ('bar', 'baz'), timeout=58)
        self.assertEqual(cc_mock.call_args[0][0], (
            sys.executable, get_timeout_path(), '58.00', '--', 'juju',
            '--show-log', 'foo', '-e', 'qux', 'bar', 'baz'))

    def test_juju_juju_home(self):
        env = SimpleEnvironment('qux')
        os.environ['JUJU_HOME'] = 'foo'
        client = EnvJujuClient(env, None, '/foobar/baz')

        def check_home(*args, **kwargs):
            self.assertEqual(os.environ['JUJU_HOME'], 'foo')
            yield
            self.assertEqual(os.environ['JUJU_HOME'], 'asdf')
            yield

        with patch('subprocess.check_call', side_effect=check_home):
            client.juju('foo', ('bar', 'baz'))
            client.env.juju_home = 'asdf'
            client.juju('foo', ('bar', 'baz'))

    def test_juju_extra_env(self):
        env = SimpleEnvironment('qux')
        client = EnvJujuClient(env, None, None)
        extra_env = {'JUJU': '/juju', 'JUJU_HOME': client.env.juju_home}

        def check_env(*args, **kwargs):
            self.assertEqual('/juju', os.environ['JUJU'])

        with patch('subprocess.check_call', side_effect=check_env) as mock:
            client.juju('quickstart', ('bar', 'baz'), extra_env=extra_env)
        mock.assert_called_with(
            ('juju', '--show-log', 'quickstart', '-e', 'qux', 'bar', 'baz'))

    def test_juju_backup_with_tgz(self):
        env = SimpleEnvironment('qux')
        client = EnvJujuClient(env, None, '/foobar/baz')

        def check_env(*args, **kwargs):
            self.assertEqual(os.environ['JUJU_ENV'], 'qux')
            return 'foojuju-backup-24.tgzz'
        with patch('subprocess.check_output',
                   side_effect=check_env) as co_mock:
            backup_file = client.backup()
        self.assertEqual(backup_file, os.path.abspath('juju-backup-24.tgz'))
        assert_juju_call(self, co_mock, client, ['juju', 'backup'])

    def test_juju_backup_with_tar_gz(self):
        env = SimpleEnvironment('qux')
        client = EnvJujuClient(env, None, '/foobar/baz')
        with patch('subprocess.check_output',
                   return_value='foojuju-backup-123-456.tar.gzbar'):
            backup_file = client.backup()
        self.assertEqual(
            backup_file, os.path.abspath('juju-backup-123-456.tar.gz'))

    def test_juju_backup_no_file(self):
        env = SimpleEnvironment('qux')
        client = EnvJujuClient(env, None, '/foobar/baz')
        with patch('subprocess.check_output', return_value=''):
            with self.assertRaisesRegexp(
                    Exception, 'The backup file was not found in output'):
                client.backup()

    def test_juju_backup_wrong_file(self):
        env = SimpleEnvironment('qux')
        client = EnvJujuClient(env, None, '/foobar/baz')
        with patch('subprocess.check_output',
                   return_value='mumu-backup-24.tgz'):
            with self.assertRaisesRegexp(
                    Exception, 'The backup file was not found in output'):
                client.backup()

    def test_juju_backup_environ(self):
        env = SimpleEnvironment('qux')
        client = EnvJujuClient(env, None, '/foobar/baz')
        environ = client._shell_environ()
        environ['JUJU_ENV'] = client.env.environment

        def side_effect(*args, **kwargs):
            self.assertEqual(environ, os.environ)
            return 'foojuju-backup-123-456.tar.gzbar'
        with patch('subprocess.check_output', side_effect=side_effect):
            client.backup()
            self.assertNotEqual(environ, os.environ)

    def test_juju_async(self):
        env = SimpleEnvironment('qux')
        client = EnvJujuClient(env, None, '/foobar/baz')
        with patch('subprocess.Popen') as popen_class_mock:
            with client.juju_async('foo', ('bar', 'baz')) as proc:
                assert_juju_call(self, popen_class_mock, client, (
                    'juju', '--show-log', 'foo', '-e', 'qux', 'bar', 'baz'))
                self.assertIs(proc, popen_class_mock.return_value)
                self.assertEqual(proc.wait.call_count, 0)
                proc.wait.return_value = 0
        proc.wait.assert_called_once_with()

    def test_juju_async_failure(self):
        env = SimpleEnvironment('qux')
        client = EnvJujuClient(env, None, '/foobar/baz')
        with patch('subprocess.Popen') as popen_class_mock:
            with self.assertRaises(subprocess.CalledProcessError) as err_cxt:
                with client.juju_async('foo', ('bar', 'baz')):
                    proc_mock = popen_class_mock.return_value
                    proc_mock.wait.return_value = 23
        self.assertEqual(err_cxt.exception.returncode, 23)
        self.assertEqual(err_cxt.exception.cmd, (
            'juju', '--show-log', 'foo', '-e', 'qux', 'bar', 'baz'))

    def test_juju_async_environ(self):
        env = SimpleEnvironment('qux')
        client = EnvJujuClient(env, None, '/foobar/baz')
        environ = client._shell_environ()
        proc_mock = Mock()
        with patch('subprocess.Popen') as popen_class_mock:

            def check_environ(*args, **kwargs):
                self.assertEqual(environ, os.environ)
                return proc_mock
            popen_class_mock.side_effect = check_environ
            proc_mock.wait.return_value = 0
            with client.juju_async('foo', ('bar', 'baz')):
                pass
            self.assertNotEqual(environ, os.environ)

    def test_is_jes_enabled(self):
        env = SimpleEnvironment('qux')
        client = EnvJujuClient(env, None, '/foobar/baz')
        fake_popen = FakePopen(' %s' % OPTIONAL_JES_COMMAND, None, 0)
        with patch('subprocess.Popen',
                   return_value=fake_popen) as po_mock:
            self.assertFalse(client.is_jes_enabled())
        assert_juju_call(self, po_mock, client, (
            'juju', '--show-log', 'help', 'commands'))
        # Juju 1.25 uses the system command.
        client = EnvJujuClient(env, None, '/foobar/baz')
        fake_popen = FakePopen(OPTIONAL_JES_COMMAND, None, 0)
        with patch('subprocess.Popen', autospec=True,
                   return_value=fake_popen):
            self.assertTrue(client.is_jes_enabled())
        # Juju 1.26 uses the controller command.
        client = EnvJujuClient(env, None, '/foobar/baz')
        fake_popen = FakePopen(DEFAULT_JES_COMMAND_2x, None, 0)
        with patch('subprocess.Popen', autospec=True,
                   return_value=fake_popen):
            self.assertTrue(client.is_jes_enabled())

    def test_get_jes_command(self):
        env = SimpleEnvironment('qux')
        client = EnvJujuClient(env, None, '/foobar/baz')
        # Juju 1.24 and older do not have a JES command. It is an error
        # to call get_jes_command when is_jes_enabled is False
        fake_popen = FakePopen(' %s' % OPTIONAL_JES_COMMAND, None, 0)
        with patch('subprocess.Popen',
                   return_value=fake_popen) as po_mock:
            with self.assertRaises(JESNotSupported):
                client.get_jes_command()
        assert_juju_call(self, po_mock, client, (
            'juju', '--show-log', 'help', 'commands'))
        # Juju 2.x uses the 'controller kill' command.
        client = EnvJujuClient(env, None, '/foobar/baz')
        fake_popen = FakePopen(DEFAULT_JES_COMMAND_2x, None, 0)
        with patch('subprocess.Popen', autospec=True,
                   return_value=fake_popen):
            self.assertEqual(
                DEFAULT_JES_COMMAND_2x, client.get_jes_command())
        # Juju 1.26 uses the destroy-controller command.
        client = EnvJujuClient(env, None, '/foobar/baz')
        fake_popen = FakePopen(DEFAULT_JES_COMMAND_1x, None, 0)
        with patch('subprocess.Popen', autospec=True,
                   return_value=fake_popen):
            self.assertEqual(DEFAULT_JES_COMMAND_1x, client.get_jes_command())
        # Juju 1.25 uses the 'system kill' command.
        client = EnvJujuClient(env, None, '/foobar/baz')
        fake_popen = FakePopen(OPTIONAL_JES_COMMAND, None, 0)
        with patch('subprocess.Popen', autospec=True,
                   return_value=fake_popen):
            self.assertEqual(
                OPTIONAL_JES_COMMAND, client.get_jes_command())

    def test_get_juju_timings(self):
        env = SimpleEnvironment('foo')
        client = EnvJujuClient(env, None, 'my/juju/bin')
        client.juju_timings = {("juju", "op1"): [1], ("juju", "op2"): [2]}
        flattened_timings = client.get_juju_timings()
        expected = {"juju op1": [1], "juju op2": [2]}
        self.assertEqual(flattened_timings, expected)

    def test_deployer(self):
        client = EnvJujuClient(SimpleEnvironment(None, {'type': 'local'}),
                               '1.23-series-arch', None)
        with patch.object(EnvJujuClient, 'juju') as mock:
            client.deployer('bundle:~juju-qa/some-bundle')
        mock.assert_called_with(
            'deployer', ('--debug', '--deploy-delay', '10', '--timeout',
                         '3600', '--config', 'bundle:~juju-qa/some-bundle'),
            True
        )

    def test_deployer_with_bundle_name(self):
        client = EnvJujuClient(SimpleEnvironment(None, {'type': 'local'}),
                               '1.23-series-arch', None)
        with patch.object(EnvJujuClient, 'juju') as mock:
            client.deployer('bundle:~juju-qa/some-bundle', 'name')
        mock.assert_called_with(
            'deployer', ('--debug', '--deploy-delay', '10', '--timeout',
                         '3600', '--config', 'bundle:~juju-qa/some-bundle',
                         'name'),
            True
        )

    def test_quickstart_maas(self):
        client = EnvJujuClient(SimpleEnvironment(None, {'type': 'maas'}),
                               '1.23-series-arch', '/juju')
        with patch.object(EnvJujuClient, 'juju') as mock:
            client.quickstart('bundle:~juju-qa/some-bundle')
        mock.assert_called_with(
            'quickstart',
            ('--constraints', 'mem=2G arch=amd64', '--no-browser',
             'bundle:~juju-qa/some-bundle'), False, extra_env={'JUJU': '/juju'}
        )

    def test_quickstart_local(self):
        client = EnvJujuClient(SimpleEnvironment(None, {'type': 'local'}),
                               '1.23-series-arch', '/juju')
        with patch.object(EnvJujuClient, 'juju') as mock:
            client.quickstart('bundle:~juju-qa/some-bundle')
        mock.assert_called_with(
            'quickstart',
            ('--constraints', 'mem=2G', '--no-browser',
             'bundle:~juju-qa/some-bundle'), True, extra_env={'JUJU': '/juju'}
        )

    def test_quickstart_nonlocal(self):
        client = EnvJujuClient(SimpleEnvironment(None, {'type': 'nonlocal'}),
                               '1.23-series-arch', '/juju')
        with patch.object(EnvJujuClient, 'juju') as mock:
            client.quickstart('bundle:~juju-qa/some-bundle')
        mock.assert_called_with(
            'quickstart',
            ('--constraints', 'mem=2G', '--no-browser',
             'bundle:~juju-qa/some-bundle'), False, extra_env={'JUJU': '/juju'}
        )

    def test_action_do(self):
        client = EnvJujuClient(SimpleEnvironment(None, {'type': 'local'}),
                               '1.23-series-arch', None)
        with patch.object(EnvJujuClient, 'get_juju_output') as mock:
            mock.return_value = \
                "Action queued with id: 5a92ec93-d4be-4399-82dc-7431dbfd08f9"
            id = client.action_do("foo/0", "myaction", "param=5")
            self.assertEqual(id, "5a92ec93-d4be-4399-82dc-7431dbfd08f9")
        mock.assert_called_once_with(
            'action do', 'foo/0', 'myaction', "param=5"
        )

    def test_action_do_error(self):
        client = EnvJujuClient(SimpleEnvironment(None, {'type': 'local'}),
                               '1.23-series-arch', None)
        with patch.object(EnvJujuClient, 'get_juju_output') as mock:
            mock.return_value = "some bad text"
            with self.assertRaisesRegexp(Exception,
                                         "Action id not found in output"):
                client.action_do("foo/0", "myaction", "param=5")

    def test_action_fetch(self):
        client = EnvJujuClient(SimpleEnvironment(None, {'type': 'local'}),
                               '1.23-series-arch', None)
        with patch.object(EnvJujuClient, 'get_juju_output') as mock:
            ret = "status: completed\nfoo: bar"
            mock.return_value = ret
            out = client.action_fetch("123")
            self.assertEqual(out, ret)
        mock.assert_called_once_with(
            'action fetch', '123', "--wait", "1m"
        )

    def test_action_fetch_timeout(self):
        client = EnvJujuClient(SimpleEnvironment(None, {'type': 'local'}),
                               '1.23-series-arch', None)
        ret = "status: pending\nfoo: bar"
        with patch.object(EnvJujuClient,
                          'get_juju_output', return_value=ret):
            with self.assertRaisesRegexp(Exception,
                                         "timed out waiting for action"):
                client.action_fetch("123")

    def test_action_do_fetch(self):
        client = EnvJujuClient(SimpleEnvironment(None, {'type': 'local'}),
                               '1.23-series-arch', None)
        with patch.object(EnvJujuClient, 'get_juju_output') as mock:
            ret = "status: completed\nfoo: bar"
            # setting side_effect to an iterable will return the next value
            # from the list each time the function is called.
            mock.side_effect = [
                "Action queued with id: 5a92ec93-d4be-4399-82dc-7431dbfd08f9",
                ret]
            out = client.action_do_fetch("foo/0", "myaction", "param=5")
            self.assertEqual(out, ret)

    def test__shell_environ_uses_pathsep(self):
        client = EnvJujuClient(SimpleEnvironment('foo'), None, 'foo/bar/juju')
        with patch('os.pathsep', '!'):
            environ = client._shell_environ()
        self.assertRegexpMatches(environ['PATH'], r'foo/bar\!')


class TestUniquifyLocal(TestCase):

    def test_uniquify_local_empty(self):
        env = SimpleEnvironment('foo', {'type': 'local'})
        uniquify_local(env)
        self.assertEqual(env.config, {
            'type': 'local',
            'api-port': 17071,
            'state-port': 37018,
            'storage-port': 8041,
            'syslog-port': 6515,
        })

    def test_uniquify_local_preset(self):
        env = SimpleEnvironment('foo', {
            'type': 'local',
            'api-port': 17071,
            'state-port': 37018,
            'storage-port': 8041,
            'syslog-port': 6515,
        })
        uniquify_local(env)
        self.assertEqual(env.config, {
            'type': 'local',
            'api-port': 17072,
            'state-port': 37019,
            'storage-port': 8042,
            'syslog-port': 6516,
        })

    def test_uniquify_nonlocal(self):
        env = SimpleEnvironment('foo', {
            'type': 'nonlocal',
            'api-port': 17071,
            'state-port': 37018,
            'storage-port': 8041,
            'syslog-port': 6515,
        })
        uniquify_local(env)
        self.assertEqual(env.config, {
            'type': 'nonlocal',
            'api-port': 17071,
            'state-port': 37018,
            'storage-port': 8041,
            'syslog-port': 6515,
        })


@contextmanager
def bootstrap_context(client=None):
    # Avoid unnecessary syscalls.
    with patch('jujupy.check_free_disk_space'):
        with scoped_environ():
            with temp_dir() as fake_home:
                os.environ['JUJU_HOME'] = fake_home
                yield fake_home


class TestJesHomePath(TestCase):

    def test_jes_home_path(self):
        path = jes_home_path('/home/jrandom/foo', 'bar')
        self.assertEqual(path, '/home/jrandom/foo/jes-homes/bar')


class TestGetCachePath(TestCase):

    def test_get_cache_path(self):
        path = get_cache_path('/home/jrandom/foo')
        self.assertEqual(path, '/home/jrandom/foo/environments/cache.yaml')


class TestMakeJESHome(TestCase):

    def test_make_jes_home(self):
        with temp_dir() as juju_home:
            with make_jes_home(juju_home, 'bar', {'baz': 'qux'}) as jes_home:
                pass
            with open(get_environments_path(jes_home)) as env_file:
                env = yaml.safe_load(env_file)
        self.assertEqual(env, {'baz': 'qux'})
        self.assertEqual(jes_home, jes_home_path(juju_home, 'bar'))

    def test_clean_existing(self):
        with temp_dir() as juju_home:
            with make_jes_home(juju_home, 'bar', {'baz': 'qux'}) as jes_home:
                foo_path = os.path.join(jes_home, 'foo')
                with open(foo_path, 'w') as foo:
                    foo.write('foo')
                self.assertTrue(os.path.isfile(foo_path))
            with make_jes_home(juju_home, 'bar', {'baz': 'qux'}) as jes_home:
                self.assertFalse(os.path.exists(foo_path))


def stub_bootstrap(client):
    jenv_path = get_jenv_path(client.env.juju_home, 'qux')
    os.mkdir(os.path.dirname(jenv_path))
    with open(jenv_path, 'w') as f:
        f.write('Bogus jenv')


class TestTempBootstrapEnv(FakeHomeTestCase):

    @staticmethod
    def get_client(env):
        return EnvJujuClient24(env, '1.24-fake', 'fake-juju-path')

    def test_no_config_mangling_side_effect(self):
        env = SimpleEnvironment('qux', {'type': 'local'})
        client = self.get_client(env)
        with bootstrap_context(client) as fake_home:
            with temp_bootstrap_env(fake_home, client):
                stub_bootstrap(client)
        self.assertEqual(env.config, {'type': 'local'})

    def test_temp_bootstrap_env_environment(self):
        env = SimpleEnvironment('qux', {'type': 'local'})
        with bootstrap_context() as fake_home:
            client = self.get_client(env)
            agent_version = client.get_matching_agent_version()
            with temp_bootstrap_env(fake_home, client):
                temp_home = os.environ['JUJU_HOME']
                self.assertNotEqual(temp_home, fake_home)
                symlink_path = get_jenv_path(fake_home, 'qux')
                symlink_target = os.path.realpath(symlink_path)
                expected_target = os.path.realpath(
                    get_jenv_path(temp_home, 'qux'))
                self.assertEqual(symlink_target, expected_target)
                config = yaml.safe_load(
                    open(get_environments_path(temp_home)))
                self.assertEqual(config, {'environments': {'qux': {
                    'type': 'local',
                    'root-dir': get_local_root(fake_home, client.env),
                    'agent-version': agent_version,
                    'test-mode': True,
                    'name': 'qux',
                }}})
                stub_bootstrap(client)

    def test_temp_bootstrap_env_provides_dir(self):
        env = SimpleEnvironment('qux', {'type': 'local'})
        client = self.get_client(env)
        juju_home = os.path.join(self.home_dir, 'asdf')

        def side_effect(*args, **kwargs):
            os.mkdir(juju_home)
            return juju_home

        with patch('utility.mkdtemp', side_effect=side_effect):
            with patch('jujupy.check_free_disk_space', autospec=True):
                with temp_bootstrap_env(self.home_dir, client) as temp_home:
                    pass
        self.assertEqual(temp_home, juju_home)

    def test_temp_bootstrap_env_no_set_home(self):
        env = SimpleEnvironment('qux', {'type': 'local'})
        client = self.get_client(env)
        os.environ['JUJU_HOME'] = 'foo'
        with patch('jujupy.check_free_disk_space', autospec=True):
            with temp_bootstrap_env(self.home_dir, client, set_home=False):
                self.assertEqual(os.environ['JUJU_HOME'], 'foo')

    def test_output(self):
        env = SimpleEnvironment('qux', {'type': 'local'})
        client = self.get_client(env)
        with bootstrap_context(client) as fake_home:
            with temp_bootstrap_env(fake_home, client):
                stub_bootstrap(client)
            jenv_path = get_jenv_path(fake_home, 'qux')
            self.assertFalse(os.path.islink(jenv_path))
            self.assertEqual(open(jenv_path).read(), 'Bogus jenv')

    def test_rename_on_exception(self):
        env = SimpleEnvironment('qux', {'type': 'local'})
        client = self.get_client(env)
        with bootstrap_context(client) as fake_home:
            with self.assertRaisesRegexp(Exception, 'test-rename'):
                with temp_bootstrap_env(fake_home, client):
                    stub_bootstrap(client)
                    raise Exception('test-rename')
            jenv_path = get_jenv_path(os.environ['JUJU_HOME'], 'qux')
            self.assertFalse(os.path.islink(jenv_path))
            self.assertEqual(open(jenv_path).read(), 'Bogus jenv')

    def test_exception_no_jenv(self):
        env = SimpleEnvironment('qux', {'type': 'local'})
        client = self.get_client(env)
        with bootstrap_context(client) as fake_home:
            with self.assertRaisesRegexp(Exception, 'test-rename'):
                with temp_bootstrap_env(fake_home, client):
                    jenv_path = get_jenv_path(os.environ['JUJU_HOME'], 'qux')
                    os.mkdir(os.path.dirname(jenv_path))
                    raise Exception('test-rename')
            jenv_path = get_jenv_path(os.environ['JUJU_HOME'], 'qux')
            self.assertFalse(os.path.lexists(jenv_path))

    def test_check_space_local_lxc(self):
        env = SimpleEnvironment('qux', {'type': 'local'})
        with bootstrap_context() as fake_home:
            client = self.get_client(env)
            with patch('jujupy.check_free_disk_space') as mock_cfds:
                with temp_bootstrap_env(fake_home, client):
                    stub_bootstrap(client)
        self.assertEqual(mock_cfds.mock_calls, [
            call(os.path.join(fake_home, 'qux'), 8000000, 'MongoDB files'),
            call('/var/lib/lxc', 2000000, 'LXC containers'),
        ])

    def test_check_space_local_kvm(self):
        env = SimpleEnvironment('qux', {'type': 'local', 'container': 'kvm'})
        with bootstrap_context() as fake_home:
            client = self.get_client(env)
            with patch('jujupy.check_free_disk_space') as mock_cfds:
                with temp_bootstrap_env(fake_home, client):
                    stub_bootstrap(client)
        self.assertEqual(mock_cfds.mock_calls, [
            call(os.path.join(fake_home, 'qux'), 8000000, 'MongoDB files'),
            call('/var/lib/uvtool/libvirt/images', 2000000, 'KVM disk files'),
        ])

    def test_error_on_jenv(self):
        env = SimpleEnvironment('qux', {'type': 'local'})
        client = self.get_client(env)
        with bootstrap_context(client) as fake_home:
            jenv_path = get_jenv_path(fake_home, 'qux')
            os.mkdir(os.path.dirname(jenv_path))
            with open(jenv_path, 'w') as f:
                f.write('In the way')
            with self.assertRaisesRegexp(Exception, '.* already exists!'):
                with temp_bootstrap_env(fake_home, client):
                    stub_bootstrap(client)

    def test_not_permanent(self):
        env = SimpleEnvironment('qux', {'type': 'local'})
        client = self.get_client(env)
        with bootstrap_context(client) as fake_home:
            client.env.juju_home = fake_home
            with temp_bootstrap_env(fake_home, client,
                                    permanent=False) as tb_home:
                stub_bootstrap(client)
            self.assertFalse(os.path.exists(tb_home))
            self.assertTrue(os.path.exists(get_jenv_path(fake_home,
                            client.env.environment)))
            self.assertFalse(os.path.exists(get_jenv_path(tb_home,
                             client.env.environment)))
        self.assertFalse(os.path.exists(tb_home))
        self.assertEqual(client.env.juju_home, fake_home)
        self.assertNotEqual(tb_home,
                            jes_home_path(fake_home, client.env.environment))

    def test_permanent(self):
        env = SimpleEnvironment('qux', {'type': 'local'})
        client = self.get_client(env)
        with bootstrap_context(client) as fake_home:
            client.env.juju_home = fake_home
            with temp_bootstrap_env(fake_home, client,
                                    permanent=True) as tb_home:
                stub_bootstrap(client)
            self.assertTrue(os.path.exists(tb_home))
            self.assertFalse(os.path.exists(get_jenv_path(fake_home,
                             client.env.environment)))
            self.assertTrue(os.path.exists(get_jenv_path(tb_home,
                            client.env.environment)))
        self.assertFalse(os.path.exists(tb_home))
        self.assertEqual(client.env.juju_home, tb_home)


class TestStatus(FakeHomeTestCase):

    def test_iter_machines_no_containers(self):
        status = Status({
            'machines': {
                '1': {'foo': 'bar', 'containers': {'1/lxc/0': {'baz': 'qux'}}}
            },
            'services': {}}, '')
        self.assertEqual(list(status.iter_machines()),
                         [('1', status.status['machines']['1'])])

    def test_iter_machines_containers(self):
        status = Status({
            'machines': {
                '1': {'foo': 'bar', 'containers': {'1/lxc/0': {'baz': 'qux'}}}
            },
            'services': {}}, '')
        self.assertEqual(list(status.iter_machines(containers=True)), [
            ('1', status.status['machines']['1']),
            ('1/lxc/0', {'baz': 'qux'}),
        ])

    def test_agent_items_empty(self):
        status = Status({'machines': {}, 'services': {}}, '')
        self.assertItemsEqual([], status.agent_items())

    def test_agent_items(self):
        status = Status({
            'machines': {
                '1': {'foo': 'bar'}
            },
            'services': {
                'jenkins': {
                    'units': {
                        'jenkins/1': {
                            'subordinates': {
                                'sub': {'baz': 'qux'}
                            }
                        }
                    }
                }
            }
        }, '')
        expected = [
            ('1', {'foo': 'bar'}),
            ('jenkins/1', {'subordinates': {'sub': {'baz': 'qux'}}}),
            ('sub', {'baz': 'qux'})]
        self.assertItemsEqual(expected, status.agent_items())

    def test_agent_items_containers(self):
        status = Status({
            'machines': {
                '1': {'foo': 'bar', 'containers': {
                    '2': {'qux': 'baz'},
                }}
            },
            'services': {}
        }, '')
        expected = [
            ('1', {'foo': 'bar', 'containers': {'2': {'qux': 'baz'}}}),
            ('2', {'qux': 'baz'})
        ]
        self.assertItemsEqual(expected, status.agent_items())

    def test_get_service_count_zero(self):
        status = Status({
            'machines': {
                '1': {'agent-state': 'good'},
                '2': {},
            },
        }, '')
        self.assertEqual(0, status.get_service_count())

    def test_get_service_count(self):
        status = Status({
            'machines': {
                '1': {'agent-state': 'good'},
                '2': {},
            },
            'services': {
                'jenkins': {
                    'units': {
                        'jenkins/1': {'agent-state': 'bad'},
                    }
                },
                'dummy-sink': {
                    'units': {
                        'dummy-sink/0': {'agent-state': 'started'},
                    }
                },
                'juju-reports': {
                    'units': {
                        'juju-reports/0': {'agent-state': 'pending'},
                    }
                }
            }
        }, '')
        self.assertEqual(3, status.get_service_count())

    def test_get_service_unit_count_zero(self):
        status = Status({
            'machines': {
                '1': {'agent-state': 'good'},
                '2': {},
            },
        }, '')
        self.assertEqual(0, status.get_service_unit_count('jenkins'))

    def test_get_service_unit_count(self):
        status = Status({
            'machines': {
                '1': {'agent-state': 'good'},
                '2': {},
            },
            'services': {
                'jenkins': {
                    'units': {
                        'jenkins/1': {'agent-state': 'bad'},
                        'jenkins/2': {'agent-state': 'bad'},
                        'jenkins/3': {'agent-state': 'bad'},
                    }
                }
            }
        }, '')
        self.assertEqual(3, status.get_service_unit_count('jenkins'))

    def test_get_unit(self):
        status = Status({
            'machines': {
                '1': {},
            },
            'services': {
                'jenkins': {
                    'units': {
                        'jenkins/1': {'agent-state': 'bad'},
                    }
                },
                'dummy-sink': {
                    'units': {
                        'jenkins/2': {'agent-state': 'started'},
                    }
                },
            }
        }, '')
        self.assertEqual(
            status.get_unit('jenkins/1'), {'agent-state': 'bad'})
        self.assertEqual(
            status.get_unit('jenkins/2'), {'agent-state': 'started'})
        with self.assertRaisesRegexp(KeyError, 'jenkins/3'):
            status.get_unit('jenkins/3')

    def test_service_subordinate_units(self):
        status = Status({
            'machines': {
                '1': {},
            },
            'services': {
                'ubuntu': {},
                'jenkins': {
                    'units': {
                        'jenkins/1': {
                            'subordinates': {
                                'chaos-monkey/0': {'agent-state': 'started'},
                            }
                        }
                    }
                },
                'dummy-sink': {
                    'units': {
                        'jenkins/2': {
                            'subordinates': {
                                'chaos-monkey/1': {'agent-state': 'started'}
                            }
                        },
                        'jenkins/3': {
                            'subordinates': {
                                'chaos-monkey/2': {'agent-state': 'started'}
                            }
                        }
                    }
                }
            }
        }, '')
        self.assertItemsEqual(
            status.service_subordinate_units('ubuntu'),
            [])
        self.assertItemsEqual(
            status.service_subordinate_units('jenkins'),
            [('chaos-monkey/0', {'agent-state': 'started'},)])
        self.assertItemsEqual(
            status.service_subordinate_units('dummy-sink'), [
                ('chaos-monkey/1', {'agent-state': 'started'}),
                ('chaos-monkey/2', {'agent-state': 'started'})]
            )

    def test_get_service_config(self):
        def output(*args, **kwargs):
            return yaml.safe_dump({
                'charm': 'foo',
                'service': 'foo',
                'settings': {
                    'dir': {
                        'default': 'true',
                        'description': 'bla bla',
                        'type': 'string',
                        'value': '/tmp/charm-dir',
                    }
                }
            })
        expected = yaml.safe_load(output())
        client = EnvJujuClient(SimpleEnvironment('bar', {}), None, '/foo')
        with patch.object(client, 'get_juju_output', side_effect=output):
            results = client.get_service_config('foo')
        self.assertEqual(expected, results)

    def test_get_service_config_timesout(self):
        client = EnvJujuClient(SimpleEnvironment('foo', {}), None, '/foo')
        with patch('jujupy.until_timeout', return_value=range(0)):
            with self.assertRaisesRegexp(
                    Exception, 'Timed out waiting for juju get'):
                client.get_service_config('foo')

    def test_get_open_ports(self):
        status = Status({
            'machines': {
                '1': {},
            },
            'services': {
                'jenkins': {
                    'units': {
                        'jenkins/1': {'agent-state': 'bad'},
                    }
                },
                'dummy-sink': {
                    'units': {
                        'jenkins/2': {'open-ports': ['42/tcp']},
                    }
                },
            }
        }, '')
        self.assertEqual(status.get_open_ports('jenkins/1'), [])
        self.assertEqual(status.get_open_ports('jenkins/2'), ['42/tcp'])

    def test_agent_states(self):
        status = Status({
            'machines': {
                '1': {'agent-state': 'good'},
                '2': {},
            },
            'services': {
                'jenkins': {
                    'units': {
                        'jenkins/1': {'agent-state': 'bad'},
                        'jenkins/2': {'agent-state': 'good'},
                    }
                }
            }
        }, '')
        expected = {
            'good': ['1', 'jenkins/2'],
            'bad': ['jenkins/1'],
            'no-agent': ['2'],
        }
        self.assertEqual(expected, status.agent_states())

    def test_check_agents_started_not_started(self):
        status = Status({
            'machines': {
                '1': {'agent-state': 'good'},
                '2': {},
            },
            'services': {
                'jenkins': {
                    'units': {
                        'jenkins/1': {'agent-state': 'bad'},
                        'jenkins/2': {'agent-state': 'good'},
                    }
                }
            }
        }, '')
        self.assertEqual(status.agent_states(),
                         status.check_agents_started('env1'))

    def test_check_agents_started_all_started(self):
        status = Status({
            'machines': {
                '1': {'agent-state': 'started'},
                '2': {'agent-state': 'started'},
            },
            'services': {
                'jenkins': {
                    'units': {
                        'jenkins/1': {
                            'agent-state': 'started',
                            'subordinates': {
                                'sub1': {
                                    'agent-state': 'started'
                                }
                            }
                        },
                        'jenkins/2': {'agent-state': 'started'},
                    }
                }
            }
        }, '')
        self.assertIs(None, status.check_agents_started('env1'))

    def test_check_agents_started_agent_error(self):
        status = Status({
            'machines': {
                '1': {'agent-state': 'any-error'},
            },
            'services': {}
        }, '')
        with self.assertRaisesRegexp(ErroredUnit,
                                     '1 is in state any-error'):
            status.check_agents_started('env1')

    def do_check_agents_started_failure(self, failure):
        status = Status({
            'machines': {'0': {
                'agent-state-info': failure}},
            'services': {},
        }, '')
        with self.assertRaises(ErroredUnit) as e_cxt:
            status.check_agents_started()
        e = e_cxt.exception
        self.assertEqual(
            str(e), '0 is in state {}'.format(failure))
        self.assertEqual(e.unit_name, '0')
        self.assertEqual(e.state, failure)

    def test_check_agents_cannot_set_up_groups(self):
        self.do_check_agents_started_failure('cannot set up groups foobar')

    def test_check_agents_error(self):
        self.do_check_agents_started_failure('error executing "lxc-start"')

    def test_check_agents_cannot_run_instances(self):
        self.do_check_agents_started_failure('cannot run instances')

    def test_check_agents_cannot_run_instance(self):
        self.do_check_agents_started_failure('cannot run instance')

    def test_check_agents_started_agent_info_error(self):
        # Sometimes the error is indicated in a special 'agent-state-info'
        # field.
        status = Status({
            'machines': {
                '1': {'agent-state-info': 'any-error'},
            },
            'services': {}
        }, '')
        with self.assertRaisesRegexp(ErroredUnit,
                                     '1 is in state any-error'):
            status.check_agents_started('env1')

    def test_get_agent_versions(self):
        status = Status({
            'machines': {
                '1': {'agent-version': '1.6.2'},
                '2': {'agent-version': '1.6.1'},
            },
            'services': {
                'jenkins': {
                    'units': {
                        'jenkins/0': {
                            'agent-version': '1.6.1'},
                        'jenkins/1': {},
                    },
                }
            }
        }, '')
        self.assertEqual({
            '1.6.2': {'1'},
            '1.6.1': {'jenkins/0', '2'},
            'unknown': {'jenkins/1'},
        }, status.get_agent_versions())

    def test_iter_new_machines(self):
        old_status = Status({
            'machines': {
                'bar': 'bar_info',
            }
        }, '')
        new_status = Status({
            'machines': {
                'foo': 'foo_info',
                'bar': 'bar_info',
            }
        }, '')
        self.assertItemsEqual(new_status.iter_new_machines(old_status),
                              [('foo', 'foo_info')])

    def test_get_instance_id(self):
        status = Status({
            'machines': {
                '0': {'instance-id': 'foo-bar'},
                '1': {},
            }
        }, '')
        self.assertEqual(status.get_instance_id('0'), 'foo-bar')
        with self.assertRaises(KeyError):
            status.get_instance_id('1')
        with self.assertRaises(KeyError):
            status.get_instance_id('2')

    def test_from_text(self):
        text = TestEnvJujuClient.make_status_yaml(
            'agent-state', 'pending', 'horsefeathers')
        status = Status.from_text(text)
        self.assertEqual(status.status_text, text)
        self.assertEqual(status.status, {
            'machines': {'0': {'agent-state': 'pending'}},
            'services': {'jenkins': {'units': {'jenkins/0': {
                'agent-state': 'horsefeathers'}}}}
        })

    def test_iter_units(self):
        started_unit = {'agent-state': 'started'}
        unit_with_subordinates = {
            'agent-state': 'started',
            'subordinates': {
                'ntp/0': started_unit,
                'nrpe/0': started_unit,
            },
        }
        status = Status({
            'machines': {
                '1': {'agent-state': 'started'},
            },
            'services': {
                'jenkins': {
                    'units': {
                        'jenkins/0': unit_with_subordinates,
                    }
                },
                'application': {
                    'units': {
                        'application/0': started_unit,
                        'application/1': started_unit,
                    }
                },
            }
        }, '')
        expected = [
            ('application/0', started_unit),
            ('application/1', started_unit),
            ('jenkins/0', unit_with_subordinates),
            ('nrpe/0', started_unit),
            ('ntp/0', started_unit),
        ]
        gen = status.iter_units()
        self.assertIsInstance(gen, types.GeneratorType)
        self.assertEqual(expected, list(gen))


def fast_timeout(count):
    if False:
        yield


@contextmanager
def temp_config():
    with temp_dir() as home:
        os.environ['JUJU_HOME'] = home
        environments_path = os.path.join(home, 'environments.yaml')
        with open(environments_path, 'w') as environments:
            yaml.dump({'environments': {
                'foo': {'type': 'local'}
            }}, environments)
        yield


class TestSimpleEnvironment(TestCase):

    def test_local_from_config(self):
        env = SimpleEnvironment('local', {'type': 'openstack'})
        self.assertFalse(env.local, 'Does not respect config type.')
        env = SimpleEnvironment('local', {'type': 'local'})
        self.assertTrue(env.local, 'Does not respect config type.')

    def test_kvm_from_config(self):
        env = SimpleEnvironment('local', {'type': 'local'})
        self.assertFalse(env.kvm, 'Does not respect config type.')
        env = SimpleEnvironment('local',
                                {'type': 'local', 'container': 'kvm'})
        self.assertTrue(env.kvm, 'Does not respect config type.')

    def test_hpcloud_from_config(self):
        env = SimpleEnvironment('cloud', {'auth-url': 'before.keystone.after'})
        self.assertFalse(env.hpcloud, 'Does not respect config type.')
        env = SimpleEnvironment('hp', {'auth-url': 'before.hpcloudsvc.after/'})
        self.assertTrue(env.hpcloud, 'Does not respect config type.')

    def test_from_config(self):
        with temp_config():
            env = SimpleEnvironment.from_config('foo')
            self.assertIs(SimpleEnvironment, type(env))
            self.assertEqual({'type': 'local'}, env.config)

    def test_from_bogus_config(self):
        with temp_config():
            with self.assertRaises(NoSuchEnvironment):
                SimpleEnvironment.from_config('bar')

    def test_from_config_none(self):
        with temp_config():
            os.environ['JUJU_ENV'] = 'foo'
            # GZ 2015-10-15: Currently default_env calls the juju on path here.
            with patch('jujuconfig.default_env', autospec=True,
                       return_value='foo') as cde_mock:
                env = SimpleEnvironment.from_config(None)
            self.assertEqual(env.environment, 'foo')
            cde_mock.assert_called_once_with()

    def test_juju_home(self):
        env = SimpleEnvironment('foo')
        self.assertIs(None, env.juju_home)
        env = SimpleEnvironment('foo', juju_home='baz')
        self.assertEqual('baz', env.juju_home)


class TestGroupReporter(TestCase):

    def test_single(self):
        sio = StringIO.StringIO()
        reporter = GroupReporter(sio, "done")
        self.assertEqual(sio.getvalue(), "")
        reporter.update({"working": ["1"]})
        self.assertEqual(sio.getvalue(), "working: 1")
        reporter.update({"done": ["1"]})
        self.assertEqual(sio.getvalue(), "working: 1\n")

    def test_single_ticks(self):
        sio = StringIO.StringIO()
        reporter = GroupReporter(sio, "done")
        reporter.update({"working": ["1"]})
        self.assertEqual(sio.getvalue(), "working: 1")
        reporter.update({"working": ["1"]})
        self.assertEqual(sio.getvalue(), "working: 1 .")
        reporter.update({"working": ["1"]})
        self.assertEqual(sio.getvalue(), "working: 1 ..")
        reporter.update({"done": ["1"]})
        self.assertEqual(sio.getvalue(), "working: 1 ..\n")

    def test_multiple_values(self):
        sio = StringIO.StringIO()
        reporter = GroupReporter(sio, "done")
        reporter.update({"working": ["1", "2"]})
        self.assertEqual(sio.getvalue(), "working: 1, 2")
        reporter.update({"working": ["1"], "done": ["2"]})
        self.assertEqual(sio.getvalue(), "working: 1, 2\nworking: 1")
        reporter.update({"done": ["1", "2"]})
        self.assertEqual(sio.getvalue(), "working: 1, 2\nworking: 1\n")

    def test_multiple_groups(self):
        sio = StringIO.StringIO()
        reporter = GroupReporter(sio, "done")
        reporter.update({"working": ["1", "2"], "starting": ["3"]})
        first = "starting: 3 | working: 1, 2"
        self.assertEqual(sio.getvalue(), first)
        reporter.update({"working": ["1", "3"], "done": ["2"]})
        second = "working: 1, 3"
        self.assertEqual(sio.getvalue(), "\n".join([first, second]))
        reporter.update({"done": ["1", "2", "3"]})
        self.assertEqual(sio.getvalue(), "\n".join([first, second, ""]))

    def test_finish(self):
        sio = StringIO.StringIO()
        reporter = GroupReporter(sio, "done")
        self.assertEqual(sio.getvalue(), "")
        reporter.update({"working": ["1"]})
        self.assertEqual(sio.getvalue(), "working: 1")
        reporter.finish()
        self.assertEqual(sio.getvalue(), "working: 1\n")

    def test_finish_unchanged(self):
        sio = StringIO.StringIO()
        reporter = GroupReporter(sio, "done")
        self.assertEqual(sio.getvalue(), "")
        reporter.finish()
        self.assertEqual(sio.getvalue(), "")

    def test_wrap_to_width(self):
        sio = StringIO.StringIO()
        reporter = GroupReporter(sio, "done")
        self.assertEqual(sio.getvalue(), "")
        for _ in range(150):
            reporter.update({"working": ["1"]})
        reporter.finish()
        self.assertEqual(sio.getvalue(), """\
working: 1 ....................................................................
...............................................................................
..
""")

    def test_wrap_to_width_exact(self):
        sio = StringIO.StringIO()
        reporter = GroupReporter(sio, "done")
        reporter.wrap_width = 12
        self.assertEqual(sio.getvalue(), "")
        changes = []
        for _ in range(20):
            reporter.update({"working": ["1"]})
            changes.append(sio.getvalue())
        self.assertEqual(changes[::4], [
            "working: 1",
            "working: 1 .\n...",
            "working: 1 .\n.......",
            "working: 1 .\n...........",
            "working: 1 .\n............\n...",
        ])
        reporter.finish()
        self.assertEqual(sio.getvalue(), changes[-1] + "\n")

    def test_wrap_to_width_overflow(self):
        sio = StringIO.StringIO()
        reporter = GroupReporter(sio, "done")
        reporter.wrap_width = 8
        self.assertEqual(sio.getvalue(), "")
        changes = []
        for _ in range(16):
            reporter.update({"working": ["1"]})
            changes.append(sio.getvalue())
        self.assertEqual(changes[::4], [
            "working: 1",
            "working: 1\n....",
            "working: 1\n........",
            "working: 1\n........\n....",
        ])
        reporter.finish()
        self.assertEqual(sio.getvalue(), changes[-1] + "\n")

    def test_wrap_to_width_multiple_groups(self):
        sio = StringIO.StringIO()
        reporter = GroupReporter(sio, "done")
        reporter.wrap_width = 16
        self.assertEqual(sio.getvalue(), "")
        changes = []
        for _ in range(6):
            reporter.update({"working": ["1", "2"]})
            changes.append(sio.getvalue())
        for _ in range(10):
            reporter.update({"working": ["1"], "done": ["2"]})
            changes.append(sio.getvalue())
        self.assertEqual(changes[::4], [
            "working: 1, 2",
            "working: 1, 2 ..\n..",
            "working: 1, 2 ..\n...\n"
            "working: 1 ..",
            "working: 1, 2 ..\n...\n"
            "working: 1 .....\n.",
        ])
        reporter.finish()
        self.assertEqual(sio.getvalue(), changes[-1] + "\n")


class TestMakeClient(TestCase):

    @contextmanager
    def make_client_cxt(self):
        td = temp_dir()
        te = temp_env({'environments': {'foo': {
            'orig-name': 'foo', 'name': 'foo'}}})
        with td as juju_path, te, patch('subprocess.Popen',
                                        side_effect=ValueError):
            with patch('subprocess.check_output') as co_mock:
                co_mock.return_value = '1.18'
                juju_path = os.path.join(juju_path, 'juju')
                yield juju_path

    def test_make_client(self):
        with self.make_client_cxt() as juju_path:
            client = make_client(juju_path, False, 'foo', 'bar')
        self.assertEqual(client.full_path, juju_path)
        self.assertEqual(client.debug, False)
        self.assertEqual(client.env.config['orig-name'], 'foo')
        self.assertEqual(client.env.config['name'], 'bar')
        self.assertEqual(client.env.environment, 'bar')

    def test_make_client_debug(self):
        with self.make_client_cxt() as juju_path:
            client = make_client(juju_path, True, 'foo', 'bar')
        self.assertEqual(client.debug, True)

    def test_make_client_no_temp_env_name(self):
        with self.make_client_cxt() as juju_path:
            client = make_client(juju_path, False, 'foo', None)
        self.assertEqual(client.full_path, juju_path)
        self.assertEqual(client.env.config['orig-name'], 'foo')
        self.assertEqual(client.env.config['name'], 'foo')
        self.assertEqual(client.env.environment, 'foo')


class AssessParseStateServerFromErrorTestCase(TestCase):

    def test_parse_new_state_server_from_error(self):
        output = dedent("""
            Waiting for address
            Attempting to connect to 10.0.0.202:22
            Attempting to connect to 1.2.3.4:22
            The fingerprint for the ECDSA key sent by the remote host is
            """)
        error = subprocess.CalledProcessError(1, ['foo'], output)
        address = parse_new_state_server_from_error(error)
        self.assertEqual('1.2.3.4', address)

    def test_parse_new_state_server_from_error_output_None(self):
        error = subprocess.CalledProcessError(1, ['foo'], None)
        address = parse_new_state_server_from_error(error)
        self.assertIs(None, address)

    def test_parse_new_state_server_from_error_no_output(self):
        address = parse_new_state_server_from_error(Exception())
        self.assertIs(None, address)


class TestGetMachineDNSName(TestCase):

    log_level = logging.DEBUG

    machine_0_no_addr = """\
        machines:
            "0":
                instance-id: pending
        """

    machine_0_hostname = """\
        machines:
            "0":
                dns-name: a-host
        """

    machine_0_ipv6 = """\
        machines:
            "0":
                dns-name: 2001:db8::3
        """

    def test_gets_host(self):
        status = Status.from_text(self.machine_0_hostname)
        fake_client = Mock(spec=['status_until'])
        fake_client.status_until.return_value = [status]
        host = get_machine_dns_name(fake_client, '0')
        self.assertEqual(host, "a-host")
        fake_client.status_until.assert_called_once_with(timeout=600)
        self.assertEqual(self.log_stream.getvalue(), "")

    def test_retries_for_dns_name(self):
        status_pending = Status.from_text(self.machine_0_no_addr)
        status_host = Status.from_text(self.machine_0_hostname)
        fake_client = Mock(spec=['status_until'])
        fake_client.status_until.return_value = [status_pending, status_host]
        host = get_machine_dns_name(fake_client, '0')
        self.assertEqual(host, "a-host")
        fake_client.status_until.assert_called_once_with(timeout=600)
        self.assertEqual(
            self.log_stream.getvalue(),
            "DEBUG No dns-name yet for machine 0\n")

    def test_retries_gives_up(self):
        status = Status.from_text(self.machine_0_no_addr)
        fake_client = Mock(spec=['status_until'])
        fake_client.status_until.return_value = [status] * 3
        host = get_machine_dns_name(fake_client, '0', timeout=10)
        self.assertEqual(host, None)
        fake_client.status_until.assert_called_once_with(timeout=10)
        self.assertEqual(
            self.log_stream.getvalue(),
            "DEBUG No dns-name yet for machine 0\n" * 3)

    def test_gets_ipv6(self):
        status = Status.from_text(self.machine_0_ipv6)
        fake_client = Mock(spec=['status_until'])
        fake_client.status_until.return_value = [status]
        host = get_machine_dns_name(fake_client, '0')
        self.assertEqual(host, "2001:db8::3")
        fake_client.status_until.assert_called_once_with(timeout=600)
        self.assertEqual(
            self.log_stream.getvalue(),
            "WARNING Selected IPv6 address for machine 0: '2001:db8::3'\n")

    def test_gets_ipv6_unsupported(self):
        status = Status.from_text(self.machine_0_ipv6)
        fake_client = Mock(spec=['status_until'])
        fake_client.status_until.return_value = [status]
        with patch('utility.socket', wraps=socket) as wrapped_socket:
            del wrapped_socket.inet_pton
            host = get_machine_dns_name(fake_client, '0')
        self.assertEqual(host, "2001:db8::3")
        fake_client.status_until.assert_called_once_with(timeout=600)
        self.assertEqual(self.log_stream.getvalue(), "")<|MERGE_RESOLUTION|>--- conflicted
+++ resolved
@@ -255,16 +255,13 @@
     def bootstrap(self, upload_tools=False):
         self._backing_state.bootstrap(self.env.environment)
 
-<<<<<<< HEAD
     @contextmanager
     def bootstrap_async(self, upload_tools=False):
         yield
-        self._backing_state.bootstrap(self.env.environment)
-=======
+
     def quickstart(self, bundle):
         self._backing_state.bootstrap(self.env.environment)
         self._backing_state.deploy_bundle(bundle)
->>>>>>> dd3d90bd
 
     def destroy_environment(self, force=True, delete_jenv=False):
         self._backing_state.destroy_environment()
