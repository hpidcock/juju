run_network_health() {
	echo

	file="${TEST_DIR}/network-health.txt"

	ensure "network-health" "${file}"

	# Deploy some applications for different series.
	juju deploy ubuntu ubuntu-bionic --series bionic
	juju deploy ubuntu ubuntu-focal --series focal
	juju deploy ubuntu ubuntu-jammy --series jammy

	# Now the testing charm for each series.
	juju deploy 'cs:~juju-qa/network-health' network-health-bionic --series bionic
	juju deploy 'cs:~juju-qa/network-health' network-health-focal --series focal
	juju deploy 'cs:~juju-qa/network-health' network-health-jammy --series jammy

	juju add-relation network-health-bionic ubuntu-bionic
	juju add-relation network-health-focal ubuntu-focal
	juju add-relation network-health-jammy ubuntu-jammy

	juju expose network-health-bionic
	juju expose network-health-focal
	juju expose network-health-jammy

	wait_for "ubuntu-bionic" "$(idle_condition "ubuntu-bionic" 3)"
	wait_for "ubuntu-focal" "$(idle_condition "ubuntu-focal" 4)"
	wait_for "ubuntu-jammy" "$(idle_condition "ubuntu-jammy" 5)"
	wait_for "network-health-bionic" "$(idle_subordinate_condition "network-health-bionic" "ubuntu-bionic")"
	wait_for "network-health-focal" "$(idle_subordinate_condition "network-health-focal" "ubuntu-focal")"
	wait_for "network-health-jammy" "$(idle_subordinate_condition "network-health-jammy" "ubuntu-jammy")"

	check_default_routes
	check_accessibility

	destroy_model "network-health"
}

check_default_routes() {
	echo "[+] checking default routes"

	for machine in $(juju machines --format=json | jq -r ".machines | keys | .[]"); do
		default=$(juju exec --machine "$machine" -- ip route show | grep default)
		if [ -z "$default" ]; then
			echo "No default route detected for machine ${machine}"
			exit 1
		fi
	done
}

check_accessibility() {
	echo "[+] checking neighbour connectivity and external access"

	for net_health_unit in "network-health-jammy/0" "network-health-bionic/0" "network-health-focal/0"; do
		ip="$(juju show-unit $net_health_unit --format json | jq -r ".[\"$net_health_unit\"] | .[\"public-address\"]")"

		curl_cmd="curl 2>/dev/null ${ip}:8039"

		# Check that each of the principles can access the subordinate.
<<<<<<< HEAD
		for principle_unit in "ubuntu-focal/0" "ubuntu-xenial/0" "ubuntu-bionic/0"; do
=======
		for principle_unit in "ubuntu-focal/0" "ubuntu-jammy/0" "ubuntu-bionic/0"; do
>>>>>>> 03b2095b
			check_contains "$(juju exec --unit $principle_unit "$curl_cmd")" "pass"
		done

		# Check that the exposed subordinate is accessible externally.
		check_contains "$($curl_cmd)" "pass"
	done
}

test_network_health() {
	if [ "$(skip 'test_network_health')" ]; then
		echo "==> TEST SKIPPED: test_network_health"
		return
	fi

	(
		set_verbosity

		cd .. || exit

		run "run_network_health"
	)
}<|MERGE_RESOLUTION|>--- conflicted
+++ resolved
@@ -6,27 +6,21 @@
 	ensure "network-health" "${file}"
 
 	# Deploy some applications for different series.
-	juju deploy ubuntu ubuntu-bionic --series bionic
 	juju deploy ubuntu ubuntu-focal --series focal
 	juju deploy ubuntu ubuntu-jammy --series jammy
 
 	# Now the testing charm for each series.
-	juju deploy 'cs:~juju-qa/network-health' network-health-bionic --series bionic
 	juju deploy 'cs:~juju-qa/network-health' network-health-focal --series focal
 	juju deploy 'cs:~juju-qa/network-health' network-health-jammy --series jammy
 
-	juju add-relation network-health-bionic ubuntu-bionic
 	juju add-relation network-health-focal ubuntu-focal
 	juju add-relation network-health-jammy ubuntu-jammy
 
-	juju expose network-health-bionic
 	juju expose network-health-focal
 	juju expose network-health-jammy
 
-	wait_for "ubuntu-bionic" "$(idle_condition "ubuntu-bionic" 3)"
-	wait_for "ubuntu-focal" "$(idle_condition "ubuntu-focal" 4)"
-	wait_for "ubuntu-jammy" "$(idle_condition "ubuntu-jammy" 5)"
-	wait_for "network-health-bionic" "$(idle_subordinate_condition "network-health-bionic" "ubuntu-bionic")"
+	wait_for "ubuntu-focal" "$(idle_condition "ubuntu-focal" 3)"
+	wait_for "ubuntu-jammy" "$(idle_condition "ubuntu-jammy" 4)"
 	wait_for "network-health-focal" "$(idle_subordinate_condition "network-health-focal" "ubuntu-focal")"
 	wait_for "network-health-jammy" "$(idle_subordinate_condition "network-health-jammy" "ubuntu-jammy")"
 
@@ -51,17 +45,13 @@
 check_accessibility() {
 	echo "[+] checking neighbour connectivity and external access"
 
-	for net_health_unit in "network-health-jammy/0" "network-health-bionic/0" "network-health-focal/0"; do
+	for net_health_unit in "network-health-jammy/0" "network-health-focal/0"; do
 		ip="$(juju show-unit $net_health_unit --format json | jq -r ".[\"$net_health_unit\"] | .[\"public-address\"]")"
 
 		curl_cmd="curl 2>/dev/null ${ip}:8039"
 
 		# Check that each of the principles can access the subordinate.
-<<<<<<< HEAD
-		for principle_unit in "ubuntu-focal/0" "ubuntu-xenial/0" "ubuntu-bionic/0"; do
-=======
-		for principle_unit in "ubuntu-focal/0" "ubuntu-jammy/0" "ubuntu-bionic/0"; do
->>>>>>> 03b2095b
+		for principle_unit in "ubuntu-focal/0" "ubuntu-jammy/0"; do
 			check_contains "$(juju exec --unit $principle_unit "$curl_cmd")" "pass"
 		done
 
