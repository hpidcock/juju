--- conflicted
+++ resolved
@@ -13,19 +13,11 @@
 	echo "Deploy 2 departer instances"
 	juju deploy ./testcharms/charms/dummy-sink
 	juju deploy ./testcharms/charms/dummy-source
-<<<<<<< HEAD
 
 	echo "Establish relation"
 	juju relate dummy-sink dummy-source
 	juju config dummy-source token=becomegreen
 
-=======
-
-	echo "Establish relation"
-	juju relate dummy-sink dummy-source
-	juju config dummy-source token=becomegreen
-
->>>>>>> 9d06ec55
 	wait_for "dummy-sink" "$(idle_condition "dummy-sink" 0 0)"
 	wait_for "dummy-source" "$(idle_condition "dummy-source" 1 0)"
 
