--- conflicted
+++ resolved
@@ -97,18 +97,6 @@
 
 	ensure "${model_name}" "${file}"
 
-<<<<<<< HEAD
-	juju deploy jameinel-ubuntu-lite
-	wait_for "ubuntu-lite" "$(idle_condition "ubuntu-lite")"
-	# get revision to ensure it doesn't change
-	cs_revision=$(juju status --format json | jq -S '.applications | .["ubuntu-lite"] | .["charm-rev"]')
-
-	juju refresh ubuntu-lite --channel edge
-
-	wait_for "ubuntu-lite" "$(charm_channel "ubuntu-lite" "edge")"
-	wait_for "ubuntu-lite" "$(charm_rev "ubuntu-lite" "${cs_revision}")"
-	wait_for "ubuntu-lite" "$(idle_condition "ubuntu-lite")"
-=======
 	juju deploy juju-qa-fixed-rev
 	wait_for "juju-qa-fixed-rev" "$(idle_condition "juju-qa-fixed-rev")"
 	# get revision to ensure it doesn't change
@@ -119,7 +107,6 @@
 	wait_for "juju-qa-fixed-rev" "$(charm_channel "juju-qa-fixed-rev" "edge")"
 	wait_for "juju-qa-fixed-rev" "$(charm_rev "juju-qa-fixed-rev" "${cs_revision}")"
 	wait_for "juju-qa-fixed-rev" "$(idle_condition "juju-qa-fixed-rev")"
->>>>>>> 5869687c
 
 	destroy_model "${model_name}"
 }
