--- conflicted
+++ resolved
@@ -1,5 +1,4 @@
 run_deploy_manual_aws() {
-<<<<<<< HEAD
     echo
 
     echo "==> Checking for dependencies"
@@ -97,159 +96,6 @@
     cloud_name="cloud-${name}"
 
     CLOUD=$(cat <<EOF
-=======
-	echo
-
-	echo "==> Checking for dependencies"
-	check_dependencies aws
-
-	name="tests-$(petname)"
-
-	controller="${name}-controller"
-	model1="${name}-m1"
-	model2="${name}-m2"
-
-	set -eux
-
-	add_clean_func "run_cleanup_deploy_manual_aws"
-
-	# Eventually we should use BOOTSTRAP_SERIES
-	series="bionic"
-
-	# This creates a new VPC for this deployment. If one already exists it will
-	# get the existing setup and use that.
-	# The ingress and egress for this setup is rather lax, but in time we can
-	# tighten that up.
-	# All instances and key-pairs should be cleaned up on exiting.
-	OUT=$(aws ec2 describe-images \
-		--owners 099720109477 \
-		--filters "Name=name,Values=ubuntu/images/hvm-ssd/ubuntu-${series}-?????-amd64-server-????????" 'Name=state,Values=available' \
-		--query 'reverse(sort_by(Images, &CreationDate))[:1].ImageId' \
-		--output text)
-	if [ -z "${OUT}" ]; then
-		echo "No image available: unknown state."
-		exit 1
-	fi
-	instance_image_id="${OUT}"
-
-	local vpc_id sg_id subnet_id
-
-	OUT=$(aws ec2 describe-vpcs | jq '.Vpcs[] | select(.Tags[]? | select((.Key=="Name") and (.Value=="manual-deploy")))' || true)
-	vpc_id=$(echo "${OUT}" | jq -r '.VpcId' || true)
-	if [ -z "${vpc_id}" ]; then
-		# VPC doesn't exist, create one along with all the required setup.
-		vpc_id=$(aws ec2 create-vpc --cidr-block 10.0.0.0/28 --query 'Vpc.VpcId' --output text)
-		aws ec2 wait vpc-available --vpc-ids "${vpc_id}"
-		aws ec2 create-tags --resources "${vpc_id}" --tags Key=Name,Value="manual-deploy"
-
-		aws ec2 modify-vpc-attribute --vpc-id "${vpc_id}" --enable-dns-support '{"Value":true}'
-		aws ec2 modify-vpc-attribute --vpc-id "${vpc_id}" --enable-dns-hostnames '{"Value":true}'
-
-		igw_id=$(aws ec2 create-internet-gateway --query 'InternetGateway.InternetGatewayId' --output text)
-		aws ec2 attach-internet-gateway --internet-gateway-id "${igw_id}" --vpc-id "${vpc_id}"
-
-		subnet_id=$(aws ec2 create-subnet --vpc-id "${vpc_id}" --cidr-block 10.0.0.0/28 --query 'Subnet.SubnetId' --output text)
-		aws ec2 create-tags --resources "${subnet_id}" --tags Key=Name,Value="manual-deploy"
-
-		routetable_id=$(aws ec2 create-route-table --vpc-id "${vpc_id}" --query 'RouteTable.RouteTableId' --output text)
-
-		aws ec2 associate-route-table --route-table-id "${routetable_id}" --subnet-id "${subnet_id}"
-		aws ec2 create-route --route-table-id "${routetable_id}" --destination-cidr-block 0.0.0.0/0 --gateway-id "${igw_id}"
-
-		sg_id=$(aws ec2 create-security-group --group-name "ci-manual-deploy" --description "run_deploy_manual_aws" --vpc-id "${vpc_id}" --query 'GroupId' --output text)
-		aws ec2 authorize-security-group-ingress --group-id "${sg_id}" --protocol tcp --port 22 --cidr 0.0.0.0/0
-		aws ec2 authorize-security-group-ingress --group-id "${sg_id}" --protocol tcp --port 0-65535 --cidr 0.0.0.0/0
-		aws ec2 authorize-security-group-ingress --group-id "${sg_id}" --protocol udp --port 0-65535 --cidr 0.0.0.0/0
-		aws ec2 authorize-security-group-egress --group-id "${sg_id}" --protocol tcp --port 0-65535 --cidr 0.0.0.0/0
-		aws ec2 authorize-security-group-egress --group-id "${sg_id}" --protocol udp --port 0-65535 --cidr 0.0.0.0/0
-	else
-		OUT=$(aws ec2 describe-subnets | jq '.Subnets[] | select(.Tags[]? | select((.Key=="Name") and (.Value=="manual-deploy")))' || true)
-		if [ -z "${OUT}" ]; then
-			echo "Subnet not found: unknown state."
-			echo "Delete VPC and start again."
-			exit 1
-		fi
-		subnet_id=$(echo "${OUT}" | jq -r '.SubnetId')
-
-		OUT=$(aws ec2 describe-security-groups | jq ".SecurityGroups[] | select(.VpcId==\"${vpc_id}\" and .GroupName==\"ci-manual-deploy\")" || true)
-		if [ -z "${OUT}" ]; then
-			echo "Security group not found: unknown state."
-			echo "Delete VPC and start again."
-			exit 1
-		fi
-		sg_id=$(echo "${OUT}" | jq -r '.GroupId')
-	fi
-
-	aws ec2 create-key-pair --key-name "${name}" --query 'KeyMaterial' --output text >~/.ssh/"${name}".pem
-	chmod 400 ~/.ssh/"${name}".pem
-	echo "${name}" >>"${TEST_DIR}/ec2-key-pairs"
-
-	launch_and_wait_addr() {
-		local name instance_name addr_result
-
-		name=${1}
-		instance_name=${2}
-		addr_result=${3}
-
-		tags="ResourceType=instance,Tags=[{Key=Name,Value=${instance_name}}]"
-		instance_id=$(aws ec2 run-instances --image-id "${instance_image_id}" \
-			--count 1 \
-			--instance-type t2.medium \
-			--associate-public-ip-address \
-			--tag-specifications "${tags}" \
-			--key-name "${name}" \
-			--security-group-ids "${sg_id}" \
-			--subnet-id "${subnet_id}" \
-			--query 'Instances[0].InstanceId' \
-			--output text)
-
-		echo "${instance_id}" >>"${TEST_DIR}/ec2-instances"
-
-		aws ec2 wait instance-running --instance-ids "${instance_id}"
-		sleep 10
-
-		address=$(aws ec2 describe-instances --instance-ids "${instance_id}" --query 'Reservations[0].Instances[0].PublicDnsName' --output text)
-
-		# shellcheck disable=SC2086
-		eval $addr_result="'${address}'"
-	}
-
-	launch_and_wait_addr "${name}" "${controller}" addr_c
-	launch_and_wait_addr "${name}" "${model1}" addr_m1
-	launch_and_wait_addr "${name}" "${model2}" addr_m2
-
-	# shellcheck disable=SC2154
-	for addr in "${addr_c}" "${addr_m1}" "${addr_m2}"; do
-		ssh-keygen -f "${HOME}/.ssh/known_hosts" -R ubuntu@"${addr}"
-
-		attempt=0
-		while [ ${attempt} -lt 10 ]; do
-			OUT=$(ssh -T -n -i ~/.ssh/"${name}".pem \
-				-o IdentitiesOnly=yes \
-				-o StrictHostKeyChecking=no \
-				-o AddKeysToAgent=yes \
-				-o UserKnownHostsFile="${HOME}/.ssh/known_hosts" \
-				ubuntu@"${addr}" 2>&1 || true)
-			if echo "${OUT}" | grep -q -v "Could not resolve hostname"; then
-				echo "Adding ssh key to ${addr}"
-				break
-			fi
-
-			sleep 1
-			attempt=$((attempt + 1))
-		done
-
-		if [ "${attempt}" -ge 10 ]; then
-			echo "Failed to add key to ${addr}"
-			exit 1
-		fi
-	done
-
-	cloud_name="cloud-${name}"
-
-	CLOUD=$(
-		cat <<EOF
->>>>>>> 9a754955
 clouds:
   ${cloud_name}:
     type: manual
@@ -264,28 +110,3 @@
 
 	manual_deploy "${cloud_name}" "${name}" "${addr_m1}" "${addr_m2}"
 }
-<<<<<<< HEAD
-=======
-
-run_cleanup_deploy_manual_aws() {
-	set +e
-
-	if [ -f "${TEST_DIR}/ec2-instances" ]; then
-		echo "====> Cleaning up EC2 instances"
-		while read -r ec2_instance; do
-			aws ec2 terminate-instances --instance-ids="${ec2_instance}" >>"${TEST_DIR}/aws_cleanup"
-		done <"${TEST_DIR}/ec2-instances"
-	fi
-
-	if [ -f "${TEST_DIR}/ec2-key-pairs" ]; then
-		echo "====> Cleaning up EC2 key-pairs"
-		while read -r ec2_keypair; do
-			aws ec2 delete-key-pair --key-name="${ec2_keypair}" >>"${TEST_DIR}/aws_cleanup"
-		done <"${TEST_DIR}/ec2-key-pairs"
-	fi
-
-	set_verbosity
-
-	echo "====> Completed cleaning up aws"
-}
->>>>>>> 9a754955
