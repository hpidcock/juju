// Copyright 2014 Canonical Ltd.
// Licensed under the AGPLv3, see LICENCE file for details.

package api_test

import (
	"bytes"
	"context"
	"crypto/tls"
	"crypto/x509"
	"encoding/pem"
	"fmt"
	"net"
	"net/http"
	"net/http/httptest"
	"net/url"
	"os"
	"reflect"
	"strings"
	"sync"
	"sync/atomic"
	"time"

	"github.com/juju/clock"
	"github.com/juju/clock/testclock"
	"github.com/juju/errors"
	"github.com/juju/loggo"
	"github.com/juju/names/v5"
	proxyutils "github.com/juju/proxy"
	"github.com/juju/testing"
	jc "github.com/juju/testing/checkers"
	gc "gopkg.in/check.v1"

	"github.com/juju/juju/api"
	"github.com/juju/juju/api/base"
	apiclient "github.com/juju/juju/api/client/client"
	"github.com/juju/juju/api/common"
	apitesting "github.com/juju/juju/api/testing"
	apiservertesting "github.com/juju/juju/apiserver/testing"
	"github.com/juju/juju/controller"
	"github.com/juju/juju/core/network"
	jjtesting "github.com/juju/juju/juju/testing"
	"github.com/juju/juju/rpc"
	"github.com/juju/juju/rpc/jsoncodec"
	"github.com/juju/juju/rpc/params"
	jtesting "github.com/juju/juju/testing"
	"github.com/juju/juju/utils/proxy"
	jujuversion "github.com/juju/juju/version"
)

type apiclientSuite struct {
	jjtesting.JujuConnSuite
}

var _ = gc.Suite(&apiclientSuite{})

func (s *apiclientSuite) TestDialAPIToModel(c *gc.C) {
	info := s.APIInfo(c)
	conn, location, err := api.DialAPI(info, api.DialOpts{})
	c.Assert(err, jc.ErrorIsNil)
	defer conn.Close()
	assertConnAddrForModel(c, location, info.Addrs[0], s.State.ModelUUID())
}

func (s *apiclientSuite) TestDialAPIToRoot(c *gc.C) {
	info := s.APIInfo(c)
	info.ModelTag = names.NewModelTag("")
	conn, location, err := api.DialAPI(info, api.DialOpts{})
	c.Assert(err, jc.ErrorIsNil)
	defer conn.Close()
	assertConnAddrForRoot(c, location, info.Addrs[0])
}

func (s *apiclientSuite) TestDialAPIMultiple(c *gc.C) {
	// Create a socket that proxies to the API server.
	info := s.APIInfo(c)
	serverAddr := info.Addrs[0]
	proxy := testing.NewTCPProxy(c, serverAddr)
	defer proxy.Close()

	// Check that we can use the proxy to connect.
	info.Addrs = []string{proxy.Addr()}
	conn, location, err := api.DialAPI(info, api.DialOpts{})
	c.Assert(err, jc.ErrorIsNil)
	conn.Close()
	assertConnAddrForModel(c, location, proxy.Addr(), s.State.ModelUUID())

	// Now break Addrs[0], and ensure that Addrs[1]
	// is successfully connected to.
	proxy.Close()

	info.Addrs = []string{proxy.Addr(), serverAddr}
	conn, location, err = api.DialAPI(info, api.DialOpts{})
	c.Assert(err, jc.ErrorIsNil)
	conn.Close()
	assertConnAddrForModel(c, location, serverAddr, s.State.ModelUUID())
}

func (s *apiclientSuite) TestDialAPIWithProxy(c *gc.C) {
	info := s.APIInfo(c)
	opts := api.DialOpts{IPAddrResolver: apitesting.IPAddrResolverMap{
		"testing.invalid": {"0.1.1.1"},
	}}
	fakeAddr := "testing.invalid:1234"

	// Confirm that the proxy configuration is used. See:
	//     https://bugs.launchpad.net/juju/+bug/1698989
	//
	// TODO(axw) use github.com/elazarl/goproxy set up a real
	// forward proxy, and confirm that we can dial a successful
	// connection.
	handler := func(w http.ResponseWriter, r *http.Request) {
		if r.Method != "CONNECT" {
			http.Error(w, fmt.Sprintf("invalid method %s", r.Method), http.StatusMethodNotAllowed)
			return
		}
		if r.URL.Host != fakeAddr {
			http.Error(w, fmt.Sprintf("unexpected host %s", r.URL.Host), http.StatusBadRequest)
			return
		}
		http.Error(w, "🍵", http.StatusTeapot)
	}
	proxyServer := httptest.NewServer(http.HandlerFunc(handler))
	defer proxyServer.Close()

	err := proxy.DefaultConfig.Set(proxyutils.Settings{
		Https: proxyServer.Listener.Addr().String(),
	})
	c.Assert(err, jc.ErrorIsNil)
	defer proxy.DefaultConfig.Set(proxyutils.Settings{})

	// Check that we can use the proxy to connect.
	info.Addrs = []string{fakeAddr}
	_, _, err = api.DialAPI(info, opts)
	c.Assert(err, gc.ErrorMatches, "unable to connect to API: I'm a teapot")
}

func (s *apiclientSuite) TestDialAPIMultipleError(c *gc.C) {
	var addrs []string

	// count holds the number of times we've accepted a connection.
	var count int32
	for i := 0; i < 3; i++ {
		listener, err := net.Listen("tcp", "127.0.0.1:0")
		c.Assert(err, jc.ErrorIsNil)
		defer listener.Close()
		addrs = append(addrs, listener.Addr().String())
		go func() {
			for {
				client, err := listener.Accept()
				if err != nil {
					return
				}
				atomic.AddInt32(&count, 1)
				client.Close()
			}
		}()
	}
	info := s.APIInfo(c)
	info.Addrs = addrs
	_, _, err := api.DialAPI(info, api.DialOpts{})
	c.Assert(err, gc.ErrorMatches, `unable to connect to API: .*`)
	c.Assert(atomic.LoadInt32(&count), gc.Equals, int32(3))
}

func (s *apiclientSuite) TestVerifyCA(c *gc.C) {
	decodedCACert, _ := pem.Decode([]byte(jtesting.CACert))
	serverCertWithoutCA, _ := tls.X509KeyPair([]byte(jtesting.ServerCert), []byte(jtesting.ServerKey))
	serverCertWithSelfSignedCA, _ := tls.X509KeyPair([]byte(jtesting.ServerCert), []byte(jtesting.ServerKey))
	serverCertWithSelfSignedCA.Certificate = append(serverCertWithSelfSignedCA.Certificate, decodedCACert.Bytes)

	specs := []struct {
		descr        string
		serverCert   tls.Certificate
		verifyCA     func(host, endpoint string, caCert *x509.Certificate) error
		expConnCount int32
		errRegex     string
	}{
		{
			descr:      "VerifyCA provided but server does not present a CA cert",
			serverCert: serverCertWithoutCA,
			verifyCA: func(host, endpoint string, caCert *x509.Certificate) error {
				return errors.New("VerifyCA should not be called")
			},
			// Dial tries to fetch CAs, doesn't find any and
			// proceeds with the connection to the servers. This
			// would be the case where we connect to an older juju
			// controller.
			expConnCount: 2,
			errRegex:     `unable to connect to API: .*`,
		},
		{
			descr:      "no VerifyCA provided",
			serverCert: serverCertWithSelfSignedCA,
			// Dial connects to all servers
			expConnCount: 1,
			errRegex:     `unable to connect to API: .*`,
		},
		{
			descr:      "VerifyCA that always rejects certs",
			serverCert: serverCertWithSelfSignedCA,
			verifyCA: func(host, endpoint string, caCert *x509.Certificate) error {
				return errors.New("CA not trusted")
			},
			// Dial aborts after fetching CAs
			expConnCount: 1,
			errRegex:     "CA not trusted",
		},
		{
			descr:      "VerifyCA that always accepts certs",
			serverCert: serverCertWithSelfSignedCA,
			verifyCA: func(host, endpoint string, caCert *x509.Certificate) error {
				return nil
			},
			// Dial fetches CAs and then proceeds with the connection to the servers
			expConnCount: 2,
			errRegex:     `unable to connect to API: .*`,
		},
	}

	info := s.APIInfo(c)
	for specIndex, spec := range specs {
		c.Logf("test %d: %s", specIndex, spec.descr)

		// connCount holds the number of times we've accepted a connection.
		var connCount int32
		tlsConf := &tls.Config{
			Certificates: []tls.Certificate{spec.serverCert},
		}

		listener, err := tls.Listen("tcp", "127.0.0.1:0", tlsConf)
		c.Assert(err, jc.ErrorIsNil)
		defer listener.Close()
		go func() {
			buf := make([]byte, 4)
			for {
				client, err := listener.Accept()
				if err != nil {
					return
				}
				atomic.AddInt32(&connCount, 1)

				// Do a dummy read to prevent the connection from
				// closing before the client can access the certs.
				_, _ = client.Read(buf)
				_ = client.Close()
			}
		}()

		atomic.StoreInt32(&connCount, 0)
		info.Addrs = []string{listener.Addr().String()}
		_, _, err = api.DialAPI(info, api.DialOpts{
			VerifyCA: spec.verifyCA,
		})
		c.Assert(err, gc.ErrorMatches, spec.errRegex)
		c.Assert(atomic.LoadInt32(&connCount), gc.Equals, spec.expConnCount)
	}
}

func (s *apiclientSuite) TestOpen(c *gc.C) {
	info := s.APIInfo(c)
	st, err := api.Open(info, api.DialOpts{})
	c.Assert(err, jc.ErrorIsNil)
	defer st.Close()

	c.Assert(st.Addr(), gc.Equals, info.Addrs[0])
	modelTag, ok := st.ModelTag()
	c.Assert(ok, jc.IsTrue)
	c.Assert(modelTag, gc.Equals, s.Model.ModelTag())

	remoteVersion, versionSet := st.ServerVersion()
	c.Assert(versionSet, jc.IsTrue)
	c.Assert(remoteVersion, gc.Equals, jujuversion.Current)

	c.Assert(api.CookieURL(st).String(), gc.Equals, "https://deadbeef-1bad-500d-9000-4b1d0d06f00d/")
}

func (s *apiclientSuite) TestOpenCookieURLUsesSNIHost(c *gc.C) {
	info := s.APIInfo(c)
	info.SNIHostName = "somehost"
	st, err := api.Open(info, api.DialOpts{})
	c.Assert(err, jc.ErrorIsNil)
	defer st.Close()

	c.Assert(api.CookieURL(st).String(), gc.Equals, "https://somehost/")
}

func (s *apiclientSuite) TestOpenCookieURLDefaultsToAddress(c *gc.C) {
	info := s.APIInfo(c)
	info.ControllerUUID = ""
	st, err := api.Open(info, api.DialOpts{})
	c.Assert(err, jc.ErrorIsNil)
	defer st.Close()

	c.Assert(api.CookieURL(st).String(), gc.Matches, "https://localhost:.*/")
}

func (s *apiclientSuite) TestOpenHonorsModelTag(c *gc.C) {
	info := s.APIInfo(c)

	// TODO(jam): 2014-06-05 http://pad.lv/1326802
	// we want to test this eventually, but for now s.APIInfo uses
	// conn.StateInfo() which doesn't know about ModelTag.
	// c.Check(info.ModelTag, gc.Equals, model.Tag())
	// c.Assert(info.ModelTag, gc.Not(gc.Equals), "")

	// We start by ensuring we have an invalid tag, and Open should fail.
	info.ModelTag = names.NewModelTag("0b501e7e-cafe-f00d-ba1d-b1a570c0e199")
	_, err := api.Open(info, api.DialOpts{})
	c.Assert(errors.Cause(err), gc.DeepEquals, &rpc.RequestError{
		Message: `unknown model: "0b501e7e-cafe-f00d-ba1d-b1a570c0e199"`,
		Code:    "model not found",
	})
	c.Check(params.ErrCode(err), gc.Equals, params.CodeModelNotFound)

	// Now set it to the right tag, and we should succeed.
	info.ModelTag = s.Model.ModelTag()
	st, err := api.Open(info, api.DialOpts{})
	c.Assert(err, jc.ErrorIsNil)
	st.Close()

	// Backwards compatibility, we should succeed if we do not set an
	// model tag
	info.ModelTag = names.NewModelTag("")
	st, err = api.Open(info, api.DialOpts{})
	c.Assert(err, jc.ErrorIsNil)
	st.Close()
}

func (s *apiclientSuite) TestServerRoot(c *gc.C) {
	url := api.ServerRoot(s.APIState)
	c.Assert(url, gc.Matches, "https://localhost:[0-9]+")
}

func (s *apiclientSuite) TestDialWebsocketStopsOtherDialAttempts(c *gc.C) {
	// Try to open the API with two addresses.
	// Wait for connection attempts to both.
	// Let one succeed.
	// Wait for the other to be canceled.

	type dialResponse struct {
		conn jsoncodec.JSONConn
	}
	type dialInfo struct {
		ctx      context.Context
		location string
		replyc   chan<- dialResponse
	}
	dialed := make(chan dialInfo)
	fakeDialer := func(ctx context.Context, urlStr string, tlsConfig *tls.Config, ipAddr string) (jsoncodec.JSONConn, error) {
		reply := make(chan dialResponse)
		dialed <- dialInfo{
			ctx:      ctx,
			location: urlStr,
			replyc:   reply,
		}
		r := <-reply
		return r.conn, nil
	}
	conn0 := fakeConn{}
	clock := testclock.NewClock(time.Now())
	openDone := make(chan struct{})
	const dialAddressInterval = 50 * time.Millisecond
	go func() {
		defer close(openDone)
		conn, err := api.Open(&api.Info{
			Addrs: []string{
				"place1.example:1234",
				"place2.example:1234",
			},
			SkipLogin: true,
			CACert:    jtesting.CACert,
		}, api.DialOpts{
			Timeout:             5 * time.Second,
			RetryDelay:          1 * time.Second,
			DialAddressInterval: dialAddressInterval,
			DialWebsocket:       fakeDialer,
			Clock:               clock,
			IPAddrResolver: apitesting.IPAddrResolverMap{
				"place1.example": {"0.1.1.1"},
				"place2.example": {"0.2.2.2"},
			},
		})
		c.Check(api.UnderlyingConn(conn), gc.Equals, conn0)
		c.Check(err, jc.ErrorIsNil)
	}()

	place1 := "wss://place1.example:1234/api"
	place2 := "wss://place2.example:1234/api"
	// Wait for first connection, but don't
	// reply immediately because we want
	// to wait for the second connection before
	// letting the first one succeed.
	var info0 dialInfo
	select {
	case info0 = <-dialed:
	case <-time.After(jtesting.LongWait):
		c.Fatalf("timed out waiting for dial")
	}
	this := place1
	other := place2
	if info0.location != place1 {
		// We now randomly order what we will connect to. So we check
		// whether we first tried to connect to place1 or place2.
		// However, we should still be able to interrupt a second dial by
		// having the first one succeed.
		this = place2
		other = place1
	}

	c.Assert(info0.location, gc.Equals, this)

	var info1 dialInfo
	// Wait for the next dial to be made. Note that we wait for two
	// waiters because ContextWithTimeout as created by the
	// outer level of api.Open also waits.
	err := clock.WaitAdvance(dialAddressInterval, time.Second, 2)
	c.Assert(err, jc.ErrorIsNil)

	select {
	case info1 = <-dialed:
	case <-time.After(jtesting.LongWait):
		c.Fatalf("timed out waiting for dial")
	}
	c.Assert(info1.location, gc.Equals, other)

	// Allow the first dial to succeed.
	info0.replyc <- dialResponse{
		conn: conn0,
	}

	// The Open returns immediately without waiting
	// for the second dial to complete.
	select {
	case <-openDone:
	case <-time.After(jtesting.LongWait):
		c.Fatalf("timed out waiting for connection")
	}

	// The second dial's context is canceled to tell
	// it to stop.
	select {
	case <-info1.ctx.Done():
	case <-time.After(jtesting.LongWait):
		c.Fatalf("timed out waiting for context to be closed")
	}
	conn1 := fakeConn{
		closed: make(chan struct{}),
	}
	// Allow the second dial to succeed.
	info1.replyc <- dialResponse{
		conn: conn1,
	}
	// Check that the connection it returns is closed.
	select {
	case <-conn1.closed:
	case <-time.After(jtesting.LongWait):
		c.Fatalf("timed out waiting for connection to be closed")
	}
}

type apiDialInfo struct {
	location   string
	hasRootCAs bool
	serverName string
}

var openWithSNIHostnameTests = []struct {
	about      string
	info       *api.Info
	expectDial apiDialInfo
}{{
	about: "no cert; DNS name - use SNI hostname",
	info: &api.Info{
		Addrs:       []string{"foo.com:1234"},
		SNIHostName: "foo.com",
		SkipLogin:   true,
	},
	expectDial: apiDialInfo{
		location:   "wss://foo.com:1234/api",
		hasRootCAs: false,
		serverName: "foo.com",
	},
}, {
	about: "no cert; numeric IP address - use SNI hostname",
	info: &api.Info{
		Addrs:       []string{"0.1.2.3:1234"},
		SNIHostName: "foo.com",
		SkipLogin:   true,
	},
	expectDial: apiDialInfo{
		location:   "wss://0.1.2.3:1234/api",
		hasRootCAs: false,
		serverName: "foo.com",
	},
}, {
	about: "with cert; DNS name - use cert",
	info: &api.Info{
		Addrs:       []string{"0.1.1.1:1234"},
		SNIHostName: "foo.com",
		SkipLogin:   true,
		CACert:      jtesting.CACert,
	},
	expectDial: apiDialInfo{
		location:   "wss://0.1.1.1:1234/api",
		hasRootCAs: true,
		serverName: "juju-apiserver",
	},
}, {
	about: "with cert; numeric IP address - use cert",
	info: &api.Info{
		Addrs:       []string{"0.1.2.3:1234"},
		SNIHostName: "foo.com",
		SkipLogin:   true,
		CACert:      jtesting.CACert,
	},
	expectDial: apiDialInfo{
		location:   "wss://0.1.2.3:1234/api",
		hasRootCAs: true,
		serverName: "juju-apiserver",
	},
}}

func (s *apiclientSuite) TestOpenWithSNIHostname(c *gc.C) {
	for i, test := range openWithSNIHostnameTests {
		c.Logf("test %d: %v", i, test.about)
		s.testOpenDialError(c, dialTest{
			apiInfo:         test.info,
			expectOpenError: `unable to connect to API: nope`,
			expectDials: []dialAttempt{{
				check: func(info dialInfo) {
					c.Check(info.location, gc.Equals, test.expectDial.location)
					c.Assert(info.tlsConfig, gc.NotNil)
					c.Check(info.tlsConfig.RootCAs != nil, gc.Equals, test.expectDial.hasRootCAs)
					c.Check(info.tlsConfig.ServerName, gc.Equals, test.expectDial.serverName)
				},
				returnError: errors.New("nope"),
			}},
			allowMoreDials: true,
		})
	}
}

func (s *apiclientSuite) TestFallbackToSNIHostnameOnCertErrorAndNonNumericHostname(c *gc.C) {
	s.testOpenDialError(c, dialTest{
		apiInfo: &api.Info{
			Addrs:       []string{"x.com:1234"},
			CACert:      jtesting.CACert,
			SNIHostName: "foo.com",
		},
		// go 1.9 says "is not authorized to sign for this name"
		// go 1.10 says "is not authorized to sign for this domain"
		expectOpenError: `unable to connect to API: x509: a root or intermediate certificate is not authorized to sign.*`,
		expectDials: []dialAttempt{{
			// The first dial attempt should use the private CA cert.
			check: func(info dialInfo) {
				c.Assert(info.tlsConfig, gc.NotNil)
				c.Check(info.tlsConfig.RootCAs.Subjects(), gc.HasLen, 1)
				c.Check(info.tlsConfig.ServerName, gc.Equals, "juju-apiserver")
			},
			returnError: x509.CertificateInvalidError{
				Reason: x509.CANotAuthorizedForThisName,
			},
		}, {
			// The second dial attempt should fall back to using the
			// SNI hostname.
			check: func(info dialInfo) {
				c.Assert(info.tlsConfig, gc.NotNil)
				c.Check(info.tlsConfig.RootCAs, gc.IsNil)
				c.Check(info.tlsConfig.ServerName, gc.Equals, "foo.com")
			},
			// Note: we return another certificate error so that
			// the Open logic returns immediately rather than waiting
			// for the timeout.
			returnError: x509.SystemRootsError{},
		}},
	})
}

func (s *apiclientSuite) TestFailImmediatelyOnCertErrorAndNumericHostname(c *gc.C) {
	s.testOpenDialError(c, dialTest{
		apiInfo: &api.Info{
			Addrs:  []string{"0.1.2.3:1234"},
			CACert: jtesting.CACert,
		},
		// go 1.9 says "is not authorized to sign for this name"
		// go 1.10 says "is not authorized to sign for this domain"
		expectOpenError: `unable to connect to API: x509: a root or intermediate certificate is not authorized to sign.*`,
		expectDials: []dialAttempt{{
			// The first dial attempt should use the private CA cert.
			check: func(info dialInfo) {
				c.Assert(info.tlsConfig, gc.NotNil)
				c.Check(info.tlsConfig.RootCAs.Subjects(), gc.HasLen, 1)
				c.Check(info.tlsConfig.ServerName, gc.Equals, "juju-apiserver")
			},
			returnError: x509.CertificateInvalidError{
				Reason: x509.CANotAuthorizedForThisName,
			},
		}},
	})
}

type dialTest struct {
	apiInfo *api.Info
	// expectDials holds an entry for each dial
	// attempt that's expected to be made.
	// If allowMoreDials is true, any number of
	// attempts will be allowed and the last entry
	// of expectDials will be used when the
	// number exceeds
	expectDials     []dialAttempt
	allowMoreDials  bool
	expectOpenError string
}

type dialAttempt struct {
	check       func(info dialInfo)
	returnError error
}

type dialInfo struct {
	location  string
	tlsConfig *tls.Config
	errc      chan<- error
}

func (s *apiclientSuite) testOpenDialError(c *gc.C, t dialTest) {
	dialed := make(chan dialInfo)
	fakeDialer := func(ctx context.Context, urlStr string, tlsConfig *tls.Config, ipAddr string) (jsoncodec.JSONConn, error) {
		reply := make(chan error)
		dialed <- dialInfo{
			location:  urlStr,
			tlsConfig: tlsConfig,
			errc:      reply,
		}
		return nil, <-reply
	}
	done := make(chan struct{})
	go func() {
		defer close(done)
		conn, err := api.Open(t.apiInfo, api.DialOpts{
			DialWebsocket:  fakeDialer,
			IPAddrResolver: seqResolver(t.apiInfo.Addrs...),
			Clock:          &fakeClock{},
		})
		c.Check(conn, gc.Equals, nil)
		c.Check(err, gc.ErrorMatches, t.expectOpenError)
	}()
	for i := 0; t.allowMoreDials || i < len(t.expectDials); i++ {
		c.Logf("attempt %d", i)
		var attempt dialAttempt
		if i < len(t.expectDials) {
			attempt = t.expectDials[i]
		} else if t.allowMoreDials {
			attempt = t.expectDials[len(t.expectDials)-1]
		} else {
			break
		}
		select {
		case info := <-dialed:
			attempt.check(info)
			info.errc <- attempt.returnError
		case <-done:
			if i < len(t.expectDials) {
				c.Fatalf("Open returned early - expected dials not made")
			}
			return
		case <-time.After(jtesting.LongWait):
			c.Fatalf("timed out waiting for dial")
		}
	}
	select {
	case <-done:
	case <-time.After(jtesting.LongWait):
		c.Fatalf("timed out waiting for API open")
	}
}

func (s *apiclientSuite) TestOpenWithNoCACert(c *gc.C) {
	// This is hard to test as we have no way of affecting the system roots,
	// so instead we check that the error that we get implies that
	// we're using the system roots.

	info := s.APIInfo(c)
	info.CACert = ""

	// This test used to use a long timeout so that we can check that the retry
	// logic doesn't retry, but that got all messed up with dualstack IPs.
	// The api server was only listening on IPv4, but localhost resolved to both
	// IPv4 and IPv6. The IPv4 didn't retry, but the IPv6 one did, because it was
	// retrying the dial. The parallel try doesn't have a fatal error type yet.
	_, err := api.Open(info, api.DialOpts{
		Timeout:    2 * time.Second,
		RetryDelay: 200 * time.Millisecond,
	})
	c.Assert(err, gc.ErrorMatches, `unable to connect to API:.*x509: certificate signed by unknown authority`)
}

func (s *apiclientSuite) TestOpenWithRedirect(c *gc.C) {
	redirectToHosts := []string{"0.1.2.3:1234", "0.1.2.4:1235"}
	redirectToCACert := "fake CA cert"

	srv := apiservertesting.NewAPIServer(func(modelUUID string) interface{} {
		return &redirectAPI{
			modelUUID:        modelUUID,
			redirectToHosts:  redirectToHosts,
			redirectToCACert: redirectToCACert,
		}
	})
	defer srv.Close()

	_, err := api.Open(&api.Info{
		Addrs:    srv.Addrs,
		CACert:   jtesting.CACert,
		ModelTag: names.NewModelTag("beef1beef1-0000-0000-000011112222"),
	}, api.DialOpts{})
	c.Assert(err, gc.ErrorMatches, `redirection to alternative server required`)

	hps := make(network.MachineHostPorts, len(redirectToHosts))
	for i, addr := range redirectToHosts {
		hp, err := network.ParseMachineHostPort(addr)
		c.Assert(err, jc.ErrorIsNil)
		hps[i] = *hp
	}

	c.Assert(errors.Cause(err), jc.DeepEquals, &api.RedirectError{
		Servers:        []network.MachineHostPorts{hps},
		CACert:         redirectToCACert,
		FollowRedirect: true,
	})
}

func (s *apiclientSuite) TestOpenCachesDNS(c *gc.C) {
	fakeDialer := func(ctx context.Context, urlStr string, tlsConfig *tls.Config, ipAddr string) (jsoncodec.JSONConn, error) {
		return fakeConn{}, nil
	}
	dnsCache := make(dnsCacheMap)
	conn, err := api.Open(&api.Info{
		Addrs: []string{
			"place1.example:1234",
		},
		SkipLogin: true,
		CACert:    jtesting.CACert,
	}, api.DialOpts{
		DialWebsocket: fakeDialer,
		IPAddrResolver: apitesting.IPAddrResolverMap{
			"place1.example": {"0.1.1.1"},
		},
		DNSCache: dnsCache,
	})
	c.Assert(err, jc.ErrorIsNil)
	c.Assert(conn, gc.NotNil)
	c.Assert(dnsCache.Lookup("place1.example"), jc.DeepEquals, []string{"0.1.1.1"})
}

func (s *apiclientSuite) TestDNSCacheUsed(c *gc.C) {
	var dialed string
	fakeDialer := func(ctx context.Context, urlStr string, tlsConfig *tls.Config, ipAddr string) (jsoncodec.JSONConn, error) {
		dialed = ipAddr
		return fakeConn{}, nil
	}
	conn, err := api.Open(&api.Info{
		Addrs: []string{
			"place1.example:1234",
		},
		SkipLogin: true,
		CACert:    jtesting.CACert,
	}, api.DialOpts{
		DialWebsocket: fakeDialer,
		// Note: don't resolve any addresses. If we resolve one,
		// then there's a possibility that the resolving will
		// happen and a second dial attempt will happen before
		// the Open returns, giving rise to a race.
		IPAddrResolver: apitesting.IPAddrResolverMap{},
		DNSCache: dnsCacheMap{
			"place1.example": {"0.1.1.1"},
		},
	})
	c.Assert(err, jc.ErrorIsNil)
	c.Assert(conn, gc.NotNil)
	// The dialed IP address should have come from the cache, not the IP address
	// resolver.
	c.Assert(dialed, gc.Equals, "0.1.1.1:1234")
	c.Assert(conn.IPAddr(), gc.Equals, "0.1.1.1:1234")
}

func (s *apiclientSuite) TestNumericAddressIsNotAddedToCache(c *gc.C) {
	fakeDialer := func(ctx context.Context, urlStr string, tlsConfig *tls.Config, ipAddr string) (jsoncodec.JSONConn, error) {
		return fakeConn{}, nil
	}
	dnsCache := make(dnsCacheMap)
	conn, err := api.Open(&api.Info{
		Addrs: []string{
			"0.1.2.3:1234",
		},
		SkipLogin: true,
		CACert:    jtesting.CACert,
	}, api.DialOpts{
		DialWebsocket:  fakeDialer,
		IPAddrResolver: apitesting.IPAddrResolverMap{},
		DNSCache:       dnsCache,
	})
	c.Assert(err, jc.ErrorIsNil)
	c.Assert(conn, gc.NotNil)
	c.Assert(conn.Addr(), gc.Equals, "0.1.2.3:1234")
	c.Assert(conn.IPAddr(), gc.Equals, "0.1.2.3:1234")
	c.Assert(dnsCache, gc.HasLen, 0)
}

func (s *apiclientSuite) TestFallbackToIPLookupWhenCacheOutOfDate(c *gc.C) {
	dialc := make(chan string)
	start := make(chan struct{})
	fakeDialer := func(ctx context.Context, urlStr string, tlsConfig *tls.Config, ipAddr string) (jsoncodec.JSONConn, error) {
		dialc <- ipAddr
		<-start
		if ipAddr == "0.2.2.2:1234" {
			return fakeConn{}, nil
		}
		return nil, errors.Errorf("bad address")
	}
	dnsCache := dnsCacheMap{
		"place1.example": {"0.1.1.1"},
	}
	type openResult struct {
		conn api.Connection
		err  error
	}
	openc := make(chan openResult)
	go func() {
		conn, err := api.Open(&api.Info{
			Addrs: []string{
				"place1.example:1234",
			},
			SkipLogin: true,
			CACert:    jtesting.CACert,
		}, api.DialOpts{
			// Note: zero timeout means each address attempt
			// will only try once only.
			DialWebsocket: fakeDialer,
			IPAddrResolver: apitesting.IPAddrResolverMap{
				"place1.example": {"0.2.2.2"},
			},
			DNSCache: dnsCache,
		})
		openc <- openResult{conn, err}
	}()
	// Wait for both dial attempts to happen.
	// If we don't, then the second attempt might
	// happen before the first one and the first
	// attempt might then never happen.
	dialed := make(map[string]bool)
	for i := 0; i < 2; i++ {
		select {
		case hostPort := <-dialc:
			dialed[hostPort] = true
		case <-time.After(jtesting.LongWait):
			c.Fatalf("timed out waiting for dial attempt")
		}
	}
	// Allow the dial attempts to return.
	close(start)
	// Check that no more dial attempts happen.
	select {
	case hostPort := <-dialc:
		c.Fatalf("unexpected dial attempt to %q; existing attempts: %v", hostPort, dialed)
	case <-time.After(jtesting.ShortWait):
	}
	r := <-openc
	c.Assert(r.err, jc.ErrorIsNil)
	c.Assert(r.conn, gc.NotNil)
	c.Assert(r.conn.Addr(), gc.Equals, "place1.example:1234")
	c.Assert(r.conn.IPAddr(), gc.Equals, "0.2.2.2:1234")
	c.Assert(dialed, jc.DeepEquals, map[string]bool{
		"0.2.2.2:1234": true,
		"0.1.1.1:1234": true,
	})
	c.Assert(dnsCache.Lookup("place1.example"), jc.DeepEquals, []string{"0.2.2.2"})
}

func (s *apiclientSuite) TestOpenTimesOutOnLogin(c *gc.C) {
	unblock := make(chan chan struct{})
	srv := apiservertesting.NewAPIServer(func(modelUUID string) interface{} {
		return &loginTimeoutAPI{
			unblock: unblock,
		}
	})
	defer srv.Close()
	defer close(unblock)

	clk := testclock.NewClock(time.Now())
	done := make(chan error, 1)
	go func() {
		_, err := api.Open(&api.Info{
			Addrs:    srv.Addrs,
			CACert:   jtesting.CACert,
			ModelTag: names.NewModelTag("beef1beef1-0000-0000-000011112222"),
		}, api.DialOpts{
			Clock:   clk,
			Timeout: 5 * time.Second,
		})
		done <- err
	}()
	// Wait for Login to be entered before we advance the clock. Note that we don't actually unblock the request,
	// we just ensure that the other side has gotten to the point where it wants to be blocked. Otherwise we might
	// advance the clock before we even get the api.Dial to finish or before TLS handshaking finishes.
	unblocked := make(chan struct{})
	defer close(unblocked)
	select {
	case unblock <- unblocked:
	case <-time.After(jtesting.LongWait):
		c.Fatalf("timed out waiting for Login to be called")
	}
	err := clk.WaitAdvance(5*time.Second, time.Second, 1)
	c.Assert(err, jc.ErrorIsNil)
	select {
	case err := <-done:
		c.Assert(err, gc.ErrorMatches, `cannot log in: context deadline exceeded`)
	case <-time.After(time.Second):
		c.Fatalf("timed out waiting for api.Open timeout")
	}
}

func (s *apiclientSuite) TestOpenTimeoutAffectsDial(c *gc.C) {
	sync := make(chan struct{})
	fakeDialer := func(ctx context.Context, urlStr string, tlsConfig *tls.Config, ipAddr string) (jsoncodec.JSONConn, error) {
		close(sync)
		<-ctx.Done()
		return nil, ctx.Err()
	}

	clk := testclock.NewClock(time.Now())
	done := make(chan error, 1)
	go func() {
		_, err := api.Open(&api.Info{
			Addrs:     []string{"127.0.0.1:1234"},
			CACert:    jtesting.CACert,
			ModelTag:  names.NewModelTag("beef1beef1-0000-0000-000011112222"),
			SkipLogin: true,
		}, api.DialOpts{
			Clock:         clk,
			Timeout:       5 * time.Second,
			DialWebsocket: fakeDialer,
		})
		done <- err
	}()
	// Before we advance time, ensure that the parallel try mechanism
	// has entered the dial function.
	select {
	case <-sync:
	case <-time.After(testing.LongWait):
		c.Errorf("didn't enter dial")
	}
	err := clk.WaitAdvance(5*time.Second, time.Second, 1)
	c.Assert(err, jc.ErrorIsNil)
	select {
	case err := <-done:
		c.Assert(err, gc.ErrorMatches, `unable to connect to API: context deadline exceeded`)
	case <-time.After(time.Second):
		c.Fatalf("timed out waiting for api.Open timeout")
	}
}

func (s *apiclientSuite) TestOpenDialTimeoutAffectsDial(c *gc.C) {
	sync := make(chan struct{})
	fakeDialer := func(ctx context.Context, urlStr string, tlsConfig *tls.Config, ipAddr string) (jsoncodec.JSONConn, error) {
		close(sync)
		<-ctx.Done()
		return nil, ctx.Err()
	}

	clk := testclock.NewClock(time.Now())
	done := make(chan error, 1)
	go func() {
		_, err := api.Open(&api.Info{
			Addrs:     []string{"127.0.0.1:1234"},
			CACert:    jtesting.CACert,
			ModelTag:  names.NewModelTag("beef1beef1-0000-0000-000011112222"),
			SkipLogin: true,
		}, api.DialOpts{
			Clock:         clk,
			Timeout:       5 * time.Second,
			DialTimeout:   3 * time.Second,
			DialWebsocket: fakeDialer,
		})
		done <- err
	}()
	// Before we advance time, ensure that the parallel try mechanism
	// has entered the dial function.
	select {
	case <-sync:
	case <-time.After(testing.LongWait):
		c.Errorf("didn't enter dial")
	}
	err := clk.WaitAdvance(3*time.Second, time.Second, 2) // Timeout & DialTimeout
	c.Assert(err, jc.ErrorIsNil)
	select {
	case err := <-done:
		c.Assert(err, gc.ErrorMatches, `unable to connect to API: context deadline exceeded`)
	case <-time.After(time.Second):
		c.Fatalf("timed out waiting for api.Open timeout")
	}
}

func (s *apiclientSuite) TestOpenDialTimeoutDoesNotAffectLogin(c *gc.C) {
	unblock := make(chan chan struct{})
	srv := apiservertesting.NewAPIServer(func(modelUUID string) interface{} {
		return &loginTimeoutAPI{
			unblock: unblock,
		}
	})
	defer srv.Close()
	defer close(unblock)

	clk := testclock.NewClock(time.Now())
	done := make(chan error, 1)
	go func() {
		_, err := api.Open(&api.Info{
			Addrs:    srv.Addrs,
			CACert:   jtesting.CACert,
			ModelTag: names.NewModelTag("beef1beef1-0000-0000-000011112222"),
		}, api.DialOpts{
			Clock:       clk,
			DialTimeout: 5 * time.Second,
		})
		done <- err
	}()

	// We should not get a response from api.Open until we
	// unblock the login.
	unblocked := make(chan struct{})
	select {
	case unblock <- unblocked:
		// We are now in the Login method of the loginTimeoutAPI.
	case <-time.After(jtesting.LongWait):
		c.Fatalf("didn't enter Login")
	}

	// There should be nothing waiting. Advance the clock to where it
	// would have triggered the DialTimeout. But this doesn't stop api.Open
	// as we have already connected and entered Login.
	err := clk.WaitAdvance(5*time.Second, 0, 0)
	c.Assert(err, jc.ErrorIsNil)

	// Ensure that api.Open doesn't return until we tell it to.
	select {
	case <-done:
		c.Fatalf("unexpected return from api.Open")
	case <-time.After(jtesting.ShortWait):
	}

	// unblock the login by sending to "unblocked", and then the
	// api.Open should return the result of the login.
	close(unblocked)
	select {
	case err := <-done:
		c.Assert(err, gc.ErrorMatches, "login failed")
	case <-time.After(jtesting.LongWait):
		c.Fatalf("timed out waiting for api.Open to return")
	}
}

func (s *apiclientSuite) TestWithUnresolvableAddr(c *gc.C) {
	fakeDialer := func(ctx context.Context, urlStr string, tlsConfig *tls.Config, ipAddr string) (jsoncodec.JSONConn, error) {
		c.Errorf("dial was called but should not have been")
		return nil, errors.Errorf("cannot dial")
	}
	conn, err := api.Open(&api.Info{
		Addrs: []string{
			"nowhere.example:1234",
		},
		SkipLogin: true,
		CACert:    jtesting.CACert,
	}, api.DialOpts{
		DialWebsocket:  fakeDialer,
		IPAddrResolver: apitesting.IPAddrResolverMap{},
	})
	c.Assert(err, gc.ErrorMatches, `cannot resolve "nowhere.example": mock resolver cannot resolve "nowhere.example"`)
	c.Assert(conn, jc.ErrorIsNil)
}

func (s *apiclientSuite) TestWithUnresolvableAddrAfterCacheFallback(c *gc.C) {
	var dialedReal bool
	fakeDialer := func(ctx context.Context, urlStr string, tlsConfig *tls.Config, ipAddr string) (jsoncodec.JSONConn, error) {
		if ipAddr == "0.2.2.2:1234" {
			dialedReal = true
			return nil, errors.Errorf("cannot connect with real address")
		}
		return nil, errors.Errorf("bad address from cache")
	}
	dnsCache := dnsCacheMap{
		"place1.example": {"0.1.1.1"},
	}
	conn, err := api.Open(&api.Info{
		Addrs: []string{
			"place1.example:1234",
		},
		SkipLogin: true,
		CACert:    jtesting.CACert,
	}, api.DialOpts{
		DialWebsocket: fakeDialer,
		IPAddrResolver: apitesting.IPAddrResolverMap{
			"place1.example": {"0.2.2.2"},
		},
		DNSCache: dnsCache,
	})
	c.Assert(err, gc.NotNil)
	c.Assert(conn, gc.Equals, nil)
	c.Assert(dnsCache.Lookup("place1.example"), jc.DeepEquals, []string{"0.2.2.2"})
	c.Assert(dialedReal, jc.IsTrue)
}

func (s *apiclientSuite) TestAPICallNoError(c *gc.C) {
	clock := &fakeClock{}
	conn := api.NewTestingState(api.TestingStateParams{
		RPCConnection: newRPCConnection(),
		Clock:         clock,
	})

	err := conn.APICall("facade", 1, "id", "method", nil, nil)
	c.Check(err, jc.ErrorIsNil)
	c.Check(clock.waits, gc.HasLen, 0)
}

func (s *apiclientSuite) TestAPICallError(c *gc.C) {
	clock := &fakeClock{}
	conn := api.NewTestingState(api.TestingStateParams{
		RPCConnection: newRPCConnection(errors.BadRequestf("boom")),
		Clock:         clock,
	})

	err := conn.APICall("facade", 1, "id", "method", nil, nil)
	c.Check(err.Error(), gc.Equals, "boom")
	c.Check(err, jc.Satisfies, errors.IsBadRequest)
	c.Check(clock.waits, gc.HasLen, 0)
}

func (s *apiclientSuite) TestIsBrokenOk(c *gc.C) {
	conn := api.NewTestingState(api.TestingStateParams{
		RPCConnection: newRPCConnection(),
		Clock:         new(fakeClock),
	})
	c.Assert(conn.IsBroken(), jc.IsFalse)
}

func (s *apiclientSuite) TestIsBrokenChannelClosed(c *gc.C) {
	broken := make(chan struct{})
	close(broken)
	conn := api.NewTestingState(api.TestingStateParams{
		RPCConnection: newRPCConnection(),
		Clock:         new(fakeClock),
		Broken:        broken,
	})
	c.Assert(conn.IsBroken(), jc.IsTrue)
}

func (s *apiclientSuite) TestIsBrokenPingFailed(c *gc.C) {
	conn := api.NewTestingState(api.TestingStateParams{
		RPCConnection: newRPCConnection(errors.New("no biscuit")),
		Clock:         new(fakeClock),
	})
	c.Assert(conn.IsBroken(), jc.IsTrue)
}

func (s *apiclientSuite) TestLoginCapturesCLIArgs(c *gc.C) {
	s.PatchValue(&os.Args, []string{"this", "is", "the test", "command"})

	info := s.APIInfo(c)
	conn := newRPCConnection()
	conn.response = &params.LoginResult{
		ControllerTag: "controller-" + s.ControllerConfig.ControllerUUID(),
		ServerVersion: "2.3-rc2",
	}
	// Pass an already-closed channel so we don't wait for the monitor
	// to signal the rpc connection is dead when closing the state
	// (because there's no monitor running).
	broken := make(chan struct{})
	close(broken)
	testState := api.NewTestingState(api.TestingStateParams{
		RPCConnection: conn,
		Clock:         &fakeClock{},
		Address:       "localhost:1234",
		Broken:        broken,
		Closed:        make(chan struct{}),
	})
	err := testState.Login(info.Tag, info.Password, "", nil)
	c.Assert(err, jc.ErrorIsNil)

	calls := conn.stub.Calls()
	c.Assert(calls, gc.HasLen, 1)
	call := calls[0]
	c.Assert(call.FuncName, gc.Equals, "Admin.Login")
	c.Assert(call.Args, gc.HasLen, 2)
	request := call.Args[1].(*params.LoginRequest)
	c.Assert(request.CLIArgs, gc.Equals, `this is "the test" command`)
}

<<<<<<< HEAD
func (s *apiclientSuite) TestLoginIncompatibleClient(c *gc.C) {
	clock := &fakeClock{}
	conn := api.NewTestingState(api.TestingStateParams{
		RPCConnection: newRPCConnection(&rpc.RequestError{
			Code: "incompatible client",
			Info: map[string]interface{}{"server-version": "99.0.0"},
		}),
		Clock: clock,
	})

	err := conn.APICall("facade", 1, "id", "method", nil, nil)
	c.Check(clock.waits, gc.HasLen, 0)
	c.Assert(err, gc.ErrorMatches, fmt.Sprintf(
		"juju client with version %d.%d used with a controller having major version %d not supported\\n.*",
		jujuversion.Current.Major, jujuversion.Current.Minor, 99,
	))
}

func (s *apiclientSuite) TestConnectStreamRequiresSlashPathPrefix(c *gc.C) {
	reader, err := s.APIState.ConnectStream("foo", nil)
	c.Assert(err, gc.ErrorMatches, `cannot make API path from non-slash-prefixed path "foo"`)
	c.Assert(reader, gc.Equals, nil)
}

func (s *apiclientSuite) TestConnectStreamErrorBadConnection(c *gc.C) {
	s.PatchValue(&api.WebsocketDial, func(_ api.WebsocketDialer, _ string, _ http.Header) (base.Stream, error) {
		return nil, fmt.Errorf("bad connection")
	})
	reader, err := s.APIState.ConnectStream("/", nil)
	c.Assert(err, gc.ErrorMatches, "bad connection")
	c.Assert(reader, gc.IsNil)
}

func (s *apiclientSuite) TestConnectStreamErrorNoData(c *gc.C) {
	s.PatchValue(&api.WebsocketDial, func(_ api.WebsocketDialer, _ string, _ http.Header) (base.Stream, error) {
		return api.NewFakeStreamReader(&bytes.Buffer{}), nil
	})
	reader, err := s.APIState.ConnectStream("/", nil)
	c.Assert(err, gc.ErrorMatches, "unable to read initial response: EOF")
	c.Assert(reader, gc.IsNil)
}

func (s *apiclientSuite) TestConnectStreamErrorBadData(c *gc.C) {
	s.PatchValue(&api.WebsocketDial, func(_ api.WebsocketDialer, _ string, _ http.Header) (base.Stream, error) {
		return api.NewFakeStreamReader(strings.NewReader("junk\n")), nil
	})
	reader, err := s.APIState.ConnectStream("/", nil)
	c.Assert(err, gc.ErrorMatches, "unable to unmarshal initial response: .*")
	c.Assert(reader, gc.IsNil)
}

func (s *apiclientSuite) TestConnectStreamErrorReadError(c *gc.C) {
	s.PatchValue(&api.WebsocketDial, func(_ api.WebsocketDialer, _ string, _ http.Header) (base.Stream, error) {
		err := fmt.Errorf("bad read")
		return api.NewFakeStreamReader(&badReader{err}), nil
	})
	reader, err := s.APIState.ConnectStream("/", nil)
	c.Assert(err, gc.ErrorMatches, "unable to read initial response: bad read")
	c.Assert(reader, gc.IsNil)
}

// badReader raises err when Read is called.
type badReader struct {
	err error
}

func (r *badReader) Read(p []byte) (n int, err error) {
	return 0, r.err
}

func (s *apiclientSuite) TestConnectControllerStreamRejectsRelativePaths(c *gc.C) {
	reader, err := s.APIState.ConnectControllerStream("foo", nil, nil)
	c.Assert(err, gc.ErrorMatches, `path "foo" is not absolute`)
	c.Assert(reader, gc.IsNil)
}

func (s *apiclientSuite) TestConnectControllerStreamRejectsModelPaths(c *gc.C) {
	reader, err := s.APIState.ConnectControllerStream("/model/foo", nil, nil)
	c.Assert(err, gc.ErrorMatches, `path "/model/foo" is model-specific`)
	c.Assert(reader, gc.IsNil)
}

func (s *apiclientSuite) TestConnectControllerStreamAppliesHeaders(c *gc.C) {
	catcher := api.UrlCatcher{}
	headers := http.Header{}
	headers.Add("thomas", "cromwell")
	headers.Add("anne", "boleyn")
	s.PatchValue(&api.WebsocketDial, catcher.RecordLocation)

	_, err := s.APIState.ConnectControllerStream("/something", nil, headers)
	c.Assert(err, jc.ErrorIsNil)
	c.Assert(catcher.Headers().Get("thomas"), gc.Equals, "cromwell")
	c.Assert(catcher.Headers().Get("anne"), gc.Equals, "boleyn")
}

func (s *apiclientSuite) TestWatchDebugLogParamsEncoded(c *gc.C) {
	catcher := api.UrlCatcher{}
	s.PatchValue(&api.WebsocketDial, catcher.RecordLocation)

	params := common.DebugLogParams{
		IncludeEntity: []string{"a", "b"},
		IncludeModule: []string{"c", "d"},
		IncludeLabel:  []string{"e", "f"},
		ExcludeEntity: []string{"g", "h"},
		ExcludeModule: []string{"i", "j"},
		ExcludeLabel:  []string{"k", "l"},
		Limit:         100,
		Backlog:       200,
		Level:         loggo.ERROR,
		Replay:        true,
		NoTail:        true,
		StartTime:     time.Date(2016, 11, 30, 11, 48, 0, 100, time.UTC),
	}

	urlValues := url.Values{
		"includeEntity": params.IncludeEntity,
		"includeModule": params.IncludeModule,
		"includeLabel":  params.IncludeLabel,
		"excludeEntity": params.ExcludeEntity,
		"excludeModule": params.ExcludeModule,
		"excludeLabel":  params.ExcludeLabel,
		"maxLines":      {"100"},
		"backlog":       {"200"},
		"level":         {"ERROR"},
		"replay":        {"true"},
		"noTail":        {"true"},
		"startTime":     {"2016-11-30T11:48:00.0000001Z"},
	}

	client := apiclient.NewClient(s.APIState, jtesting.NoopLogger{})
	_, err := client.WatchDebugLog(params)
	c.Assert(err, jc.ErrorIsNil)

	connectURL, err := url.Parse(catcher.Location())
	c.Assert(err, jc.ErrorIsNil)

	values := connectURL.Query()
	c.Assert(values, jc.DeepEquals, urlValues)
}

func (s *apiclientSuite) TestWatchDebugLogConnected(c *gc.C) {
	cl := apiclient.NewClient(s.APIState, jtesting.NoopLogger{})
	// Use the no tail option so we don't try to start a tailing cursor
	// on the oplog when there is no oplog configured in mongo as the tests
	// don't set up mongo in replicaset mode.
	messages, err := cl.WatchDebugLog(common.DebugLogParams{NoTail: true})
	c.Assert(err, jc.ErrorIsNil)
	c.Assert(messages, gc.NotNil)
}

func (s *apiclientSuite) TestConnectStreamAtUUIDPath(c *gc.C) {
	catcher := api.UrlCatcher{}
	s.PatchValue(&api.WebsocketDial, catcher.RecordLocation)
	model, err := s.State.Model()
	c.Assert(err, jc.ErrorIsNil)
	info := s.APIInfo(c)
	info.ModelTag = model.ModelTag()
	apistate, err := api.Open(info, api.DialOpts{})
	c.Assert(err, jc.ErrorIsNil)
	defer apistate.Close()
	_, err = apistate.ConnectStream("/path", nil)
	c.Assert(err, jc.ErrorIsNil)
	connectURL, err := url.Parse(catcher.Location())
	c.Assert(err, jc.ErrorIsNil)
	c.Assert(connectURL.Path, gc.Matches, fmt.Sprintf("/model/%s/path", model.UUID()))
}

func (s *apiclientSuite) TestOpenUsesModelUUIDPaths(c *gc.C) {
	info := s.APIInfo(c)

	// Passing in the correct model UUID should work
	model, err := s.State.Model()
	c.Assert(err, jc.ErrorIsNil)
	info.ModelTag = model.ModelTag()
	apistate, err := api.Open(info, api.DialOpts{})
	c.Assert(err, jc.ErrorIsNil)
	apistate.Close()

	// Passing in an unknown model UUID should fail with a known error
	info.ModelTag = names.NewModelTag("1eaf1e55-70ad-face-b007-70ad57001999")
	apistate, err = api.Open(info, api.DialOpts{})
	c.Assert(errors.Cause(err), gc.DeepEquals, &rpc.RequestError{
		Message: `unknown model: "1eaf1e55-70ad-face-b007-70ad57001999"`,
		Code:    "model not found",
	})
	c.Check(err, jc.Satisfies, params.IsCodeModelNotFound)
	c.Assert(apistate, gc.IsNil)
}

=======
>>>>>>> 45424f05
type clientDNSNameSuite struct {
	jjtesting.JujuConnSuite
}

var _ = gc.Suite(&clientDNSNameSuite{})

func (s *clientDNSNameSuite) SetUpTest(c *gc.C) {
	// Start an API server with a (non-working) autocert hostname,
	// so we can check that the PublicDNSName in the result goes
	// all the way through the layers.
	if s.ControllerConfigAttrs == nil {
		s.ControllerConfigAttrs = make(map[string]interface{})
	}
	s.ControllerConfigAttrs[controller.AutocertDNSNameKey] = "somewhere.example.com"
	s.JujuConnSuite.SetUpTest(c)
}

func (s *clientDNSNameSuite) TestPublicDNSName(c *gc.C) {
	apiInfo := s.APIInfo(c)
	conn, err := api.Open(apiInfo, api.DialOpts{})
	c.Assert(err, gc.IsNil)
	c.Assert(conn.PublicDNSName(), gc.Equals, "somewhere.example.com")
}

type fakeClock struct {
	clock.Clock

	mu    sync.Mutex
	now   time.Time
	waits []time.Duration
}

func (f *fakeClock) Now() time.Time {
	f.mu.Lock()
	defer f.mu.Unlock()
	if f.now.IsZero() {
		f.now = time.Now()
	}
	return f.now
}

func (f *fakeClock) After(d time.Duration) <-chan time.Time {
	f.mu.Lock()
	defer f.mu.Unlock()
	f.waits = append(f.waits, d)
	f.now = f.now.Add(d)
	return time.After(0)
}

func (f *fakeClock) NewTimer(d time.Duration) clock.Timer {
	panic("NewTimer called on fakeClock - perhaps because fakeClock can't be used with DialOpts.Timeout")
}

func newRPCConnection(errs ...error) *fakeRPCConnection {
	conn := new(fakeRPCConnection)
	conn.stub.SetErrors(errs...)
	return conn
}

type fakeRPCConnection struct {
	stub     testing.Stub
	response interface{}
}

func (f *fakeRPCConnection) Dead() <-chan struct{} {
	return nil
}

func (f *fakeRPCConnection) Close() error {
	return nil
}

func (f *fakeRPCConnection) Call(req rpc.Request, params, response interface{}) error {
	f.stub.AddCall(req.Type+"."+req.Action, req.Version, params)
	if f.response != nil {
		rv := reflect.ValueOf(response)
		target := reflect.Indirect(rv)
		target.Set(reflect.Indirect(reflect.ValueOf(f.response)))
	}
	return f.stub.NextErr()
}

type redirectAPI struct {
	redirected       bool
	modelUUID        string
	redirectToHosts  []string
	redirectToCACert string
}

func (r *redirectAPI) Admin(id string) (*redirectAPIAdmin, error) {
	return &redirectAPIAdmin{r}, nil
}

type redirectAPIAdmin struct {
	r *redirectAPI
}

func (a *redirectAPIAdmin) Login(req params.LoginRequest) (params.LoginResult, error) {
	if a.r.modelUUID != "beef1beef1-0000-0000-000011112222" {
		return params.LoginResult{}, errors.New("logged into unexpected model")
	}
	a.r.redirected = true
	return params.LoginResult{}, params.Error{
		Message: "redirect",
		Code:    params.CodeRedirect,
	}
}

func (a *redirectAPIAdmin) RedirectInfo() (params.RedirectInfoResult, error) {
	if !a.r.redirected {
		return params.RedirectInfoResult{}, errors.New("not redirected")
	}

	hps, err := network.ParseProviderHostPorts(a.r.redirectToHosts...)
	if err != nil {
		panic(err)
	}
	return params.RedirectInfoResult{
		Servers: [][]params.HostPort{params.FromProviderHostPorts(hps)},
		CACert:  a.r.redirectToCACert,
	}, nil
}

func assertConnAddrForModel(c *gc.C, location, addr, modelUUID string) {
	c.Assert(location, gc.Equals, "wss://"+addr+"/model/"+modelUUID+"/api")
}

func assertConnAddrForRoot(c *gc.C, location, addr string) {
	c.Assert(location, gc.Matches, "wss://"+addr+"/api")
}

type fakeConn struct {
	closed chan struct{}
}

func (c fakeConn) Receive(x interface{}) error {
	return errors.New("no data available from fake connection")
}

func (c fakeConn) Send(x interface{}) error {
	return errors.New("cannot write to fake connection")
}

func (c fakeConn) Close() error {
	if c.closed != nil {
		close(c.closed)
	}
	return nil
}

// seqResolver returns an implementation of
// IPAddrResolver that maps the given addresses
// to sequential IP addresses 0.1.1.1, 0.2.2.2, etc.
func seqResolver(addrs ...string) api.IPAddrResolver {
	r := make(apitesting.IPAddrResolverMap)
	for i, addr := range addrs {
		host, _, err := net.SplitHostPort(addr)
		if err != nil {
			panic(err)
		}
		r[host] = []string{fmt.Sprintf("0.%[1]d.%[1]d.%[1]d", i+1)}
	}
	return r
}

type dnsCacheMap map[string][]string

func (m dnsCacheMap) Lookup(host string) []string {
	return m[host]
}

func (m dnsCacheMap) Add(host string, ips []string) {
	m[host] = append([]string{}, ips...)
}

type loginTimeoutAPI struct {
	unblock chan chan struct{}
}

func (r *loginTimeoutAPI) Admin(id string) (*loginTimeoutAPIAdmin, error) {
	return &loginTimeoutAPIAdmin{r}, nil
}

type loginTimeoutAPIAdmin struct {
	r *loginTimeoutAPI
}

func (a *loginTimeoutAPIAdmin) Login(req params.LoginRequest) (params.LoginResult, error) {
	var unblocked chan struct{}
	select {
	case ch, ok := <-a.r.unblock:
		if !ok {
			return params.LoginResult{}, errors.New("abort")
		}
		unblocked = ch
	case <-time.After(jtesting.LongWait):
		return params.LoginResult{}, errors.New("timed out waiting to be unblocked")
	}
	select {
	case <-unblocked:
	case <-time.After(jtesting.LongWait):
		return params.LoginResult{}, errors.New("timed out sending on unblocked channel")
	}
	return params.LoginResult{}, errors.Errorf("login failed")
}<|MERGE_RESOLUTION|>--- conflicted
+++ resolved
@@ -1194,25 +1194,6 @@
 	c.Assert(request.CLIArgs, gc.Equals, `this is "the test" command`)
 }
 
-<<<<<<< HEAD
-func (s *apiclientSuite) TestLoginIncompatibleClient(c *gc.C) {
-	clock := &fakeClock{}
-	conn := api.NewTestingState(api.TestingStateParams{
-		RPCConnection: newRPCConnection(&rpc.RequestError{
-			Code: "incompatible client",
-			Info: map[string]interface{}{"server-version": "99.0.0"},
-		}),
-		Clock: clock,
-	})
-
-	err := conn.APICall("facade", 1, "id", "method", nil, nil)
-	c.Check(clock.waits, gc.HasLen, 0)
-	c.Assert(err, gc.ErrorMatches, fmt.Sprintf(
-		"juju client with version %d.%d used with a controller having major version %d not supported\\n.*",
-		jujuversion.Current.Major, jujuversion.Current.Minor, 99,
-	))
-}
-
 func (s *apiclientSuite) TestConnectStreamRequiresSlashPathPrefix(c *gc.C) {
 	reader, err := s.APIState.ConnectStream("foo", nil)
 	c.Assert(err, gc.ErrorMatches, `cannot make API path from non-slash-prefixed path "foo"`)
@@ -1384,8 +1365,6 @@
 	c.Assert(apistate, gc.IsNil)
 }
 
-=======
->>>>>>> 45424f05
 type clientDNSNameSuite struct {
 	jjtesting.JujuConnSuite
 }
