// Copyright 2014 Canonical Ltd.
// Licensed under the AGPLv3, see LICENCE file for details.

package usermanager_test

import (
	"github.com/golang/mock/gomock"
	"github.com/juju/errors"
	"github.com/juju/names/v4"
	jc "github.com/juju/testing/checkers"
	gc "gopkg.in/check.v1"

	"github.com/juju/juju/api/base/mocks"
	"github.com/juju/juju/api/client/usermanager"
	apiservererrors "github.com/juju/juju/apiserver/errors"
	"github.com/juju/juju/rpc/params"
)

type usermanagerSuite struct{}

var _ = gc.Suite(&usermanagerSuite{})

func (s *usermanagerSuite) TestAddExistingUser(c *gc.C) {
	ctrl := gomock.NewController(c)
	defer ctrl.Finish()

	args := params.AddUsers{
		Users: []params.AddUser{{Username: "foobar", DisplayName: "Foo Bar", Password: "password"}},
	}

	result := new(params.AddUserResults)
	results := params.AddUserResults{
		Results: []params.AddUserResult{
			{
				Tag:       "user-foobar",
				SecretKey: []byte("passwedfdd"),
				Error:     apiservererrors.ServerError(errors.Annotate(errors.New("username unavailable"), "failed to create user")),
			},
		},
	}
	mockFacadeCaller := mocks.NewMockFacadeCaller(ctrl)
	mockFacadeCaller.EXPECT().FacadeCall("AddUser", args, result).SetArg(2, results).Return(nil)

<<<<<<< HEAD
	client := usermanager.NewClientFromCaller(mockFacadeCaller)
	_, _, err := client.AddUser("foobar", "Foo Bar", "password")
	c.Assert(err, gc.ErrorMatches, "failed to create user: username unavailable")
=======
	_, _, err := s.usermanager.AddUser("foobar", "Foo Bar", "password")
	c.Assert(err, gc.ErrorMatches, "failed to create user: the user already exists")
>>>>>>> e30f2575
}

func (s *usermanagerSuite) TestAddUserResponseError(c *gc.C) {
	ctrl := gomock.NewController(c)
	defer ctrl.Finish()

	args := params.AddUsers{
		Users: []params.AddUser{{Username: "foobar", DisplayName: "Foo Bar", Password: "password"}},
	}

	result := new(params.AddUserResults)
	results := params.AddUserResults{
		Results: make([]params.AddUserResult, len(args.Users)),
	}
	mockFacadeCaller := mocks.NewMockFacadeCaller(ctrl)
	mockFacadeCaller.EXPECT().FacadeCall("AddUser", args, result).SetArg(2, results).Return(errors.New("call error"))

	client := usermanager.NewClientFromCaller(mockFacadeCaller)
	_, _, err := client.AddUser("foobar", "Foo Bar", "password")
	c.Assert(err, gc.ErrorMatches, "call error")
}

func (s *usermanagerSuite) TestAddUserResultCount(c *gc.C) {
	ctrl := gomock.NewController(c)
	defer ctrl.Finish()

	args := params.AddUsers{
		Users: []params.AddUser{{Username: "foobar", DisplayName: "Foo Bar", Password: "password"}},
	}

	result := new(params.AddUserResults)
	results := params.AddUserResults{
		Results: make([]params.AddUserResult, 2),
	}
	mockFacadeCaller := mocks.NewMockFacadeCaller(ctrl)
	mockFacadeCaller.EXPECT().FacadeCall("AddUser", args, result).SetArg(2, results).Return(nil)

	client := usermanager.NewClientFromCaller(mockFacadeCaller)
	_, _, err := client.AddUser("foobar", "Foo Bar", "password")
	c.Assert(err, gc.ErrorMatches, "expected 1 result, got 2")
}

func (s *usermanagerSuite) TestAddRemovedUser(c *gc.C) {
	tag, _, err := s.usermanager.AddUser("jjam", "Jimmy Jam", "password")
	c.Assert(err, jc.ErrorIsNil)

	// Ensure the user exists.
	user, err := s.State.User(tag)
	c.Assert(err, jc.ErrorIsNil)
	c.Assert(user.Name(), gc.Equals, "jjam")
	c.Assert(user.DisplayName(), gc.Equals, "Jimmy Jam")

	// Delete the user.
	err = s.usermanager.RemoveUser(tag.Name())
	c.Assert(err, jc.ErrorIsNil)

	// Assert that the user is gone.
	_, err = s.State.User(tag)
	c.Assert(err, gc.ErrorMatches, `user "jjam" is permanently deleted`)

	err = user.Refresh()
	c.Check(err, jc.ErrorIsNil)
	c.Assert(user.IsDeleted(), jc.IsTrue)

	// Add the user again
	tag2, _, err := s.usermanager.AddUser("jjam", "Jimmy Again", "password2")
	c.Assert(err, jc.ErrorIsNil)

	// Ensure the user exists.
	user2, err := s.State.User(tag2)
	c.Assert(err, jc.ErrorIsNil)
	c.Assert(user2.Name(), gc.Equals, "jjam")
	c.Assert(user2.DisplayName(), gc.Equals, "Jimmy Again")

}

func (s *usermanagerSuite) TestRemoveUser(c *gc.C) {
	ctrl := gomock.NewController(c)
	defer ctrl.Finish()

	result := new(params.ErrorResults)
	results := params.ErrorResults{
		make([]params.ErrorResult, 1),
	}
	arg := params.Entities{
		[]params.Entity{{"user-jjam"}},
	}
	mockFacadeCaller := mocks.NewMockFacadeCaller(ctrl)
	mockFacadeCaller.EXPECT().FacadeCall("RemoveUser", arg, result).SetArg(2, results).Return(nil)
	client := usermanager.NewClientFromCaller(mockFacadeCaller)
	// Delete the user.
	err := client.RemoveUser("jjam")
	c.Assert(err, jc.ErrorIsNil)
}

func (s *usermanagerSuite) TestDisableUser(c *gc.C) {
	ctrl := gomock.NewController(c)
	defer ctrl.Finish()

	user := names.NewUserTag("foobar")
	args := params.Entities{
		[]params.Entity{{"user-foobar"}},
	}
	result := new(params.ErrorResults)
	results := params.ErrorResults{
		Results: make([]params.ErrorResult, 1),
	}
	mockFacadeCaller := mocks.NewMockFacadeCaller(ctrl)
	mockFacadeCaller.EXPECT().FacadeCall("DisableUser", args, result).SetArg(2, results).Return(nil)

	client := usermanager.NewClientFromCaller(mockFacadeCaller)
	err := client.DisableUser(user.Name())
	c.Assert(err, jc.ErrorIsNil)
}

func (s *usermanagerSuite) TestEnableUser(c *gc.C) {
	ctrl := gomock.NewController(c)
	defer ctrl.Finish()

	user := names.NewUserTag("foobar")
	args := params.Entities{Entities: []params.Entity{{user.String()}}}
	result := new(params.ErrorResults)
	results := params.ErrorResults{Results: make([]params.ErrorResult, 1)}
	mockFacadeCaller := mocks.NewMockFacadeCaller(ctrl)
	mockFacadeCaller.EXPECT().FacadeCall("EnableUser", args, result).SetArg(2, results).Return(nil)
	client := usermanager.NewClientFromCaller(mockFacadeCaller)
	err := client.EnableUser(user.Name())
	c.Assert(err, jc.ErrorIsNil)
}

func (s *usermanagerSuite) TestCantRemoveAdminUser(c *gc.C) {
	ctrl := gomock.NewController(c)
	defer ctrl.Finish()

	admin := names.NewUserTag("admin")
	args := params.Entities{
		[]params.Entity{{"user-admin"}},
	}
	result := new(params.ErrorResults)
	results := params.ErrorResults{
		[]params.ErrorResult{{Error: &params.Error{Message: "failed to disable user: cannot disable controller model owner"}}},
	}
	mockFacadeCaller := mocks.NewMockFacadeCaller(ctrl)
	mockFacadeCaller.EXPECT().FacadeCall("DisableUser", args, result).SetArg(2, results).Return(nil)

	client := usermanager.NewClientFromCaller(mockFacadeCaller)
	err := client.DisableUser(admin.Name())
	c.Assert(err, gc.ErrorMatches, "failed to disable user: cannot disable controller model owner")
}

func (s *usermanagerSuite) TestUserInfo(c *gc.C) {
	ctrl := gomock.NewController(c)
	defer ctrl.Finish()

	admin := names.NewUserTag("admin")
	args := params.UserInfoRequest{
		Entities:        []params.Entity{{Tag: "user-foobar"}},
		IncludeDisabled: true,
	}
	result := new(params.UserInfoResults)
	results := params.UserInfoResults{
		Results: []params.UserInfoResult{
			{
				Result: &params.UserInfo{
					Access:      "login",
					Username:    "foobar",
					DisplayName: "Foo Bar",
					CreatedBy:   admin.Name(),
				},
			},
		},
	}
	mockFacadeCaller := mocks.NewMockFacadeCaller(ctrl)
	mockFacadeCaller.EXPECT().FacadeCall("UserInfo", args, result).SetArg(2, results).Return(nil)

	client := usermanager.NewClientFromCaller(mockFacadeCaller)
	obtained, err := client.UserInfo([]string{"foobar"}, usermanager.AllUsers)
	c.Assert(err, jc.ErrorIsNil)
	expected := []params.UserInfo{
		{
			Username:    "foobar",
			DisplayName: "Foo Bar",
			Access:      "login",
			CreatedBy:   "admin",
		},
	}

	c.Assert(obtained, jc.DeepEquals, expected)
}

func (s *usermanagerSuite) TestUserInfoMoreThanOneResult(c *gc.C) {
	ctrl := gomock.NewController(c)
	defer ctrl.Finish()

	args := params.UserInfoRequest{
		IncludeDisabled: true,
	}
	result := new(params.UserInfoResults)
	results := params.UserInfoResults{
		[]params.UserInfoResult{
			{Result: &params.UserInfo{Username: "first"}},
			{Result: &params.UserInfo{Username: "second"}},
		},
	}
	mockFacadeCaller := mocks.NewMockFacadeCaller(ctrl)
	mockFacadeCaller.EXPECT().FacadeCall("UserInfo", args, result).SetArg(2, results).Return(nil)

	client := usermanager.NewClientFromCaller(mockFacadeCaller)
	obtained, err := client.UserInfo(nil, usermanager.AllUsers)
	c.Assert(err, jc.ErrorIsNil)

	expected := []params.UserInfo{
		{Username: "first"},
		{Username: "second"},
	}

	c.Assert(obtained, jc.DeepEquals, expected)
}

func (s *usermanagerSuite) TestUserInfoMoreThanOneError(c *gc.C) {
	ctrl := gomock.NewController(c)
	defer ctrl.Finish()

	args := params.UserInfoRequest{
		Entities:        []params.Entity{{Tag: "user-foo"}, {Tag: "user-bar"}},
		IncludeDisabled: true,
	}
	result := new(params.UserInfoResults)
	results := params.UserInfoResults{
		[]params.UserInfoResult{
			{Error: &params.Error{Message: "first error"}},
			{Error: &params.Error{Message: "second error"}},
		},
	}
	mockFacadeCaller := mocks.NewMockFacadeCaller(ctrl)
	mockFacadeCaller.EXPECT().FacadeCall("UserInfo", args, result).SetArg(2, results).Return(nil)

	client := usermanager.NewClientFromCaller(mockFacadeCaller)
	_, err := client.UserInfo([]string{"foo", "bar"}, usermanager.AllUsers)
	c.Assert(err, gc.ErrorMatches, "foo: first error, bar: second error")
}

func (s *usermanagerSuite) TestModelUserInfo(c *gc.C) {
	ctrl := gomock.NewController(c)
	defer ctrl.Finish()

	args := params.Entities{
		[]params.Entity{{Tag: names.NewModelTag("deadbeef-0bad-400d-8000-4b1d0d06f00d").String()}},
	}
	result := new(params.ModelUserInfoResults)
	results := params.ModelUserInfoResults{
		[]params.ModelUserInfoResult{
			{Result: &params.ModelUserInfo{UserName: "one"}},
			{Result: &params.ModelUserInfo{UserName: "two"}},
			{Result: &params.ModelUserInfo{UserName: "three"}},
		},
	}
	mockFacadeCaller := mocks.NewMockFacadeCaller(ctrl)
	mockFacadeCaller.EXPECT().FacadeCall("ModelUserInfo", args, result).SetArg(2, results).Return(nil)

	client := usermanager.NewClientFromCaller(mockFacadeCaller)
	obtained, err := client.ModelUserInfo("deadbeef-0bad-400d-8000-4b1d0d06f00d")
	c.Assert(err, jc.ErrorIsNil)
	c.Assert(obtained, jc.DeepEquals, []params.ModelUserInfo{
		{UserName: "one"},
		{UserName: "two"},
		{UserName: "three"},
	})
}

func (s *usermanagerSuite) TestSetUserPassword(c *gc.C) {
	ctrl := gomock.NewController(c)
	defer ctrl.Finish()

	tag := names.NewUserTag("admin")
	args := params.EntityPasswords{
		[]params.EntityPassword{{Tag: tag.String(), Password: "new-password"}},
	}
	result := new(params.ErrorResults)
	results := params.ErrorResults{Results: make([]params.ErrorResult, 1)}
	mockFacadeCaller := mocks.NewMockFacadeCaller(ctrl)
	mockFacadeCaller.EXPECT().FacadeCall("SetPassword", args, result).SetArg(2, results).Return(nil)

	client := usermanager.NewClientFromCaller(mockFacadeCaller)
	err := client.SetPassword(tag.Name(), "new-password")
	c.Assert(err, jc.ErrorIsNil)
}

func (s *usermanagerSuite) TestSetUserPasswordCanonical(c *gc.C) {
	ctrl := gomock.NewController(c)
	defer ctrl.Finish()

	tag := names.NewUserTag("admin")
	args := params.EntityPasswords{[]params.EntityPassword{{Tag: tag.String(), Password: "new-password"}}}
	result := new(params.ErrorResults)
	results := params.ErrorResults{Results: make([]params.ErrorResult, 1)}
	mockFacadeCaller := mocks.NewMockFacadeCaller(ctrl)
	mockFacadeCaller.EXPECT().FacadeCall("SetPassword", args, result).SetArg(2, results).Return(nil)

	client := usermanager.NewClientFromCaller(mockFacadeCaller)
	err := client.SetPassword(tag.Id(), "new-password")
	c.Assert(err, jc.ErrorIsNil)
}

func (s *usermanagerSuite) TestSetUserPasswordBadName(c *gc.C) {
	ctrl := gomock.NewController(c)
	defer ctrl.Finish()

	mockFacadeCaller := mocks.NewMockFacadeCaller(ctrl)

	client := usermanager.NewClientFromCaller(mockFacadeCaller)
	err := client.SetPassword("not!good", "new-password")
	c.Assert(err, gc.ErrorMatches, `"not!good" is not a valid username`)
}

func (s *usermanagerSuite) TestResetPasswordResponseError(c *gc.C) {
	ctrl := gomock.NewController(c)
	defer ctrl.Finish()

	args := params.Entities{
		[]params.Entity{{Tag: names.NewUserTag("foobar").String()}},
	}
	result := new(params.AddUserResults)
	results := params.AddUserResults{Results: []params.AddUserResult{{Error: &params.Error{Message: "boom"}}}}
	mockFacadeCaller := mocks.NewMockFacadeCaller(ctrl)
	mockFacadeCaller.EXPECT().FacadeCall("ResetPassword", args, result).SetArg(2, results).Return(nil)

	client := usermanager.NewClientFromCaller(mockFacadeCaller)
	_, err := client.ResetPassword("foobar")
	c.Assert(err, gc.ErrorMatches, "boom")
}

func (s *usermanagerSuite) TestResetPassword(c *gc.C) {
	ctrl := gomock.NewController(c)
	defer ctrl.Finish()

	key := []byte("no cats or dragons here")
	args := params.Entities{
		[]params.Entity{{Tag: names.NewUserTag("foobar").String()}},
	}
	result := new(params.AddUserResults)
	results := params.AddUserResults{Results: []params.AddUserResult{{Tag: "user-foobar", SecretKey: key}}}
	mockFacadeCaller := mocks.NewMockFacadeCaller(ctrl)
	mockFacadeCaller.EXPECT().FacadeCall("ResetPassword", args, result).SetArg(2, results).Return(nil)

	client := usermanager.NewClientFromCaller(mockFacadeCaller)
	res, err := client.ResetPassword("foobar")
	c.Assert(err, jc.ErrorIsNil)
	c.Assert(res, gc.DeepEquals, key)
}

func (s *usermanagerSuite) TestResetPasswordInvalidUsername(c *gc.C) {
	ctrl := gomock.NewController(c)
	defer ctrl.Finish()

	mockFacadeCaller := mocks.NewMockFacadeCaller(ctrl)
	client := usermanager.NewClientFromCaller(mockFacadeCaller)
	_, err := client.ResetPassword("not/valid")
	c.Assert(err, gc.ErrorMatches, `invalid user name "not/valid"`)
}

func (s *usermanagerSuite) TestResetPasswordResultCount(c *gc.C) {
	ctrl := gomock.NewController(c)
	defer ctrl.Finish()

	args := params.Entities{[]params.Entity{{Tag: names.NewUserTag("foobar").String()}}}
	result := new(params.AddUserResults)
	results := params.AddUserResults{Results: make([]params.AddUserResult, 2)}
	mockFacadeCaller := mocks.NewMockFacadeCaller(ctrl)
	mockFacadeCaller.EXPECT().FacadeCall("ResetPassword", args, result).SetArg(2, results).Return(nil)

	client := usermanager.NewClientFromCaller(mockFacadeCaller)
	_, err := client.ResetPassword("foobar")
	c.Assert(err, gc.ErrorMatches, "expected 1 result, got 2")
}<|MERGE_RESOLUTION|>--- conflicted
+++ resolved
@@ -34,21 +34,16 @@
 			{
 				Tag:       "user-foobar",
 				SecretKey: []byte("passwedfdd"),
-				Error:     apiservererrors.ServerError(errors.Annotate(errors.New("username unavailable"), "failed to create user")),
+				Error:     apiservererrors.ServerError(errors.Annotate(errors.New("the user already exists"), "failed to create user")),
 			},
 		},
 	}
 	mockFacadeCaller := mocks.NewMockFacadeCaller(ctrl)
 	mockFacadeCaller.EXPECT().FacadeCall("AddUser", args, result).SetArg(2, results).Return(nil)
 
-<<<<<<< HEAD
 	client := usermanager.NewClientFromCaller(mockFacadeCaller)
 	_, _, err := client.AddUser("foobar", "Foo Bar", "password")
-	c.Assert(err, gc.ErrorMatches, "failed to create user: username unavailable")
-=======
-	_, _, err := s.usermanager.AddUser("foobar", "Foo Bar", "password")
 	c.Assert(err, gc.ErrorMatches, "failed to create user: the user already exists")
->>>>>>> e30f2575
 }
 
 func (s *usermanagerSuite) TestAddUserResponseError(c *gc.C) {
@@ -89,40 +84,6 @@
 	client := usermanager.NewClientFromCaller(mockFacadeCaller)
 	_, _, err := client.AddUser("foobar", "Foo Bar", "password")
 	c.Assert(err, gc.ErrorMatches, "expected 1 result, got 2")
-}
-
-func (s *usermanagerSuite) TestAddRemovedUser(c *gc.C) {
-	tag, _, err := s.usermanager.AddUser("jjam", "Jimmy Jam", "password")
-	c.Assert(err, jc.ErrorIsNil)
-
-	// Ensure the user exists.
-	user, err := s.State.User(tag)
-	c.Assert(err, jc.ErrorIsNil)
-	c.Assert(user.Name(), gc.Equals, "jjam")
-	c.Assert(user.DisplayName(), gc.Equals, "Jimmy Jam")
-
-	// Delete the user.
-	err = s.usermanager.RemoveUser(tag.Name())
-	c.Assert(err, jc.ErrorIsNil)
-
-	// Assert that the user is gone.
-	_, err = s.State.User(tag)
-	c.Assert(err, gc.ErrorMatches, `user "jjam" is permanently deleted`)
-
-	err = user.Refresh()
-	c.Check(err, jc.ErrorIsNil)
-	c.Assert(user.IsDeleted(), jc.IsTrue)
-
-	// Add the user again
-	tag2, _, err := s.usermanager.AddUser("jjam", "Jimmy Again", "password2")
-	c.Assert(err, jc.ErrorIsNil)
-
-	// Ensure the user exists.
-	user2, err := s.State.User(tag2)
-	c.Assert(err, jc.ErrorIsNil)
-	c.Assert(user2.Name(), gc.Equals, "jjam")
-	c.Assert(user2.DisplayName(), gc.Equals, "Jimmy Again")
-
 }
 
 func (s *usermanagerSuite) TestRemoveUser(c *gc.C) {
