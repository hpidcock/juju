// Copyright 2015 Canonical Ltd.
// Licensed under the AGPLv3, see LICENCE file for details.

package charms

import (
<<<<<<< HEAD
	"archive/zip"
	"context"
	"io"
	"net/http"
	"net/url"
	"os"
	"strconv"
	"strings"

=======
>>>>>>> 985d5a51
	"github.com/juju/charm/v12"
	charmresource "github.com/juju/charm/v12/resource"
	"github.com/juju/collections/transform"
	"github.com/juju/errors"

	"github.com/juju/juju/api/base"
	api "github.com/juju/juju/api/client/resources"
	apicharm "github.com/juju/juju/api/common/charm"
	commoncharms "github.com/juju/juju/api/common/charms"
	apiservererrors "github.com/juju/juju/apiserver/errors"
	corebase "github.com/juju/juju/core/base"
	"github.com/juju/juju/rpc/params"
)

<<<<<<< HEAD
// Option is a function that can be used to configure a Client.
type Option = base.Option

// WithTracer returns an Option that configures the Client to use the
// supplied tracer.
var WithTracer = base.WithTracer

// Client allows access to the charms API end point.
=======
// Client allows access to the charms API endpoint.
>>>>>>> 985d5a51
type Client struct {
	base.ClientFacade
	*commoncharms.CharmInfoClient
	facade base.FacadeCaller
}

// NewClient creates a new client for accessing the charms API.
func NewClient(st base.APICallCloser, options ...Option) *Client {
	frontend, backend := base.NewClientFacade(st, "Charms", options...)
	commonClient := commoncharms.NewCharmInfoClient(backend)
	return &Client{ClientFacade: frontend, CharmInfoClient: commonClient, facade: backend}
}

// CharmToResolve holds the charm url and it's channel to be resolved.
type CharmToResolve struct {
	URL         *charm.URL
	Origin      apicharm.Origin
	SwitchCharm bool
}

// ResolvedCharm holds resolved charm data.
type ResolvedCharm struct {
	URL            *charm.URL
	Origin         apicharm.Origin
	SupportedBases []corebase.Base
	Error          error
}

// ResolveCharms resolves the given charm URLs with an optionally specified
// preferred channel.
func (c *Client) ResolveCharms(charms []CharmToResolve) ([]ResolvedCharm, error) {
	args := params.ResolveCharmsWithChannel{
		Resolve: make([]params.ResolveCharmWithChannel, len(charms)),
	}
	for i, ch := range charms {
		args.Resolve[i] = params.ResolveCharmWithChannel{
			Reference:   ch.URL.String(),
			Origin:      ch.Origin.ParamsCharmOrigin(),
			SwitchCharm: ch.SwitchCharm,
		}
	}
	if c.BestAPIVersion() < 7 {
		var result params.ResolveCharmWithChannelResultsV6
		if err := c.facade.FacadeCall(context.TODO(), "ResolveCharms", args, &result); err != nil {
			return nil, errors.Trace(apiservererrors.RestoreError(err))
		}
		return transform.Slice(result.Results, c.resolveCharmV6), nil
	}

	var result params.ResolveCharmWithChannelResults
	if err := c.facade.FacadeCall(context.TODO(), "ResolveCharms", args, &result); err != nil {
		return nil, errors.Trace(apiservererrors.RestoreError(err))
	}
	return transform.Slice(result.Results, c.resolveCharm), nil
}

func (c *Client) resolveCharm(r params.ResolveCharmWithChannelResult) ResolvedCharm {
	if r.Error != nil {
		return ResolvedCharm{Error: apiservererrors.RestoreError(r.Error)}
	}
	curl, err := charm.ParseURL(r.URL)
	if err != nil {
		return ResolvedCharm{Error: apiservererrors.RestoreError(err)}
	}
	origin, err := apicharm.APICharmOrigin(r.Origin)
	if err != nil {
		return ResolvedCharm{Error: apiservererrors.RestoreError(err)}
	}

	supportedBases, err := transform.SliceOrErr(r.SupportedBases, func(in params.Base) (corebase.Base, error) {
		return corebase.ParseBase(in.Name, in.Channel)
	})
	if err != nil {
		return ResolvedCharm{Error: apiservererrors.RestoreError(err)}
	}
	return ResolvedCharm{
		URL:            curl,
		Origin:         origin,
		SupportedBases: supportedBases,
	}
}

func (c *Client) resolveCharmV6(r params.ResolveCharmWithChannelResultV6) ResolvedCharm {
	if r.Error != nil {
		return ResolvedCharm{Error: apiservererrors.RestoreError(r.Error)}
	}
	curl, err := charm.ParseURL(r.URL)
	if err != nil {
		return ResolvedCharm{Error: apiservererrors.RestoreError(err)}
	}
	origin, err := apicharm.APICharmOrigin(r.Origin)
	if err != nil {
		return ResolvedCharm{Error: apiservererrors.RestoreError(err)}
	}
	supportedBases, err := transform.SliceOrErr(r.SupportedSeries, corebase.GetBaseFromSeries)
	if err != nil {
		return ResolvedCharm{Error: apiservererrors.RestoreError(err)}
	}
	return ResolvedCharm{
		URL:            curl,
		Origin:         origin,
		SupportedBases: supportedBases,
	}
}

// DownloadInfo holds the URL and Origin for a charm that requires downloading
// on the client side. This is mainly for bundles as we don't resolve bundles
// on the server.
type DownloadInfo struct {
	URL    string
	Origin apicharm.Origin
}

// GetDownloadInfo will get a download information from the given charm URL
// using the appropriate charm store.
func (c *Client) GetDownloadInfo(curl *charm.URL, origin apicharm.Origin) (DownloadInfo, error) {
	args := params.CharmURLAndOrigins{
		Entities: []params.CharmURLAndOrigin{{
			CharmURL: curl.String(),
			Origin:   origin.ParamsCharmOrigin(),
		}},
	}
	var results params.DownloadInfoResults
	if err := c.facade.FacadeCall(context.TODO(), "GetDownloadInfos", args, &results); err != nil {
		return DownloadInfo{}, errors.Trace(err)
	}
	if num := len(results.Results); num != 1 {
		return DownloadInfo{}, errors.Errorf("expected one result, received %d", num)
	}
	result := results.Results[0]
	origin, err := apicharm.APICharmOrigin(result.Origin)
	if err != nil {
		return DownloadInfo{}, errors.Trace(err)
	}
	return DownloadInfo{
		URL:    result.URL,
		Origin: origin,
	}, nil
}

// AddCharm adds the given charm URL (which must include revision) to
// the model, if it does not exist yet. Local charms are not
// supported, only charm store and charm hub URLs. See also AddLocalCharm().
//
// If the AddCharm API call fails because of an authorization error
// when retrieving the charm from the charm store, an error
// satisfying params.IsCodeUnauthorized will be returned.
func (c *Client) AddCharm(curl *charm.URL, origin apicharm.Origin, force bool) (apicharm.Origin, error) {
	args := params.AddCharmWithOrigin{
		URL:    curl.String(),
		Origin: origin.ParamsCharmOrigin(),
		Force:  force,
	}
	var result params.CharmOriginResult
	if err := c.facade.FacadeCall(context.TODO(), "AddCharm", args, &result); err != nil {
		return apicharm.Origin{}, errors.Trace(err)
	}
	return apicharm.APICharmOrigin(result.Origin)
}

// CheckCharmPlacement checks to see if a charm can be placed into the
// application. If the application doesn't exist then it is considered fine to
// be placed there.
func (c *Client) CheckCharmPlacement(applicationName string, curl *charm.URL) error {
	args := params.ApplicationCharmPlacements{
		Placements: []params.ApplicationCharmPlacement{{
			Application: applicationName,
			CharmURL:    curl.String(),
		}},
	}
	var result params.ErrorResults
	if err := c.facade.FacadeCall(context.TODO(), "CheckCharmPlacement", args, &result); err != nil {
		return errors.Trace(err)
	}
	return result.OneError()
}

// ListCharmResources returns a list of associated resources for a given charm.
func (c *Client) ListCharmResources(curl *charm.URL, origin apicharm.Origin) ([]charmresource.Resource, error) {
	args := params.CharmURLAndOrigins{
		Entities: []params.CharmURLAndOrigin{{
			CharmURL: curl.String(),
			Origin:   origin.ParamsCharmOrigin(),
		}},
	}
	var results params.CharmResourcesResults
	if err := c.facade.FacadeCall(context.TODO(), "ListCharmResources", args, &results); err != nil {
		return nil, errors.Trace(err)
	}

	if n := len(results.Results); n != 1 {
		return nil, errors.Errorf("expected 1 result, received %d", n)
	}

	result := results.Results[0]
	resources := make([]charmresource.Resource, len(result))
	for i, res := range result {
		if res.Error != nil {
			return nil, errors.Trace(res.Error)
		}

		chRes, err := api.API2CharmResource(res.CharmResource)
		if err != nil {
			return nil, errors.Annotate(err, "unexpected charm resource")
		}
		resources[i] = chRes
	}

	return resources, nil
}<|MERGE_RESOLUTION|>--- conflicted
+++ resolved
@@ -4,18 +4,8 @@
 package charms
 
 import (
-<<<<<<< HEAD
-	"archive/zip"
 	"context"
-	"io"
-	"net/http"
-	"net/url"
-	"os"
-	"strconv"
-	"strings"
-
-=======
->>>>>>> 985d5a51
+
 	"github.com/juju/charm/v12"
 	charmresource "github.com/juju/charm/v12/resource"
 	"github.com/juju/collections/transform"
@@ -30,7 +20,6 @@
 	"github.com/juju/juju/rpc/params"
 )
 
-<<<<<<< HEAD
 // Option is a function that can be used to configure a Client.
 type Option = base.Option
 
@@ -38,10 +27,7 @@
 // supplied tracer.
 var WithTracer = base.WithTracer
 
-// Client allows access to the charms API end point.
-=======
 // Client allows access to the charms API endpoint.
->>>>>>> 985d5a51
 type Client struct {
 	base.ClientFacade
 	*commoncharms.CharmInfoClient
