// Copyright 2013 Canonical Ltd.
// Licensed under the AGPLv3, see LICENCE file for details.

package api

import (
	"net"
	"net/url"
	"os"
	"runtime/debug"
	"strconv"

	"github.com/go-macaroon-bakery/macaroon-bakery/v3/bakery"
	"github.com/go-macaroon-bakery/macaroon-bakery/v3/httpbakery"
	"github.com/juju/errors"
	"github.com/juju/featureflag"
	"github.com/juju/names/v4"
	"github.com/juju/utils/v3"
	"github.com/juju/version/v2"
	"gopkg.in/macaroon.v2"

	"github.com/juju/juju/api/agent/keyupdater"
	"github.com/juju/juju/api/agent/reboot"
<<<<<<< HEAD
	"github.com/juju/juju/api/agent/uniter"
	"github.com/juju/juju/api/agent/upgrader"
=======
	"github.com/juju/juju/api/agent/unitassigner"
>>>>>>> fc45e4d9
	"github.com/juju/juju/api/base"
	"github.com/juju/juju/core/network"
	"github.com/juju/juju/feature"
	"github.com/juju/juju/rpc"
	"github.com/juju/juju/rpc/params"
	jujuversion "github.com/juju/juju/version"
)

// Login authenticates as the entity with the given name and password
// or macaroons. Subsequent requests on the state will act as that entity.
// This method is usually called automatically by Open. The machine nonce
// should be empty unless logging in as a machine agent.
func (st *state) Login(tag names.Tag, password, nonce string, macaroons []macaroon.Slice) error {
	var result params.LoginResult
	request := &params.LoginRequest{
		AuthTag:       tagToString(tag),
		Credentials:   password,
		Nonce:         nonce,
		Macaroons:     macaroons,
		BakeryVersion: bakery.LatestVersion,
		CLIArgs:       utils.CommandString(os.Args...),
		ClientVersion: jujuversion.Current.String(),
	}
	// If we are in developer mode, add the stack location as user data to the
	// login request. This will allow the apiserver to connect connection ids
	// to the particular place that initiated the connection.
	if featureflag.Enabled(feature.DeveloperMode) {
		request.UserData = string(debug.Stack())
	}

	if password == "" {
		// Add any macaroons from the cookie jar that might work for
		// authenticating the login request.
		request.Macaroons = append(request.Macaroons,
			httpbakery.MacaroonsForURL(st.bakeryClient.Client.Jar, st.cookieURL)...,
		)
	}
	err := st.APICall("Admin", 3, "", "Login", request, &result)
	if err != nil {
		if !params.IsRedirect(err) {
			return errors.Trace(err)
		}

		if rpcErr, ok := errors.Cause(err).(*rpc.RequestError); ok {
			var redirInfo params.RedirectErrorInfo
			err := rpcErr.UnmarshalInfo(&redirInfo)
			if err == nil && redirInfo.CACert != "" && len(redirInfo.Servers) != 0 {
				var controllerTag names.ControllerTag
				if redirInfo.ControllerTag != "" {
					if controllerTag, err = names.ParseControllerTag(redirInfo.ControllerTag); err != nil {
						return errors.Trace(err)
					}
				}

				return &RedirectError{
					Servers:         params.ToMachineHostsPorts(redirInfo.Servers),
					CACert:          redirInfo.CACert,
					ControllerTag:   controllerTag,
					ControllerAlias: redirInfo.ControllerAlias,
					FollowRedirect:  false, // user-action required
				}
			}
		}

		// We've been asked to redirect. Find out the redirection info.
		// If the rpc packet allowed us to return arbitrary information in
		// an error, we'd probably put this information in the Login response,
		// but we can't do that currently.
		var resp params.RedirectInfoResult
		if err := st.APICall("Admin", 3, "", "RedirectInfo", nil, &resp); err != nil {
			return errors.Annotatef(err, "cannot get redirect addresses")
		}
		return &RedirectError{
			Servers:        params.ToMachineHostsPorts(resp.Servers),
			CACert:         resp.CACert,
			FollowRedirect: true, // JAAS-type redirect
		}
	}
	if result.DischargeRequired != nil || result.BakeryDischargeRequired != nil {
		// The result contains a discharge-required
		// macaroon. We discharge it and retry
		// the login request with the original macaroon
		// and its discharges.
		if result.DischargeRequiredReason == "" {
			result.DischargeRequiredReason = "no reason given for discharge requirement"
		}
		// Prefer the newer bakery.v2 macaroon.
		dcMac := result.BakeryDischargeRequired
		if dcMac == nil {
			dcMac, err = bakery.NewLegacyMacaroon(result.DischargeRequired)
			if err != nil {
				return errors.Trace(err)
			}
		}
		if err := st.bakeryClient.HandleError(st.ctx, st.cookieURL, &httpbakery.Error{
			Message: result.DischargeRequiredReason,
			Code:    httpbakery.ErrDischargeRequired,
			Info: &httpbakery.ErrorInfo{
				Macaroon:     dcMac,
				MacaroonPath: "/",
			},
		}); err != nil {
			cause := errors.Cause(err)
			if httpbakery.IsInteractionError(cause) {
				// Just inform the user of the reason for the
				// failure, e.g. because the username/password
				// they presented was invalid.
				err = cause.(*httpbakery.InteractionError).Reason
			}
			return errors.Trace(err)
		}
		// Add the macaroons that have been saved by HandleError to our login request.
		request.Macaroons = httpbakery.MacaroonsForURL(st.bakeryClient.Client.Jar, st.cookieURL)
		result = params.LoginResult{} // zero result
		err = st.APICall("Admin", 3, "", "Login", request, &result)
		if err != nil {
			return errors.Trace(err)
		}
		if result.DischargeRequired != nil {
			return errors.Errorf("login with discharged macaroons failed: %s", result.DischargeRequiredReason)
		}
	}

	var controllerAccess string
	var modelAccess string
	if result.UserInfo != nil {
		tag, err = names.ParseTag(result.UserInfo.Identity)
		if err != nil {
			return errors.Trace(err)
		}
		controllerAccess = result.UserInfo.ControllerAccess
		modelAccess = result.UserInfo.ModelAccess
	}
	servers := params.ToMachineHostsPorts(result.Servers)
	if err = st.setLoginResult(loginResultParams{
		tag:              tag,
		modelTag:         result.ModelTag,
		controllerTag:    result.ControllerTag,
		servers:          servers,
		publicDNSName:    result.PublicDNSName,
		facades:          result.Facades,
		modelAccess:      modelAccess,
		controllerAccess: controllerAccess,
	}); err != nil {
		return errors.Trace(err)
	}
	st.serverVersion, err = version.Parse(result.ServerVersion)
	if err != nil {
		return errors.Trace(err)
	}
	return nil
}

type loginResultParams struct {
	tag              names.Tag
	modelTag         string
	controllerTag    string
	modelAccess      string
	controllerAccess string
	servers          []network.MachineHostPorts
	facades          []params.FacadeVersions
	publicDNSName    string
}

func (st *state) setLoginResult(p loginResultParams) error {
	st.authTag = p.tag
	var modelTag names.ModelTag
	if p.modelTag != "" {
		var err error
		modelTag, err = names.ParseModelTag(p.modelTag)
		if err != nil {
			return errors.Annotatef(err, "invalid model tag in login result")
		}
	}
	if modelTag.Id() != st.modelTag.Id() {
		return errors.Errorf("mismatched model tag in login result (got %q want %q)", modelTag.Id(), st.modelTag.Id())
	}
	ctag, err := names.ParseControllerTag(p.controllerTag)
	if err != nil {
		return errors.Annotatef(err, "invalid controller tag %q returned from login", p.controllerTag)
	}
	st.controllerTag = ctag
	st.controllerAccess = p.controllerAccess
	st.modelAccess = p.modelAccess

	hostPorts := p.servers
	// if the connection is not proxied then we will add the connection address
	// to host ports
	if !st.IsProxied() {
		hostPorts, err = addAddress(p.servers, st.addr)
		if err != nil {
			if clerr := st.Close(); clerr != nil {
				err = errors.Annotatef(err, "error closing state: %v", clerr)
			}
			return err
		}
	}
	st.hostPorts = hostPorts

	if err != nil {
		if clerr := st.Close(); clerr != nil {
			err = errors.Annotatef(err, "error closing state: %v", clerr)
		}
		return err
	}
	st.hostPorts = hostPorts

	st.publicDNSName = p.publicDNSName

	st.facadeVersions = make(map[string][]int, len(p.facades))
	for _, facade := range p.facades {
		st.facadeVersions[facade.Name] = facade.Versions
	}

	st.setLoggedIn()
	return nil
}

// AuthTag returns the tag of the authorized user of the state API connection.
func (st *state) AuthTag() names.Tag {
	return st.authTag
}

// ModelAccess returns the access level of authorized user to the model.
func (st *state) ModelAccess() string {
	return st.modelAccess
}

// ControllerAccess returns the access level of authorized user to the model.
func (st *state) ControllerAccess() string {
	return st.controllerAccess
}

// CookieURL returns the URL that HTTP cookies for the API will be
// associated with.
func (st *state) CookieURL() *url.URL {
	copy := *st.cookieURL
	return &copy
}

// slideAddressToFront moves the address at the location (serverIndex, addrIndex) to be
// the first address of the first server.
func slideAddressToFront(servers []network.MachineHostPorts, serverIndex, addrIndex int) {
	server := servers[serverIndex]
	hostPort := server[addrIndex]
	// Move the matching address to be the first in this server
	for ; addrIndex > 0; addrIndex-- {
		server[addrIndex] = server[addrIndex-1]
	}
	server[0] = hostPort
	for ; serverIndex > 0; serverIndex-- {
		servers[serverIndex] = servers[serverIndex-1]
	}
	servers[0] = server
}

// addAddress appends a new server derived from the given
// address to servers if the address is not already found
// there.
func addAddress(servers []network.MachineHostPorts, addr string) ([]network.MachineHostPorts, error) {
	for i, server := range servers {
		for j, hostPort := range server {
			if network.DialAddress(hostPort) == addr {
				slideAddressToFront(servers, i, j)
				return servers, nil
			}
		}
	}
	host, portString, err := net.SplitHostPort(addr)
	if err != nil {
		return nil, err
	}
	port, err := strconv.Atoi(portString)
	if err != nil {
		return nil, err
	}
	result := make([]network.MachineHostPorts, 0, len(servers)+1)
	result = append(result, network.NewMachineHostPorts(port, host))
	result = append(result, servers...)
	return result, nil
}

// Client returns an object that can be used
// to access client-specific functionality.
func (st *state) Client() *Client {
	frontend, backend := base.NewClientFacade(st, "Client")
	return &Client{ClientFacade: frontend, facade: backend, st: st}
}

<<<<<<< HEAD
// Uniter returns a version of the state that provides functionality
// required by the uniter worker.
func (st *state) Uniter() (*uniter.State, error) {
	unitTag, ok := st.authTag.(names.UnitTag)
	if !ok {
		return nil, errors.Errorf("expected UnitTag, got %T %v", st.authTag, st.authTag)
	}
	return uniter.NewState(st, unitTag), nil
}

// Upgrader returns access to the Upgrader API
func (st *state) Upgrader() *upgrader.State {
	return upgrader.NewState(st)
=======
// UnitAssigner returns a version of the state that provides functionality
// required by the unitassigner worker.
func (st *state) UnitAssigner() unitassigner.API {
	return unitassigner.New(st)
>>>>>>> fc45e4d9
}

// Reboot returns access to the Reboot API
func (st *state) Reboot() (reboot.State, error) {
	switch tag := st.authTag.(type) {
	case names.MachineTag:
		return reboot.NewState(st, tag), nil
	default:
		return nil, errors.Errorf("expected names.MachineTag, got %T", tag)
	}
}

// KeyUpdater returns access to the KeyUpdater API
func (st *state) KeyUpdater() *keyupdater.State {
	return keyupdater.NewState(st)
}

// ServerVersion holds the version of the API server that we are connected to.
// It is possible that this version is Zero if the server does not report this
// during login. The second result argument indicates if the version number is
// set.
func (st *state) ServerVersion() (version.Number, bool) {
	return st.serverVersion, st.serverVersion != version.Zero
}<|MERGE_RESOLUTION|>--- conflicted
+++ resolved
@@ -21,12 +21,6 @@
 
 	"github.com/juju/juju/api/agent/keyupdater"
 	"github.com/juju/juju/api/agent/reboot"
-<<<<<<< HEAD
-	"github.com/juju/juju/api/agent/uniter"
-	"github.com/juju/juju/api/agent/upgrader"
-=======
-	"github.com/juju/juju/api/agent/unitassigner"
->>>>>>> fc45e4d9
 	"github.com/juju/juju/api/base"
 	"github.com/juju/juju/core/network"
 	"github.com/juju/juju/feature"
@@ -316,28 +310,6 @@
 	return &Client{ClientFacade: frontend, facade: backend, st: st}
 }
 
-<<<<<<< HEAD
-// Uniter returns a version of the state that provides functionality
-// required by the uniter worker.
-func (st *state) Uniter() (*uniter.State, error) {
-	unitTag, ok := st.authTag.(names.UnitTag)
-	if !ok {
-		return nil, errors.Errorf("expected UnitTag, got %T %v", st.authTag, st.authTag)
-	}
-	return uniter.NewState(st, unitTag), nil
-}
-
-// Upgrader returns access to the Upgrader API
-func (st *state) Upgrader() *upgrader.State {
-	return upgrader.NewState(st)
-=======
-// UnitAssigner returns a version of the state that provides functionality
-// required by the unitassigner worker.
-func (st *state) UnitAssigner() unitassigner.API {
-	return unitassigner.New(st)
->>>>>>> fc45e4d9
-}
-
 // Reboot returns access to the Reboot API
 func (st *state) Reboot() (reboot.State, error) {
 	switch tag := st.authTag.(type) {
