--- conflicted
+++ resolved
@@ -22,11 +22,6 @@
 	"github.com/juju/juju/api/agent/keyupdater"
 	"github.com/juju/juju/api/agent/reboot"
 	"github.com/juju/juju/api/agent/unitassigner"
-<<<<<<< HEAD
-	"github.com/juju/juju/api/agent/upgrader"
-=======
-	"github.com/juju/juju/api/agent/uniter"
->>>>>>> 9938c99c
 	"github.com/juju/juju/api/base"
 	"github.com/juju/juju/api/controller/instancepoller"
 	"github.com/juju/juju/core/network"
@@ -323,22 +318,6 @@
 	return unitassigner.New(st)
 }
 
-<<<<<<< HEAD
-// Upgrader returns access to the Upgrader API
-func (st *state) Upgrader() *upgrader.State {
-	return upgrader.NewState(st)
-=======
-// Uniter returns a version of the state that provides functionality
-// required by the uniter worker.
-func (st *state) Uniter() (*uniter.State, error) {
-	unitTag, ok := st.authTag.(names.UnitTag)
-	if !ok {
-		return nil, errors.Errorf("expected UnitTag, got %T %v", st.authTag, st.authTag)
-	}
-	return uniter.NewState(st, unitTag), nil
->>>>>>> 9938c99c
-}
-
 // Reboot returns access to the Reboot API
 func (st *state) Reboot() (reboot.State, error) {
 	switch tag := st.authTag.(type) {
