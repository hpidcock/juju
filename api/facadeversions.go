// Copyright 2014 Canonical Ltd.
// Licensed under the AGPLv3, see LICENCE file for details.

package api

// facadeVersions lists the best version of facades that we know about. This
// will be used to pick out a default version for communication, given the list
// of known versions that the API server tells us it is capable of supporting.
// This map should be updated whenever the API server exposes a new version (so
// that the client will use it whenever it is available).
// New facades should start at 1.
// Facades that existed before versioning start at 0.
var facadeVersions = map[string]int{
	"Action":                       3,
	"ActionPruner":                 1,
	"Agent":                        2,
	"AgentTools":                   1,
	"AllModelWatcher":              2,
	"AllWatcher":                   1,
	"Annotations":                  2,
	"Application":                  9,
	"ApplicationOffers":            2,
	"ApplicationScaler":            1,
	"Backups":                      2,
	"Block":                        2,
	"Bundle":                       2,
	"CAASAgent":                    1,
	"CAASFirewaller":               1,
	"CAASOperator":                 1,
	"CAASOperatorProvisioner":      1,
	"CAASUnitProvisioner":          1,
	"CharmRevisionUpdater":         2,
	"Charms":                       2,
	"Cleaner":                      2,
	"Client":                       2,
<<<<<<< HEAD
	"Cloud":                        3,
	"Controller":                   7,
=======
	"Cloud":                        4,
	"Controller":                   5,
>>>>>>> 7cc7df0f
	"CredentialManager":            1,
	"CredentialValidator":          2,
	"CrossController":              1,
	"CrossModelRelations":          1,
	"Deployer":                     1,
	"DiskManager":                  2,
	"EntityWatcher":                2,
	"ExternalControllerUpdater":    1,
	"FanConfigurer":                1,
	"FilesystemAttachmentsWatcher": 2,
	"Firewaller":                   5,
	"FirewallRules":                1,
	"HighAvailability":             2,
	"HostKeyReporter":              1,
	"ImageManager":                 2,
	"ImageMetadata":                3,
	"ImageMetadataManager":         1,
	"InstancePoller":               3,
	"KeyManager":                   1,
	"KeyUpdater":                   1,
	"LeadershipService":            2,
	"LifeFlag":                     1,
	"LogForwarding":                1,
	"Logger":                       1,
	"MachineActions":               1,
	"MachineManager":               5,
	"MachineUndertaker":            1,
	"Machiner":                     1,
	"MeterStatus":                  1,
	"MetricsAdder":                 2,
	"MetricsDebug":                 2,
	"MetricsManager":               1,
	"MigrationFlag":                1,
	"MigrationMaster":              1,
	"MigrationMinion":              1,
	"MigrationStatusWatcher":       1,
	"MigrationTarget":              1,
	"ModelConfig":                  2,
	"ModelGeneration":              1,
	"ModelManager":                 5,
	"ModelUpgrader":                1,
	"NotifyWatcher":                1,
	"OfferStatusWatcher":           1,
	"Payloads":                     1,
	"PayloadsHookContext":          1,
	"Pinger":                       1,
	"Provisioner":                  8,
	"ProxyUpdater":                 2,
	"Reboot":                       2,
	"RelationStatusWatcher":        1,
	"RelationUnitsWatcher":         1,
	"RemoteRelations":              1,
	"Resources":                    1,
	"ResourcesHookContext":         1,
	"Resumer":                      2,
	"RetryStrategy":                1,
	"Singular":                     2,
	"Spaces":                       3,
	"SSHClient":                    2,
	"StatusHistory":                2,
	"Storage":                      5,
	"StorageProvisioner":           4,
	"StringsWatcher":               1,
	"Subnets":                      2,
	"Undertaker":                   1,
	"UnitAssigner":                 1,
	"Uniter":                       10,
	"Upgrader":                     1,
	"UpgradeSeries":                1,
	"UserManager":                  2,
	"VolumeAttachmentsWatcher":     2,
	"VolumeAttachmentPlansWatcher": 1,
}

// bestVersion tries to find the newest version in the version list that we can
// use.
func bestVersion(desiredVersion int, versions []int) int {
	best := 0
	for _, version := range versions {
		if version <= desiredVersion && version > best {
			best = version
		}
	}
	return best
}<|MERGE_RESOLUTION|>--- conflicted
+++ resolved
@@ -33,13 +33,8 @@
 	"Charms":                       2,
 	"Cleaner":                      2,
 	"Client":                       2,
-<<<<<<< HEAD
-	"Cloud":                        3,
+	"Cloud":                        4,
 	"Controller":                   7,
-=======
-	"Cloud":                        4,
-	"Controller":                   5,
->>>>>>> 7cc7df0f
 	"CredentialManager":            1,
 	"CredentialValidator":          2,
 	"CrossController":              1,
