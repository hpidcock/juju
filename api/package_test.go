// Copyright 2023 Canonical Ltd.
// Licensed under the AGPLv3, see LICENCE file for details.

package api

import (
	"testing"

	jc "github.com/juju/testing/checkers"
	gc "gopkg.in/check.v1"

	coretesting "github.com/juju/juju/testing"
)

func TestPackage(t *testing.T) {
	gc.TestingT(t)
}

type ImportSuite struct{}

var _ = gc.Suite(&ImportSuite{})

func (*ImportSuite) TestImports(c *gc.C) {
	found := coretesting.FindJujuCoreImports(c, "github.com/juju/juju/api")

	c.Assert(found, jc.SameContents, []string{
		"api/agent/keyupdater",
		"api/base",
		"api/watcher",
		"core/arch",
<<<<<<< HEAD
		"core/backups",
=======
>>>>>>> 34350957
		"core/base",
		"core/constraints",
		"core/database",
		"core/devices",
		"core/facades",
		"core/instance",
		"core/life",
		"core/macaroon",
		"core/migration",
		"core/model",
		"core/network",
		"core/os",
		"core/paths",
		"core/relation",
		"core/resources",
		"core/secrets",
		"core/status",
		"core/trace",
		"core/watcher",
		"domain/credential", // Imported by environs/envcontext.
		"environs/envcontext",
		"internal/feature",
		"internal/proxy",
		"internal/proxy/config",
		"internal/rpcreflect",
		"internal/storage",
		"internal/tools",
		"rpc",
		"rpc/jsoncodec",
		"rpc/params",
		"version",
	})
}<|MERGE_RESOLUTION|>--- conflicted
+++ resolved
@@ -28,10 +28,6 @@
 		"api/base",
 		"api/watcher",
 		"core/arch",
-<<<<<<< HEAD
-		"core/backups",
-=======
->>>>>>> 34350957
 		"core/base",
 		"core/constraints",
 		"core/database",
