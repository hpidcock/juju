// Copyright 2015 Canonical Ltd.
// Licensed under the AGPLv3, see LICENCE file for details.

package upgrades

import (
	"github.com/dustin/go-humanize"
	"github.com/juju/errors"
	"github.com/juju/os/series"
	"github.com/juju/packaging/manager"
	"github.com/juju/utils/du"

	"github.com/juju/juju/agent"
	"github.com/juju/juju/state"
)

// PreUpgradeStepsFunc is the function type of PreUpgradeSteps. This may be
// used to provide an alternative to PreUpgradeSteps to the upgrade steps
// worker.
type PreUpgradeStepsFunc func(_ *state.State, _ agent.Config, isController, isMaster bool) error

// PreUpgradeSteps runs various checks and prepares for performing an upgrade.
// If any check fails, an error is returned which aborts the upgrade.
func PreUpgradeSteps(st *state.State, agentConf agent.Config, isController, isMaster bool) error {
	if err := CheckFreeDiskSpace(agentConf.DataDir(), MinDiskSpaceMib); err != nil {
		return errors.Trace(err)
	}
	if isController {
		// Update distro info in case the new Juju controller version
		// is aware of new supported series. We'll keep going if this
		// fails, and the user can manually update it if they need to.
		logger.Infof("updating distro-info")
		err := updateDistroInfo()
		return errors.Annotate(err, "failed to update distro-info")
	}
	return nil
}

<<<<<<< HEAD
// MinDiskSpaceMib defines the minimum disk space required
// We'll be conservative and require at least 250MiB of disk space for an upgrade.
=======
// MinDiskSpaceMib is the standard amount of disk space free (in MiB)
// we'll require before downloading a binary or starting an upgrade.
>>>>>>> 64063c7f
var MinDiskSpaceMib = uint64(250)

// CheckFreeDiskSpace returns a helpful error if there isn't at
// least thresholdMib MiB of free space available on the volume
// containing dir.
func CheckFreeDiskSpace(dir string, thresholdMib uint64) error {
	usage := du.NewDiskUsage(dir)
<<<<<<< HEAD
	free := usage.Free()
	if free < MinDiskSpaceMib*humanize.MiByte {
		return errors.Errorf("not enough free disk space for upgrade: %s available, require %dMiB",
			humanize.IBytes(free), MinDiskSpaceMib)
=======
	available := usage.Available()
	if available < thresholdMib*humanize.MiByte {
		return errors.Errorf("not enough free disk space on %q for upgrade: %s available, require %dMiB",
			dir, humanize.IBytes(available), thresholdMib)
>>>>>>> 64063c7f
	}
	return nil
}

func updateDistroInfo() error {
	pm := manager.NewAptPackageManager()
	if err := pm.Update(); err != nil {
		return errors.Annotate(err, "updating package list")
	}
	if err := pm.Install("distro-info"); err != nil {
		return errors.Annotate(err, "updating distro-info package")
	}
	return series.UpdateSeriesVersions()
}<|MERGE_RESOLUTION|>--- conflicted
+++ resolved
@@ -36,13 +36,8 @@
 	return nil
 }
 
-<<<<<<< HEAD
-// MinDiskSpaceMib defines the minimum disk space required
-// We'll be conservative and require at least 250MiB of disk space for an upgrade.
-=======
 // MinDiskSpaceMib is the standard amount of disk space free (in MiB)
 // we'll require before downloading a binary or starting an upgrade.
->>>>>>> 64063c7f
 var MinDiskSpaceMib = uint64(250)
 
 // CheckFreeDiskSpace returns a helpful error if there isn't at
@@ -50,17 +45,10 @@
 // containing dir.
 func CheckFreeDiskSpace(dir string, thresholdMib uint64) error {
 	usage := du.NewDiskUsage(dir)
-<<<<<<< HEAD
-	free := usage.Free()
-	if free < MinDiskSpaceMib*humanize.MiByte {
-		return errors.Errorf("not enough free disk space for upgrade: %s available, require %dMiB",
-			humanize.IBytes(free), MinDiskSpaceMib)
-=======
 	available := usage.Available()
 	if available < thresholdMib*humanize.MiByte {
 		return errors.Errorf("not enough free disk space on %q for upgrade: %s available, require %dMiB",
 			dir, humanize.IBytes(available), thresholdMib)
->>>>>>> 64063c7f
 	}
 	return nil
 }
