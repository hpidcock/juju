// Copyright 2017 Canonical Ltd.
// Licensed under the AGPLv3, see LICENCE file for details.

package upgrades

import (
	"github.com/juju/juju/cloud"
	"github.com/juju/juju/environs"
	"github.com/juju/juju/environs/config"
	"github.com/juju/juju/state"
	"github.com/juju/juju/state/stateenvirons"
)

// StateBackend provides an interface for upgrading the global state database.
type StateBackend interface {
	ControllerUUID() string

	StripLocalUserDomain() error
	RenameAddModelPermission() error
	AddMigrationAttempt() error
	AddLocalCharmSequences() error
	UpdateLegacyLXDCloudCredentials(string, cloud.Credential) error
	UpgradeNoProxyDefaults() error
	AddNonDetachableStorageMachineId() error
	RemoveNilValueApplicationSettings() error
	AddControllerLogCollectionsSizeSettings() error
	AddStatusHistoryPruneSettings() error
	AddActionPruneSettings() error
	AddStorageInstanceConstraints() error
	SplitLogCollections() error
	AddUpdateStatusHookSettings() error
	CorrectRelationUnitCounts() error
	AddModelEnvironVersion() error
	AddModelType() error
	MigrateLeasesToGlobalTime() error
<<<<<<< HEAD
=======
	AddRelationStatus() error
>>>>>>> dadedbc6
	MoveOldAuditLog() error
}

// Model is an interface providing access to the details of a model within the
// controller.
type Model interface {
	Config() (*config.Config, error)
	CloudSpec() (environs.CloudSpec, error)
}

// NewStateBackend returns a new StateBackend using a *state.State object.
func NewStateBackend(st *state.State) StateBackend {
	return stateBackend{st}
}

type stateBackend struct {
	st *state.State
}

func (s stateBackend) ControllerUUID() string {
	return s.st.ControllerUUID()
}

func (s stateBackend) StripLocalUserDomain() error {
	return state.StripLocalUserDomain(s.st)
}

func (s stateBackend) RenameAddModelPermission() error {
	return state.RenameAddModelPermission(s.st)
}

func (s stateBackend) AddMigrationAttempt() error {
	return state.AddMigrationAttempt(s.st)
}

func (s stateBackend) AddLocalCharmSequences() error {
	return state.AddLocalCharmSequences(s.st)
}

func (s stateBackend) UpdateLegacyLXDCloudCredentials(endpoint string, credential cloud.Credential) error {
	return state.UpdateLegacyLXDCloudCredentials(s.st, endpoint, credential)
}

func (s stateBackend) UpgradeNoProxyDefaults() error {
	return state.UpgradeNoProxyDefaults(s.st)
}

func (s stateBackend) AddNonDetachableStorageMachineId() error {
	return state.AddNonDetachableStorageMachineId(s.st)
}

func (s stateBackend) RemoveNilValueApplicationSettings() error {
	return state.RemoveNilValueApplicationSettings(s.st)
}

func (s stateBackend) AddControllerLogCollectionsSizeSettings() error {
	return state.AddControllerLogCollectionsSizeSettings(s.st)
}

func (s stateBackend) AddStatusHistoryPruneSettings() error {
	return state.AddStatusHistoryPruneSettings(s.st)
}

func (s stateBackend) AddActionPruneSettings() error {
	return state.AddActionPruneSettings(s.st)
}

func (s stateBackend) AddUpdateStatusHookSettings() error {
	return state.AddUpdateStatusHookSettings(s.st)
}

func (s stateBackend) AddStorageInstanceConstraints() error {
	return state.AddStorageInstanceConstraints(s.st)
}

func (s stateBackend) SplitLogCollections() error {
	return state.SplitLogCollections(s.st)
}

func (s stateBackend) CorrectRelationUnitCounts() error {
	return state.CorrectRelationUnitCounts(s.st)
}

func (s stateBackend) AddModelEnvironVersion() error {
	return state.AddModelEnvironVersion(s.st)
}

func (s stateBackend) AddModelType() error {
	return state.AddModelType(s.st)
}

func (s stateBackend) MigrateLeasesToGlobalTime() error {
	return state.MigrateLeasesToGlobalTime(s.st)
}

<<<<<<< HEAD
=======
func (s stateBackend) AddRelationStatus() error {
	return state.AddRelationStatus(s.st)
}

>>>>>>> dadedbc6
func (s stateBackend) MoveOldAuditLog() error {
	return state.MoveOldAuditLog(s.st)
}

type modelShim struct {
	st *state.State
	m  *state.Model
}

func (m *modelShim) Config() (*config.Config, error) {
	return m.m.Config()
}

func (m *modelShim) CloudSpec() (environs.CloudSpec, error) {
	cloudName := m.m.Cloud()
	regionName := m.m.CloudRegion()
	credentialTag, _ := m.m.CloudCredential()
	return stateenvirons.CloudSpec(m.st, cloudName, regionName, credentialTag)
}<|MERGE_RESOLUTION|>--- conflicted
+++ resolved
@@ -33,10 +33,7 @@
 	AddModelEnvironVersion() error
 	AddModelType() error
 	MigrateLeasesToGlobalTime() error
-<<<<<<< HEAD
-=======
 	AddRelationStatus() error
->>>>>>> dadedbc6
 	MoveOldAuditLog() error
 }
 
@@ -132,13 +129,10 @@
 	return state.MigrateLeasesToGlobalTime(s.st)
 }
 
-<<<<<<< HEAD
-=======
 func (s stateBackend) AddRelationStatus() error {
 	return state.AddRelationStatus(s.st)
 }
 
->>>>>>> dadedbc6
 func (s stateBackend) MoveOldAuditLog() error {
 	return state.MoveOldAuditLog(s.st)
 }
