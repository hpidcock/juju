// Copyright 2015 Canonical Ltd.
// Licensed under the AGPLv3, see LICENCE file for details.

package params

// ImageMetadataFilter holds filter properties used to search for image metadata.
// It amalgamates both simplestreams.MetadataLookupParams and simplestreams.LookupParams
// and adds additional properties to satisfy existing and new use cases.
type ImageMetadataFilter struct {
	// Region stores metadata region.
	Region string `json:"region,omitempty"`

	// Series stores all desired series.
	// TODO(juju3) - remove series
	Series []string `json:"series,omitempty"`

	// Versions stores all desired versions.
	Versions []string `json:"versions,omitempty"`

	// Arches stores all desired architectures.
	Arches []string `json:"arches,omitempty"`

	// Stream can be "" or "released" for the default "released" stream,
	// or "daily" for daily images, or any other stream that the available
	// simplestreams metadata supports.
	Stream string `json:"stream,omitempty"`

	// VirtType stores virtualisation type.
	VirtType string `json:"virt-type,omitempty"`

	// RootStorageType stores storage type.
	RootStorageType string `json:"root-storage-type,omitempty"`
}

// CloudImageMetadata holds cloud image metadata properties.
type CloudImageMetadata struct {
	// ImageId is an image identifier.
	ImageId string `json:"image-id"`

	// Stream contains reference to a particular stream,
	// for e.g. "daily" or "released"
	Stream string `json:"stream,omitempty"`

	// Region is the name of cloud region associated with the image.
	Region string `json:"region"`

	// Version is OS version, for e.g. "22.04".
	Version string `json:"version"`

<<<<<<< HEAD
	// Series is OS series, for e.g. "jammy".
=======
	// Series is OS series, for e.g. "trusty".
	// TODO(juju3) - remove series
>>>>>>> 22891297
	Series string `json:"series"`

	// Arch is the architecture for this cloud image, for e.g. "amd64"
	Arch string `json:"arch"`

	// VirtType contains the virtualisation type of the cloud image, for e.g. "pv", "hvm". "kvm".
	VirtType string `json:"virt-type,omitempty"`

	// RootStorageType contains type of root storage, for e.g. "ebs", "instance".
	RootStorageType string `json:"root-storage-type,omitempty"`

	// RootStorageSize contains size of root storage in gigabytes (GB).
	RootStorageSize *uint64 `json:"root-storage-size,omitempty"`

	// Source describes where this image is coming from: is it public? custom?
	Source string `json:"source"`

	// Priority is an importance factor for image metadata.
	// Higher number means higher priority.
	// This will allow to sort metadata by importance.
	Priority int `json:"priority"`
}

// ListCloudImageMetadataResult holds the results of querying cloud image metadata.
type ListCloudImageMetadataResult struct {
	Result []CloudImageMetadata `json:"result"`
}

// MetadataSaveParams holds lists of cloud image metadata to save. Each list
// will be saved atomically.
type MetadataSaveParams struct {
	Metadata []CloudImageMetadataList `json:"metadata,omitempty"`
}

// CloudImageMetadataList holds a list of cloud image metadata.
type CloudImageMetadataList struct {
	Metadata []CloudImageMetadata `json:"metadata,omitempty"`
}

// MetadataImageIds holds image ids and can be used to identify related image metadata.
type MetadataImageIds struct {
	Ids []string `json:"image-ids"`
}<|MERGE_RESOLUTION|>--- conflicted
+++ resolved
@@ -9,10 +9,6 @@
 type ImageMetadataFilter struct {
 	// Region stores metadata region.
 	Region string `json:"region,omitempty"`
-
-	// Series stores all desired series.
-	// TODO(juju3) - remove series
-	Series []string `json:"series,omitempty"`
 
 	// Versions stores all desired versions.
 	Versions []string `json:"versions,omitempty"`
@@ -46,14 +42,6 @@
 
 	// Version is OS version, for e.g. "22.04".
 	Version string `json:"version"`
-
-<<<<<<< HEAD
-	// Series is OS series, for e.g. "jammy".
-=======
-	// Series is OS series, for e.g. "trusty".
-	// TODO(juju3) - remove series
->>>>>>> 22891297
-	Series string `json:"series"`
 
 	// Arch is the architecture for this cloud image, for e.g. "amd64"
 	Arch string `json:"arch"`
