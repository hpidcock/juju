// Copyright 2013 Canonical Ltd.
// Licensed under the AGPLv3, see LICENCE file for details.

package upstart

import (
	"fmt"
	"path/filepath"

	"launchpad.net/juju-core/utils"
)

const (
	maxMongoFiles = 65000
	maxAgentFiles = 20000
)

// MongoUpstartService returns the upstart config for the mongo state service.
func MongoUpstartService(name, dataDir, dbDir string, port int) *Conf {
	keyFile := filepath.Join(dataDir, "server.pem")
	svc := NewService(name)
	return &Conf{
		Service: *svc,
		Desc:    "juju state database",
		Limit: map[string]string{
			"nofile": fmt.Sprintf("%d %d", maxMongoFiles, maxMongoFiles),
			"nproc":  fmt.Sprintf("%d %d", maxAgentFiles, maxAgentFiles),
		},
		Cmd: "/usr/bin/mongod" +
			" --auth" +
			" --dbpath=" + dbDir +
			" --sslOnNormalPorts" +
			" --sslPEMKeyFile " + utils.ShQuote(keyFile) +
			" --sslPEMKeyPassword ignored" +
			" --bind_ip 0.0.0.0" +
			" --port " + fmt.Sprint(port) +
			" --noprealloc" +
			" --syslog" +
			" --smallfiles",
	}
}

// MachineAgentUpstartService returns the upstart config for a machine agent
// based on the tag and machineId passed in.
func MachineAgentUpstartService(name, toolsDir, dataDir, logDir, tag, machineId, logConfig string, env map[string]string) *Conf {
	svc := NewService(name)
	logFile := filepath.Join(logDir, tag+".log")
	return &Conf{
		Service: *svc,
		Desc:    fmt.Sprintf("juju %s agent", tag),
		Limit: map[string]string{
			"nofile": fmt.Sprintf("%d %d", maxAgentFiles, maxAgentFiles),
		},
		Cmd: filepath.Join(toolsDir, "jujud") +
			" machine" +
			" --log-file " + utils.ShQuote(logFile) +
			" --data-dir " + utils.ShQuote(dataDir) +
			" --machine-id " + machineId,
		Out: logFile,
<<<<<<< HEAD
		Env: map[string]string{
			"JUJU_PROVIDER_TYPE":  providerType,
			"JUJU_LOGGING_CONFIG": logConfig,
		},
=======
		Env: env,
>>>>>>> a33a6fac
	}
}<|MERGE_RESOLUTION|>--- conflicted
+++ resolved
@@ -57,13 +57,10 @@
 			" --data-dir " + utils.ShQuote(dataDir) +
 			" --machine-id " + machineId,
 		Out: logFile,
-<<<<<<< HEAD
 		Env: map[string]string{
 			"JUJU_PROVIDER_TYPE":  providerType,
 			"JUJU_LOGGING_CONFIG": logConfig,
 		},
-=======
 		Env: env,
->>>>>>> a33a6fac
 	}
 }